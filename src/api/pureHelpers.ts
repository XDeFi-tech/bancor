<<<<<<< HEAD
import {
  ABIDynamicRelay,
  RawABIDynamicRelay,
  StaticRelay
} from "@/store/modules/swap/ethBancor";
import { ConverterAndAnchor } from "@/types/bancor";
import BigNumber from "bignumber.js";
import { partition } from "lodash";
import { compareString } from "./helpers";
=======
import { ViewGroupedPositions, ViewProtectedLiquidity } from "@/types/bancor";
import BigNumber from "bignumber.js";
import sort from "fast-sort";
import numeral from "numeral";
>>>>>>> 8dc66c0f

const oneMillion = new BigNumber(1000000);

const zeroIfNegative = (big: BigNumber) =>
  big.isNegative() ? new BigNumber(0) : big;

export const calculatePositionFees = (
  originalPoolTokenAmount: string,
  currentPoolTokenSupply: string,
  depositedAmount: string,
  depositedReserveCurrentBalance: string,
  opposingDepositedReserveCurrentBalance: string,
  reserveRate: string
): string => {
  const currentReserveToPoolBalanceRate = new BigNumber(
    depositedReserveCurrentBalance
  ).div(currentPoolTokenSupply);

  const amount1 = new BigNumber(originalPoolTokenAmount)
    .times(currentReserveToPoolBalanceRate)
    .times(2);
  const amount0 = new BigNumber(depositedAmount);

  const rate0 = new BigNumber(reserveRate);
  const rate1 = new BigNumber(opposingDepositedReserveCurrentBalance).div(
    depositedReserveCurrentBalance
  );

  const rateDiv = rate1.div(rate0);
  const result = rateDiv.sqrt().times(amount1).minus(amount0);

  if (result.lte(0)) return "0";
  else return result.toFixed(0);
};

export const groupPositionsArray = (
  arr: ViewProtectedLiquidity[]
): ViewGroupedPositions[] => {
  return arr.reduce(
    (obj => (acc: ViewGroupedPositions[], val: ViewProtectedLiquidity) => {
      const symbol = val.stake.symbol;
      const poolId = val.stake.poolId;
      const id = `${poolId}-${symbol}`;
      const filtered = arr.filter(
        x => x.stake.poolId === poolId && x.stake.symbol === symbol
      );
      let item: ViewGroupedPositions = obj.get(id);
      if (!item) {
        //@ts-ignore
        item = new Object({});
        item.collapsedData = [];
        item.id = id;
        item.positionId = val.id;
        item.poolId = poolId;
        item.symbol = symbol;
        item.apr = val.apr;
        item.insuranceStart = val.insuranceStart;
        item.coverageDecPercent = val.coverageDecPercent;
        item.fullCoverage = val.fullCoverage;

        const sumStakeAmount = filtered
          .map(x => Number(x.stake.amount || 0))
          .reduce((sum, current) => sum + current);
        const sumStakeUsd = filtered
          .map(x => Number(x.stake.usdValue || 0))
          .reduce((sum, current) => sum + current);

        const sumProtectedValueAmount = filtered
          .map(x => Number(x.fullyProtected ? x.fullyProtected.amount : 0))
          .reduce((sum, current) => sum + current);
        const sumProtectedValueUsd = filtered
          .map(x => Number(x.fullyProtected ? x.fullyProtected.usdValue : 0))
          .reduce((sum, current) => sum + current);

        const sumProtectedAmount = filtered
          .map(x => Number(x.protectedAmount ? x.protectedAmount.amount : 0))
          .reduce((sum, current) => sum + current);
        const sumProtectedAmountUsd = filtered
          .map(x => Number(x.protectedAmount ? x.protectedAmount.usdValue : 0))
          .reduce((sum, current) => sum + current);
        const sumFees = filtered
          .map(x => Number(x.fees ? x.fees.amount : 0))
          .reduce((sum, current) => sum + current);

        item.stake = {
          amount: sumStakeAmount,
          usdValue: sumStakeUsd,
          unixTime: val.stake.unixTime
        };
        item.fullyProtected = {
          amount: sumProtectedValueAmount,
          usdValue: sumProtectedValueUsd
        };
        item.protectedAmount = {
          amount: sumProtectedAmount,
          usdValue: sumProtectedAmountUsd
        };
        item.roi = (sumProtectedValueAmount - sumStakeAmount) / sumStakeAmount;
        item.fees = sumFees;

        obj.set(id, item);
        acc.push(item);
      }
      if (item.insuranceStart > val.insuranceStart) {
        item.insuranceStart = val.insuranceStart;
        item.coverageDecPercent = val.coverageDecPercent;
        item.fullCoverage = val.fullCoverage;
        item.stake.unixTime = val.stake.unixTime;
      }
      if (filtered.length > 1) {
        item.collapsedData.push(val);
        item.collapsedData = sort(item.collapsedData).desc(
          (p: ViewProtectedLiquidity) => p.stake.unixTime
        );
      }
      return acc;
    })(new Map()),
    []
  );
};

export const decToPpm = (dec: number | string): string =>
  new BigNumber(dec).times(oneMillion).toFixed(0);

export const miningBntReward = (protectedBnt: string, highCap: boolean) => {
  const baseNumber = "14000000000000000000000";
  const magicalNumber = highCap ? baseNumber + "0" : baseNumber;

  return new BigNumber(magicalNumber)
    .multipliedBy(52)
    .dividedBy(protectedBnt)
    .toNumber();
};

export const miningTknReward = (
  tknReserveBalance: string,
  bntReserveBalance: string,
  protectedTkn: string,
  highCap: boolean
) => {
  const baseNumber = "6000000000000000000000";
  const magicalNumber = highCap ? baseNumber + "0" : baseNumber;
  return new BigNumber(
    new BigNumber(magicalNumber)
      .multipliedBy(tknReserveBalance)
      .dividedBy(bntReserveBalance)
      .multipliedBy(52)
      .dividedBy(protectedTkn)
  ).toNumber();
};

export const compareStaticRelayAndSet = (
  staticRelay: StaticRelay,
  anchorAndConverter: ConverterAndAnchor
) =>
  compareString(
    staticRelay.poolToken.contract,
    anchorAndConverter.anchorAddress
  ) &&
  compareString(
    staticRelay.converterAddress,
    anchorAndConverter.converterAddress
  );

export const expandToken = (amount: string | number, precision: number) => {
  const trimmed = new BigNumber(amount).toFixed(precision, 1);
  const inWei = new BigNumber(trimmed)
    .times(new BigNumber(10).pow(precision))
    .toFixed(0);
  return inWei;
};

export const calculatePriceDeviationTooHigh = (
  averageRate: BigNumber,
  primaryReserveBalance: BigNumber,
  secondaryReserveBalance: BigNumber,
  averageRateMaxDeviation: BigNumber
): boolean => {
  const spotRate = primaryReserveBalance.dividedBy(secondaryReserveBalance);

  const averageRateMaxDeviationBase = new BigNumber(oneMillion).minus(
    averageRateMaxDeviation
  );

  const threshold = averageRate.dividedBy(spotRate);

  const withinLowerThreshold = threshold.isGreaterThan(
    averageRateMaxDeviationBase.dividedBy(oneMillion)
  );

  const withinHigherThreshold = oneMillion
    .dividedBy(averageRateMaxDeviationBase)
    .isGreaterThan(threshold);

  const priceDeviationTooHigh = !(
    withinLowerThreshold && withinHigherThreshold
  );

  return priceDeviationTooHigh;
};

<<<<<<< HEAD
export const reserveContractsInStatic = (relay: StaticRelay) =>
  relay.reserves.map(reserve => reserve.contract);

export const parseRawDynamic = (
  rawDynamicRelay: RawABIDynamicRelay
): ABIDynamicRelay => {
  const {
    reserveOneAddress,
    reserveOne,
    reserveTwoAddress,
    reserveTwo
  } = rawDynamicRelay;
  const reserves = [
    [reserveOneAddress, reserveOne],
    [reserveTwoAddress, reserveTwo]
  ].map(([reserveAddress, reserveBalance]) => ({
    reserveAddress,
    reserveBalance
  }));

  return {
    connectorTokenCount: rawDynamicRelay.connectorTokenCount,
    conversionFee: rawDynamicRelay.conversionFee,
    converterAddress: rawDynamicRelay.converterAddress,
    reserves
  };
};

export const filterAndWarn = <T>(
  arr: T[],
  conditioner: (item: T) => boolean,
  reason?: string
): T[] => {
  const [passed, dropped] = partition(arr, conditioner);
  if (dropped.length > 0) {
    console.warn(
      "Dropped",
      dropped,
      "items from array",
      reason ? `because ${reason}` : ""
    );
  }
  return passed;
=======
export const prettifyNumber = (
  num: number | string | BigNumber,
  usd = false
): string => {
  const bigNum = new BigNumber(num);
  if (usd) {
    if (bigNum.lte(0)) return "$0.00";
    else if (bigNum.lt(0.01)) return "< $0.01";
    else if (bigNum.gt(100)) return numeral(bigNum).format("$0,0");
    else return numeral(bigNum).format("$0,0.00");
  } else {
    if (bigNum.lte(0)) return "0";
    else if (bigNum.gte(2)) return numeral(bigNum).format("0,0.[00]");
    else if (bigNum.lt(0.000001)) return "< 0.000001";
    else return numeral(bigNum).format("0.[000000]");
  }
};

// export const prettifyNumber = (num: number | string, usd = false): string => {
//   const roundDown = (num: number, places: number): number => {
//     const string = num.toString();
//     const number = string.split(".")[0];
//     const decimals = string.split(".")[1];
//     if (!decimals || !places) return Number(number);
//     else {
//       const result = number + "." + decimals.substr(0, places);
//       return Number(result);
//     }
//   };
//
//   const addCommaSeparator = (num: number, per = 3) => {
//     const string = num.toString();
//     const number = string.split(".")[0];
//     const decimal = string.split(".")[1];
//     let aComma = "";
//     if (number.length > per) {
//       let j = 0;
//       for (let i = number.length - 1; i >= 0; i--) {
//         aComma = number.charAt(i) + aComma;
//         j++;
//         if (j == per && i != 0) {
//           aComma = "," + aComma;
//           j = 0;
//         }
//       }
//     } else {
//       aComma = number;
//     }
//     return aComma + (decimal ? `.${decimal}` : "");
//   };
//
//   const number = Number(num);
//   if (isNaN(number)) return "N/A";
//
//   let result = 0;
//   if (usd) {
//     if (number === 0) return "$0";
//     else if (number < 0.01) return "< $0.01";
//     else if (number >= 100) result = Number(number.toFixed(0));
//     else result = Number(number.toFixed(2));
//     return "$" + addCommaSeparator(result);
//   } else {
//     if (number === 0) return "0";
//     else if (number < 0.000001) return "< 0.000001";
//     else if (number >= 2) result = Number(number.toFixed(2));
//     else result = Number(number.toFixed(6));
//     return addCommaSeparator(result);
//   }
// };

export const calculateLimits = (
  poolLimitWei: string,
  defaultLimitWei: string,
  mintedWei: string,
  tknReserveBalance: string,
  bntReserveBalance: string
) => {
  const limitOrDefault = new BigNumber(
    poolLimitWei !== "0" ? poolLimitWei : defaultLimitWei
  );
  const tknDelta = limitOrDefault.minus(mintedWei);
  const bntRate = new BigNumber(tknReserveBalance).dividedBy(
    new BigNumber(bntReserveBalance)
  );

  let tknLimitWei = bntRate.multipliedBy(tknDelta);

  // add some buffer to avoid tx fails
  tknLimitWei = tknLimitWei.multipliedBy(
    new BigNumber("99.9").dividedBy("100")
  );

  console.log(
    "limits",
    "limitOrDefault",
    limitOrDefault.toString(),
    "mintedWei",
    mintedWei.toString(),
    "bntRate",
    bntRate.toString(),
    "tknDelta",
    tknDelta.toString(),
    "tknLimitWei",
    tknLimitWei.toString()
  );

  return { bntLimitWei: mintedWei, tknLimitWei };
>>>>>>> 8dc66c0f
};<|MERGE_RESOLUTION|>--- conflicted
+++ resolved
@@ -1,19 +1,17 @@
-<<<<<<< HEAD
 import {
   ABIDynamicRelay,
   RawABIDynamicRelay,
   StaticRelay
 } from "@/store/modules/swap/ethBancor";
-import { ConverterAndAnchor } from "@/types/bancor";
+import {
+  ConverterAndAnchor,
+  ViewGroupedPositions,
+  ViewProtectedLiquidity
+} from "@/types/bancor";
 import BigNumber from "bignumber.js";
 import { partition } from "lodash";
 import { compareString } from "./helpers";
-=======
-import { ViewGroupedPositions, ViewProtectedLiquidity } from "@/types/bancor";
-import BigNumber from "bignumber.js";
 import sort from "fast-sort";
-import numeral from "numeral";
->>>>>>> 8dc66c0f
 
 const oneMillion = new BigNumber(1000000);
 
@@ -215,7 +213,6 @@
   return priceDeviationTooHigh;
 };
 
-<<<<<<< HEAD
 export const reserveContractsInStatic = (relay: StaticRelay) =>
   relay.reserves.map(reserve => reserve.contract);
 
@@ -259,7 +256,8 @@
     );
   }
   return passed;
-=======
+};
+
 export const prettifyNumber = (
   num: number | string | BigNumber,
   usd = false
@@ -367,5 +365,4 @@
   );
 
   return { bntLimitWei: mintedWei, tknLimitWei };
->>>>>>> 8dc66c0f
 };