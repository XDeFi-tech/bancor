--- conflicted
+++ resolved
@@ -116,7 +116,6 @@
   ).toNumber();
 };
 
-<<<<<<< HEAD
 export const compareStaticRelayAndSet = (
   staticRelay: StaticRelay,
   anchorAndConverter: ConverterAndAnchor
@@ -129,7 +128,7 @@
     staticRelay.converterAddress,
     anchorAndConverter.converterAddress
   );
-=======
+
 export const expandToken = (amount: string | number, precision: number) => {
   const trimmed = new BigNumber(amount).toFixed(precision, 1);
   const inWei = new BigNumber(trimmed)
@@ -165,5 +164,4 @@
   );
 
   return priceDeviationTooHigh;
-};
->>>>>>> 6d20aa79
+};