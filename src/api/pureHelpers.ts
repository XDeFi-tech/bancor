import {
  ABIDynamicRelay,
  RawABIDynamicRelay,
  StaticRelay
} from "@/store/modules/swap/ethBancor";
import {
  ConverterAndAnchor,
  ViewGroupedPositions,
  ViewProtectedLiquidity
} from "@/types/bancor";
import BigNumber from "bignumber.js";
import { partition } from "lodash";
import { compareString } from "@/api/helpers";
import sort from "fast-sort";
import numeral from "numeral";

const oneMillion = new BigNumber(1000000);

export const calculateAmountToGetSpace = (
  bntAmount: string,
  tknAmount: string,
  networkTokensMinted: string,
  limit: string
): string => {
  const bntAmountDecimal = new BigNumber(bntAmount);
  const tknAmountDecimal = new BigNumber(tknAmount);
  const networkTokensMintedDecimal = new BigNumber(networkTokensMinted);
  const limitAmount = new BigNumber(limit);
  return bntAmountDecimal
    .div(tknAmountDecimal)
    .plus(networkTokensMintedDecimal)
    .minus(limitAmount)
    .toString();
};

export const groupPositionsArray = (
  arr: ViewProtectedLiquidity[]
): ViewGroupedPositions[] => {
  return arr.reduce(
    (obj => (acc: ViewGroupedPositions[], val: ViewProtectedLiquidity) => {
      const symbol = val.stake.symbol;
      const poolId = val.stake.poolId;
      const id = `${poolId}-${symbol}`;
      const filtered = arr.filter(
        x => x.stake.poolId === poolId && x.stake.symbol === symbol
      );
      let item: ViewGroupedPositions = obj.get(id);
      if (!item) {
        //@ts-ignore
        item = new Object({});
        item.collapsedData = [];
        item.id = id;
        item.positionId = val.id;
        item.poolId = poolId;
        item.symbol = symbol;
        item.apr = val.apr;
        item.insuranceStart = val.insuranceStart;
        item.coverageDecPercent = val.coverageDecPercent;
        item.fullCoverage = val.fullCoverage;
        item.pendingReserveReward = val.pendingReserveReward;
        item.rewardsMultiplier = val.rewardsMultiplier;

        const sumStakeAmount = filtered
          .map(x => Number(x.stake.amount || 0))
          .reduce((sum, current) => sum + current);

        const sumFullyProtected = filtered
          .map(x => Number(x.fullyProtected ? x.fullyProtected.amount : 0))
          .reduce((sum, current) => sum + current);

        const sumProtectedAmount = filtered
          .map(x => Number(x.protectedAmount ? x.protectedAmount.amount : 0))
          .reduce((sum, current) => sum + current);
<<<<<<< HEAD
        let sumProtectedWithReward: BigNumber;

        if (compareString(symbol, "BNT")) {
          sumFullyProtectedWithReward = item.pendingReserveReward.plus(
            sumFullyProtected
          );
          sumProtectedWithReward = item.pendingReserveReward.plus(
            sumProtectedAmount
          );
        } else {
          const bntRewardUsd = item.pendingReserveReward.times(
            val.bntTokenPrice
          );
          sumFullyProtectedWithReward = bntRewardUsd
            .div(val.reserveTokenPrice)
            .plus(sumFullyProtected);
          sumProtectedWithReward = bntRewardUsd
            .div(val.reserveTokenPrice)
            .plus(sumProtectedAmount);
        }

        const sumFullyProtectedWithRewardUSD =

          Number(sumFullyProtectedWithReward) * val.reserveTokenPrice;

        const sumProtectedWithRewardUSD =
          Number(sumProtectedWithReward) * val.reserveTokenPrice;
=======

        const sumFullyProtectedUSD =
          sumFullyProtected * val.reserveTokenPrice;

        const sumProtectedUSD =
          sumProtectedAmount * val.reserveTokenPrice;
>>>>>>> c66cdc4a

        const sumFees = filtered
          .map(x => Number(x.fees ? x.fees.amount : 0))
          .reduce((sum, current) => sum + current, 0);

        item.stake = {
          amount: sumStakeAmount,
          usdValue: sumStakeAmount * val.reserveTokenPrice,
          unixTime: val.stake.unixTime
        };
        item.fullyProtected = {
          amount: sumFullyProtected,
          usdValue: sumFullyProtectedUSD
        };
        item.protectedAmount = {
          amount: sumProtectedAmount,
          usdValue: sumProtectedUSD
        };
        item.roi = {
          fees: sumFees / sumStakeAmount,
          reserveRewards: item.pendingReserveReward
            .times(val.bntTokenPrice)
            .div(item.stake.usdValue),
        };
        item.fees = sumFees;

        obj.set(id, item);
        acc.push(item);
      }
      if (item.insuranceStart > val.insuranceStart) {
        item.insuranceStart = val.insuranceStart;
        item.coverageDecPercent = val.coverageDecPercent;
        item.fullCoverage = val.fullCoverage;
        item.stake.unixTime = val.stake.unixTime;
      }
      if (filtered.length > 1) {
        item.collapsedData.push(val);
        item.collapsedData = sort(item.collapsedData).desc(
          (p: ViewProtectedLiquidity) => p.stake.unixTime
        );
      }
      return acc;
    })(new Map()),
    []
  );
};

export const decToPpm = (dec: number | string): string =>
  new BigNumber(dec).times(oneMillion).toFixed(0);

export const miningBntReward = (
  protectedBnt: string,
  rewardRate: string,
  rewardShare: number
) => {
  return new BigNumber(rewardRate)
    .multipliedBy(86400)
    .multipliedBy(2)
    .multipliedBy(rewardShare)
    .multipliedBy(365)
    .dividedBy(protectedBnt)
    .toNumber();
};

export const miningTknReward = (
  tknReserveBalance: string,
  bntReserveBalance: string,
  protectedTkn: string,
  rewardRate: string,
  rewardShare: number
) => {
  return new BigNumber(rewardRate)
    .multipliedBy(86400)
    .multipliedBy(2)
    .multipliedBy(rewardShare)
    .multipliedBy(new BigNumber(tknReserveBalance).dividedBy(bntReserveBalance))
    .multipliedBy(365)
    .dividedBy(protectedTkn)
    .toNumber();
};

export const compareStaticRelayAndSet = (
  staticRelay: StaticRelay,
  anchorAndConverter: ConverterAndAnchor
) =>
  compareString(
    staticRelay.poolToken.contract,
    anchorAndConverter.anchorAddress
  ) &&
  compareString(
    staticRelay.converterAddress,
    anchorAndConverter.converterAddress
  );

export const expandToken = (amount: string | number, precision: number) => {
  const trimmed = new BigNumber(amount).toFixed(precision, 1);
  const inWei = new BigNumber(trimmed)
    .times(new BigNumber(10).pow(precision))
    .toFixed(0);
  return inWei;
};

export const staticToConverterAndAnchor = (
  staticRelay: StaticRelay
): ConverterAndAnchor => ({
  converterAddress: staticRelay.converterAddress,
  anchorAddress: staticRelay.poolToken.contract
});

export const calculatePriceDeviationTooHigh = (
  averageRate: BigNumber,
  primaryReserveBalance: BigNumber,
  secondaryReserveBalance: BigNumber,
  averageRateMaxDeviation: BigNumber
): boolean => {
  const spotRate = primaryReserveBalance.dividedBy(secondaryReserveBalance);

  const averageRateMaxDeviationBase = new BigNumber(oneMillion).minus(
    averageRateMaxDeviation
  );

  const threshold = averageRate.dividedBy(spotRate);

  const withinLowerThreshold = threshold.isGreaterThan(
    averageRateMaxDeviationBase.dividedBy(oneMillion)
  );

  const withinHigherThreshold = oneMillion
    .dividedBy(averageRateMaxDeviationBase)
    .isGreaterThan(threshold);

  const priceDeviationTooHigh = !(
    withinLowerThreshold && withinHigherThreshold
  );

  return priceDeviationTooHigh;
};

export const reserveContractsInStatic = (relay: StaticRelay) =>
  relay.reserves.map(reserve => reserve.contract);

export const parseRawDynamic = (
  rawDynamicRelay: RawABIDynamicRelay
): ABIDynamicRelay => {
  const {
    reserveOneAddress,
    reserveOne,
    reserveTwoAddress,
    reserveTwo
  } = rawDynamicRelay;
  const reserves = [
    [reserveOneAddress, reserveOne],
    [reserveTwoAddress, reserveTwo]
  ].map(([reserveAddress, reserveBalance]) => ({
    reserveAddress,
    reserveBalance
  }));

  return {
    connectorTokenCount: rawDynamicRelay.connectorTokenCount,
    conversionFee: rawDynamicRelay.conversionFee,
    converterAddress: rawDynamicRelay.converterAddress,
    reserves
  };
};

export const filterAndWarn = <T>(
  arr: T[],
  conditioner: (item: T) => boolean,
  reason?: string
): T[] => {
  const [passed, dropped] = partition(arr, conditioner);
  if (dropped.length > 0) {
    console.warn(
      "Dropped",
      dropped,
      "items from array",
      reason ? `because ${reason}` : ""
    );
  }
  return passed;
};

export const prettifyNumber = (
  num: number | string | BigNumber,
  usd = false
): string => {
  const bigNum = new BigNumber(num);
  if (usd) {
    if (bigNum.lte(0)) return "$0.00";
    else if (bigNum.lt(0.01)) return "< $0.01";
    else if (bigNum.gt(100)) return numeral(bigNum).format("$0,0", Math.floor);
    else return numeral(bigNum).format("$0,0.00");
  } else {
    if (bigNum.lte(0)) return "0";
    else if (bigNum.gte(2))
      return numeral(bigNum).format("0,0.[00]", Math.floor);
    else if (bigNum.lt(0.000001)) return "< 0.000001";
    else return numeral(bigNum).format("0.[000000]", Math.floor);
  }
};

export const calculateLimits = (
  poolLimitWei: string,
  defaultLimitWei: string,
  mintedWei: string,
  tknReserveBalance: string,
  bntReserveBalance: string
) => {
  const limitOrDefault = new BigNumber(
    poolLimitWei !== "0" ? poolLimitWei : defaultLimitWei
  );
  const tknDelta = limitOrDefault.minus(mintedWei);
  const bntRate = new BigNumber(tknReserveBalance).dividedBy(
    new BigNumber(bntReserveBalance)
  );

  let tknLimitWei = bntRate.multipliedBy(tknDelta);

  // add some buffer to avoid tx fails
  tknLimitWei = tknLimitWei.multipliedBy(
    new BigNumber("99.9").dividedBy("100")
  );

  return { bntLimitWei: mintedWei, tknLimitWei };
};<|MERGE_RESOLUTION|>--- conflicted
+++ resolved
@@ -71,42 +71,10 @@
         const sumProtectedAmount = filtered
           .map(x => Number(x.protectedAmount ? x.protectedAmount.amount : 0))
           .reduce((sum, current) => sum + current);
-<<<<<<< HEAD
-        let sumProtectedWithReward: BigNumber;
-
-        if (compareString(symbol, "BNT")) {
-          sumFullyProtectedWithReward = item.pendingReserveReward.plus(
-            sumFullyProtected
-          );
-          sumProtectedWithReward = item.pendingReserveReward.plus(
-            sumProtectedAmount
-          );
-        } else {
-          const bntRewardUsd = item.pendingReserveReward.times(
-            val.bntTokenPrice
-          );
-          sumFullyProtectedWithReward = bntRewardUsd
-            .div(val.reserveTokenPrice)
-            .plus(sumFullyProtected);
-          sumProtectedWithReward = bntRewardUsd
-            .div(val.reserveTokenPrice)
-            .plus(sumProtectedAmount);
-        }
-
-        const sumFullyProtectedWithRewardUSD =
-
-          Number(sumFullyProtectedWithReward) * val.reserveTokenPrice;
-
-        const sumProtectedWithRewardUSD =
-          Number(sumProtectedWithReward) * val.reserveTokenPrice;
-=======
-
-        const sumFullyProtectedUSD =
-          sumFullyProtected * val.reserveTokenPrice;
-
-        const sumProtectedUSD =
-          sumProtectedAmount * val.reserveTokenPrice;
->>>>>>> c66cdc4a
+
+        const sumFullyProtectedUSD = sumFullyProtected * val.reserveTokenPrice;
+
+        const sumProtectedUSD = sumProtectedAmount * val.reserveTokenPrice;
 
         const sumFees = filtered
           .map(x => Number(x.fees ? x.fees.amount : 0))
@@ -129,7 +97,7 @@
           fees: sumFees / sumStakeAmount,
           reserveRewards: item.pendingReserveReward
             .times(val.bntTokenPrice)
-            .div(item.stake.usdValue),
+            .div(item.stake.usdValue)
         };
         item.fees = sumFees;
 
