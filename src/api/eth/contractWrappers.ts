--- conflicted
+++ resolved
@@ -1,57 +1,44 @@
+import { fromPairs, toPairs, uniqWith } from "lodash";
+import { EthNetworks, getWeb3, web3 } from "@/api/web3";
+import Web3 from "web3";
+import { MultiCall } from "eth-multicall";
+import {
+  LiquidityProtectionSettings,
+  MinimalPool,
+  PoolHistoricBalance,
+  PositionReturn,
+  ProtectedLiquidity,
+  RawLiquidityProtectionSettings,
+  RegisteredContracts,
+  TimeScale
+} from "@/types/bancor";
+import { asciiToHex } from "web3-utils";
+import dayjs from "dayjs";
+import BigNumber from "bignumber.js";
 import {
   buildTokenContract,
   buildNetworkContract,
   buildV2Converter,
   buildRegistryContract,
   buildLiquidityProtectionContract,
-<<<<<<< HEAD
   buildAddressLookupContract,
   buildLiquidityProtectionStoreContract,
   buildLiquidityProtectionSettingsContract,
-  buildStakingRewardsContract
-} from "./contractTypes";
-import { zeroAddress } from "../helpers";
-import { fromPairs, toPairs } from "lodash";
-=======
-  buildLiquidityProtectionSettingsContract,
-  buildLiquidityProtectionStoreContract,
-  buildAddressLookupContract,
   buildStakingRewardsContract,
   buildConverterContract
 } from "./contractTypes";
-import { zeroAddress, findOrThrow, sortAlongSide } from "../helpers";
-import { fromPairs, toPairs, uniqWith } from "lodash";
->>>>>>> 557555d7
-import { EthNetworks, getWeb3, web3 } from "@/api/web3";
-import Web3 from "web3";
+import {
+  compareString,
+  rewindBlocksByDays,
+  sortAlongSide,
+  zeroAddress
+} from "../helpers";
 import {
   liquidityProtectionSettingsShape,
   liquidityProtectionShape,
   protectedPositionShape
 } from "./shapes";
-import { MultiCall } from "eth-multicall";
-import {
-  LiquidityProtectionSettings,
-  PositionReturn,
-  ProtectedLiquidity,
-  RawLiquidityProtectionSettings,
-  RegisteredContracts,
-<<<<<<< HEAD
-  TimeScale
-=======
-  TimeScale,
-  PoolHistoricBalance,
-  MinimalPool
->>>>>>> 557555d7
-} from "@/types/bancor";
-import { asciiToHex } from "web3-utils";
-import dayjs from "dayjs";
-import BigNumber from "bignumber.js";
 import { shrinkToken } from "./helpers";
-<<<<<<< HEAD
-=======
-import { compareString, rewindBlocksByDays } from "../helpers";
->>>>>>> 557555d7
 
 export const getApprovedBalanceWei = async ({
   tokenAddress,
@@ -227,89 +214,6 @@
   // targetAmount - expected return amount in the reserve token
   // baseAmount - actual return amount in the reserve token
   // networkAmount - compensation in the network token
-};
-
-export const fetchLiquidityProtectionSettings = async ({
-  settingsContractAddress,
-  protectionContractAddress
-}: {
-  settingsContractAddress: string;
-  protectionContractAddress: string;
-}) => {
-  // @ts-ignore
-  const ethMulti = new MultiCall(web3);
-
-  const [[settings], [protection]] = ((await ethMulti.all([
-    [liquidityProtectionSettingsShape(settingsContractAddress)],
-    [liquidityProtectionShape(protectionContractAddress)]
-  ])) as [unknown, unknown]) as [
-    RawLiquidityProtectionSettings[],
-    { govToken: string }[]
-  ];
-
-  const newSettings = {
-    contract: settingsContractAddress,
-    minDelay: Number(settings.minProtectionDelay),
-    maxDelay: Number(settings.maxProtectionDelay),
-    lockedDelay: Number(settings.lockDuration),
-    govToken: protection.govToken,
-    networkToken: settings.networkToken,
-    defaultNetworkTokenMintingLimit: settings.defaultNetworkTokenMintingLimit
-  } as LiquidityProtectionSettings;
-  return newSettings;
-};
-
-export const fetchContracts = async () => {};
-
-export const fetchContractAddresses = async (
-  contractRegistry: string
-): Promise<RegisteredContracts> => {
-  if (!contractRegistry || !web3.utils.isAddress(contractRegistry))
-    throw new Error("Must pass valid address");
-
-  // @ts-ignore
-  const ethMulti = new MultiCall(web3);
-
-  const hardCodedBytes: RegisteredContracts = {
-    BancorNetwork: asciiToHex("BancorNetwork"),
-    BancorConverterRegistry: asciiToHex("BancorConverterRegistry"),
-    LiquidityProtectionStore: asciiToHex("LiquidityProtectionStore"),
-    LiquidityProtection: asciiToHex("LiquidityProtection"),
-    StakingRewards: asciiToHex("StakingRewards")
-  };
-
-  const hardCodedShape = (
-    contractAddress: string,
-    label: string,
-    ascii: string
-  ) => {
-    const contract = buildAddressLookupContract(contractAddress);
-    return {
-      [label]: contract.methods.addressOf(ascii)
-    };
-  };
-
-  const arrBytes = toPairs(hardCodedBytes) as [string, string][];
-
-  try {
-    const hardCodedShapes = arrBytes.map(([label, ascii]) =>
-      hardCodedShape(contractRegistry, label, ascii)
-    );
-    const [contractAddresses] = await ethMulti.all([hardCodedShapes]);
-
-    const registeredContracts = Object.assign(
-      {},
-      ...contractAddresses
-    ) as RegisteredContracts;
-    const allUndefined = toPairs(registeredContracts).some(
-      ([key, data]) => data == undefined
-    );
-    if (allUndefined) throw new Error("All requests returned undefined");
-
-    return registeredContracts;
-  } catch (e) {
-    throw new Error(e.message);
-  }
 };
 
 export const fetchLiquidityProtectionSettingsContract = async (
@@ -327,36 +231,6 @@
   }
 };
 
-export const fetchMinLiqForMinting = async (
-  protectionSettingsContract: string
-) => {
-  const contract = buildLiquidityProtectionSettingsContract(
-    protectionSettingsContract
-  );
-
-  return contract.methods.minNetworkTokenLiquidityForMinting().call();
-};
-
-export const fetchWhiteListedV1Pools = async (
-  liquidityProtectionSettingsAddress: string
-) => {
-  try {
-    throwIfNotContract(liquidityProtectionSettingsAddress);
-    const liquidityProtection = buildLiquidityProtectionSettingsContract(
-      liquidityProtectionSettingsAddress
-    );
-    const whitelistedPools = await liquidityProtection.methods
-      .poolWhitelist()
-      .call();
-
-    return whitelistedPools;
-  } catch (e) {
-    throw new Error(
-      `Failed fetching whitelisted pools with address ${liquidityProtectionSettingsAddress}`
-    );
-  }
-};
-
 export const fetchPositionCount = async (
   currentUser: string,
   liquidityStore: string
@@ -436,7 +310,6 @@
   return res;
 };
 
-<<<<<<< HEAD
 export const fetchLiquidityProtectionSettings = async ({
   settingsContractAddress,
   protectionContractAddress
@@ -467,8 +340,6 @@
   return newSettings;
 };
 
-export const fetchContracts = async () => {};
-
 export const fetchContractAddresses = async (
   contractRegistry: string
 ): Promise<RegisteredContracts> => {
@@ -520,21 +391,6 @@
   }
 };
 
-export const fetchLiquidityProtectionSettingsContract = async (
-  liquidityProtectionContract: string
-): Promise<string> => {
-  try {
-    const contract = buildLiquidityProtectionContract(
-      liquidityProtectionContract
-    );
-    return contract.methods.settings().call();
-  } catch (e) {
-    const error = `Failed fetching settings contract via address ${liquidityProtectionContract}`;
-    console.error(error);
-    throw new Error(error);
-  }
-};
-
 export const fetchMinLiqForMinting = async (
   protectionSettingsContract: string
 ) => {
@@ -548,8 +404,8 @@
 export const fetchWhiteListedV1Pools = async (
   liquidityProtectionSettingsAddress: string
 ) => {
+  throwIfNotContract(liquidityProtectionSettingsAddress);
   try {
-    throwIfNotContract(liquidityProtectionSettingsAddress);
     const liquidityProtection = buildLiquidityProtectionSettingsContract(
       liquidityProtectionSettingsAddress
     );
@@ -565,74 +421,6 @@
   }
 };
 
-export const fetchPositionCount = async (
-  currentUser: string,
-  liquidityStore: string
-) => {
-  throwIfNotContract(liquidityStore);
-  const contract = buildLiquidityProtectionStoreContract(liquidityStore);
-  try {
-    const positionIds = await contract.methods
-      .protectedLiquidityCount(currentUser)
-      .call();
-    return positionIds;
-  } catch (e) {
-    throw new Error(`Failed fetching position ids ${e}`);
-  }
-};
-
-export const fetchPositionIds = async (
-  currentUser: string,
-  liquidityStore: string
-) => {
-  throwIfNotContract(liquidityStore);
-  const contract = buildLiquidityProtectionStoreContract(liquidityStore);
-  try {
-    const positionIds = await contract.methods
-      .protectedLiquidityIds(currentUser)
-      .call();
-
-    return positionIds;
-  } catch (e) {
-    throw new Error(`Failed fetching position ids ${e}`);
-  }
-};
-
-export const fetchPositionsMulti = async (
-  positionIds: string[],
-  liquidityStore: string
-): Promise<ProtectedLiquidity[]> => {
-  const positionShapes = positionIds.map(id =>
-    protectedPositionShape(liquidityStore, id)
-  );
-
-  // @ts-ignore
-  const ethMulti = new MultiCall(web3);
-  const [multiPositions] = await ethMulti.all([positionShapes]);
-
-  const keys = [
-    "owner",
-    "poolToken",
-    "reserveToken",
-    "poolAmount",
-    "reserveAmount",
-    "reserveRateN",
-    "reserveRateD",
-    "timestamp",
-    "id"
-  ];
-
-  const protectedLiquidity = multiPositions
-    .map(res => ({ ...res.position, "8": res.positionId }))
-    .map(res =>
-      fromPairs(keys.map((key, index) => [key, res[index]]))
-    ) as ProtectedLiquidity[];
-
-  return protectedLiquidity;
-};
-
-=======
->>>>>>> 557555d7
 const calculateReturnOnInvestment = (
   investment: string,
   newReturn: string
@@ -709,33 +497,6 @@
   };
 };
 
-<<<<<<< HEAD
-export const fetchHistoricBalances = async (timeScales: TimeScale[]) => {
-  const poolHistoricalBalances = await Promise.all(
-    uniqueAnchors.map(async anchor => {
-      const historicalBalances = await Promise.all(
-        timeScales.map(async scale => {
-          const balance = await this.fetchRelayBalances({
-            poolId: anchor,
-            blockHeight: scale.blockHeight
-          });
-          return {
-            balance,
-            scale: scale.label
-          };
-        })
-      );
-
-      return {
-        poolId: anchor,
-        historicalBalances
-      };
-    })
-  );
-};
-
-export const aprRewardPositions = async (positions: ProtectedLiquidity[]) => {};
-=======
 export const fetchRelayReserveBalances = async (
   pool: MinimalPool,
   blockHeight?: number
@@ -874,10 +635,9 @@
       )
     );
     return res;
-  } catch(e) {
+  } catch (e) {
     throw new Error(`Failed fetching pool aprs ${e}`);
   }
-
 };
 
 export const getHistoricBalances = async (
@@ -903,7 +663,7 @@
   return fetchHistoricBalances(timeScales, relevantPools);
 };
 
-export const fetchRewardsMultiplier =async (
+export const fetchRewardsMultiplier = async (
   poolId: string,
   reserveId: string,
   stakingRewardsContract: string,
@@ -915,5 +675,4 @@
     .call();
 
   return new BigNumber(shrinkToken(result, 6));
-}
->>>>>>> 557555d7
+};