import { ContractSendMethod } from "web3-eth-contract";
import { ContractMethods } from "@/types/bancor.d.ts";
import { CallReturn } from "eth-multicall";
import {
  ABIBancorGovernance,
  ABIContainerContract,
  ABIConverter,
  ABIConverterRegistry,
  ABIConverterV28,
  ABILiquidityProtection,
  ABILiquidityProtectionSettings,
  ABILiquidityProtectionStore,
  ABIMultiCallContract,
  ABINetworkContract,
  ABISmartToken,
  ABIV2Converter,
  V2PoolsTokenContainer
} from "@/api/eth/ethAbis";
import { AbiItem } from "web3-utils";
import { Proposal } from "@/store/modules/governance/ethGovernance";
import Web3 from "web3";
import { web3 } from "@/api/web3";

const buildContract = (
  abi: AbiItem[],
  contractAddress?: string,
  injectedWeb3?: Web3
) =>
  contractAddress
    ? new (injectedWeb3 || web3).eth.Contract(abi, contractAddress)
    : new (injectedWeb3 || web3).eth.Contract(abi);

export const buildTokenContract = (
  contractAddress?: string,
  web3?: Web3
): ContractMethods<{
  symbol: () => CallReturn<string>;
  decimals: () => CallReturn<string>;
  totalSupply: () => CallReturn<string>;
  allowance: (owner: string, spender: string) => CallReturn<string>;
  balanceOf: (owner: string) => CallReturn<string>;
  transferOwnership: (converterAddress: string) => ContractSendMethod;
  issue: (address: string, wei: string) => ContractSendMethod;
  transfer: (to: string, weiAmount: string) => ContractSendMethod;
  approve: (
    approvedAddress: string,
    approvedAmount: string
  ) => ContractSendMethod;
}> => buildContract(ABISmartToken, contractAddress, web3);

export const buildGovernanceContract = (
  contractAddress?: string,
  web3?: Web3
): ContractMethods<{
  voteDuration: () => CallReturn<string>;
  voteLockDuration: () => CallReturn<string>;
  voteLockFraction: () => CallReturn<string>;
  newProposalMinimum: () => CallReturn<string>;
  propose: (executor: string, hash: string) => ContractSendMethod;
  voteFor: (proposalId: string) => ContractSendMethod;
  voteAgainst: (proposalId: string) => ContractSendMethod;
  stake: (amount: string) => ContractSendMethod;
  unstake: (amount: string) => ContractSendMethod;
  decimals: () => CallReturn<string>;
  proposalCount: () => CallReturn<number>;
  proposals: (proposalI: number) => CallReturn<Proposal>;
  votesOf: (voter: string) => CallReturn<string>;
  votesForOf: (voter: string, proposalId: number) => CallReturn<string>;
  votesAgainstOf: (voter: string, proposalId: number) => CallReturn<string>;
  voteLocks: (voter: string) => CallReturn<string>;
  govToken: () => CallReturn<string>;
}> => buildContract(ABIBancorGovernance, contractAddress, web3);

export const buildContainerContract = (
  contractAddress?: string,
  web3?: Web3
): ContractMethods<{
  poolTokens(): CallReturn<string[]>;
  symbol: () => CallReturn<string>;
  decimals: () => CallReturn<string>;
}> => buildContract(ABIContainerContract, contractAddress, web3);

export const buildV2PoolsContainer = (
  contractAddress: string
): ContractMethods<{
  poolTokens: () => CallReturn<string[]>;
}> => buildContract(V2PoolsTokenContainer, contractAddress);

export const buildMultiCallContract = (
  contractAddress: string
): ContractMethods<{
  aggregate: (
    calls: any[],
    strict: boolean
  ) => CallReturn<{
    blockNumber: string;
    returnData: {
      success: boolean;
      data: string;
    }[];
  }>;
}> => buildContract(ABIMultiCallContract, contractAddress);

export const buildConverterContract = (
  contractAddress?: string,
  web3?: Web3
): ContractMethods<{
  acceptTokenOwnership: () => ContractSendMethod;
  reserves: (reserveAddress: string) => CallReturn<any[]>;
  reserveBalance: (reserveAddress: string) => CallReturn<string>;
  getConnectorBalance: (reserveAddress: string) => CallReturn<string>;
  getReserveBalance: (reserveAdress: string) => CallReturn<string>;
  acceptOwnership: () => ContractSendMethod;
  fund: (fundAmount: string) => ContractSendMethod;
  liquidate: (fundAmount: string) => ContractSendMethod;
  setConversionFee: (ppm: string) => ContractSendMethod;
  addReserve: (
    reserveAddress: string,
    connectorWeight: number
  ) => ContractSendMethod;
  getSaleReturn: (
    toAddress: string,
    wei: string
  ) => CallReturn<{ "0": string; "1": string }>;
  getReturn: (
    fromTokenAddress: string,
    toTokenAddress: string,
    wei: string
  ) => CallReturn<{ "0": string; "1": string }>;
  owner: () => CallReturn<string>;
  version: () => CallReturn<string>;
  connectorTokenCount: () => CallReturn<string>;
  connectorTokens: (index: number) => CallReturn<string>;
  conversionFee: () => CallReturn<string>;
  geometricMean: (weis: string[]) => CallReturn<string>;
}> => buildContract(ABIConverter, contractAddress, web3);

export const buildV2Converter = (
  contractAddress?: string,
  web3?: Web3
): ContractMethods<{
  activate: (
    primaryReserveToken: string,
    primaryReserveOracle: string,
    secondaryReserveOracle: string
  ) => ContractSendMethod;
  reserveStakedBalance: (reserveToken: string) => CallReturn<string>;
  primaryReserveToken: () => CallReturn<string>;
  secondaryReserveToken: () => CallReturn<string>;
  maxStakedBalances: (address: string) => CallReturn<string>;
  maxStakedBalanceEnabled: () => CallReturn<boolean>;
  poolToken: (reserveToken: string) => CallReturn<string>;
  liquidationLimit: (poolToken: string) => CallReturn<string>;
  effectiveReserveWeights: () => CallReturn<{ "0": string; "1": string }>;
  removeLiquidityReturnAndFee: (
    poolToken: string,
    amount: string
  ) => CallReturn<{ "0": string; "1": string }>;
  addLiquidity: (
    reserveTokenAddress: string,
    amount: string,
    minReturn: string
  ) => ContractSendMethod;
  removeLiquidity: (
    poolTokenAddress: string,
    amount: string,
    minReturn: string
  ) => ContractSendMethod;
}> => buildContract(ABIV2Converter, contractAddress, web3);

export const buildV28ConverterContract = (
  contractAddress?: string,
  web3?: Web3
): ContractMethods<{
  acceptTokenOwnership: () => ContractSendMethod;
  acceptOwnership: () => ContractSendMethod;
  setConversionFee: (ppm: number) => ContractSendMethod;
  addLiquidity: (
    reserveTokens: string[],
    reserveAmounts: string[],
    minReturn: string
  ) => ContractSendMethod;
  removeLiquidity: (
    amount: string,
    reserveTokens: string[],
    reserveMinReturnAmounts: string[]
  ) => ContractSendMethod;
  addReserve: (
    reserveAddress: string,
    connectorWeight: number
  ) => ContractSendMethod;
  getReturn: (
    fromTokenAddress: string,
    toTokenAddress: string,
    wei: string
  ) => CallReturn<{ "0": string; "1": string }>;
  rateAndFee: (
    fromTokenAddress: string,
    toTokenAddress: string,
    wei: string
  ) => CallReturn<{ "0": string; "1": string }>;
  recentAverageRate: (
    tokenAddress: string
  ) => CallReturn<{ "0": string; "1": string }>;
  owner: () => CallReturn<string>;
  version: () => CallReturn<string>;
  converterType: () => CallReturn<string>;
  connectorTokenCount: () => CallReturn<string>;
  connectorTokens: (index: number) => CallReturn<string>;
  conversionFee: () => CallReturn<string>;
  reserveBalance: (reserveToken: string) => CallReturn<string>;
}> => buildContract(ABIConverterV28, contractAddress, web3);

export const buildNetworkContract = (
  contractAddress: string,
  web3?: Web3
): ContractMethods<{
  rateByPath: (path: string[], amount: string) => CallReturn<string>;
  convertByPath: (
    path: string[],
    amount: string,
    minReturn: string,
    beneficiary: string,
    affiliateAccount: string,
    affiliateFee: number
  ) => ContractSendMethod;
  conversionPath: (
    sourceToken: string,
    destinationToken: string
  ) => CallReturn<string[]>;
}> => buildContract(ABINetworkContract, contractAddress, web3);

export const buildRegistryContract = (
  contractAddress: string,
  web3?: Web3
): ContractMethods<{
  getConvertibleTokens: () => CallReturn<string[]>;
  getConvertibleTokenAnchors: (
    convertibleToken: string
  ) => CallReturn<string[]>;
  getConvertersByAnchors: (anchors: string[]) => CallReturn<string[]>;
  getAnchors: () => CallReturn<string[]>;
  newConverter: (
    type: number,
    smartTokenName: string,
    smartTokenSymbol: string,
    smartTokenDecimals: number,
    maxConversionFee: number,
    reserveTokens: string[],
    reserveWeights: string[]
  ) => ContractSendMethod;
  getLiquidityPoolByConfig: (
    type: number,
    reserveTokens: string[],
    reserveWeight: string[]
  ) => CallReturn<string>;
}> => buildContract(ABIConverterRegistry, contractAddress, web3);

export const buildLiquidityProtectionStoreContract = (
  contractAddress: string,
  web3?: Web3
): ContractMethods<{
  whitelistedPools(): CallReturn<string[]>;
  lockedBalanceCount(owner: string): CallReturn<string>;
  lockedBalance(
    owner: string,
    index: string
  ): CallReturn<{ "0": string; "1": string }>;
  lockedBalanceRange(
    owner: string,
    startIndex: string,
    endIndex: string
  ): CallReturn<{ "0": string[]; "1": string[] }>;
  systemBalance(tokenAddress: string): CallReturn<string>;
  totalProtectedPoolAmount(poolTokenAddress: string): CallReturn<string>;
  totalProtectedReserveAmount(
    anchorAddress: string,
    reserveAddress: string
  ): CallReturn<string>;
  protectedLiquidityCount(owner: string): CallReturn<string>;
  protectedLiquidityIds(owner: string): CallReturn<string[]>;
  protectedLiquidityId(owner: string): CallReturn<string>;
  protectedLiquidity(id: string): CallReturn<{ [key: string]: string }>;
  isPoolWhitelisted(anchorAddress: string): CallReturn<"0" | "1">;
}> => buildContract(ABILiquidityProtectionStore, contractAddress, web3);

export const buildLiquidityProtectionContract = (
  contractAddress: string,
  web3?: Web3
): ContractMethods<{
  store: () => CallReturn<string>;
  govToken: () => CallReturn<string>;
  isPoolSupported: (anchor: string) => CallReturn<boolean>;
  protectLiquidity: (
    anchor: string,
    poolTokenWei: string
  ) => ContractSendMethod;
  unprotectLiquidity: (dbId1: string, dbId2: string) => ContractSendMethod;
  addLiquidity: (
    anchor: string,
    reserveAddress: string,
    reserveAmountWei: string
  ) => ContractSendMethod;
  removeLiquidity: (dbId: string, ppmPercent: string) => ContractSendMethod;
  claimBalance: (startIndex: string, endIndex: string) => ContractSendMethod;
  transferLiquidity: (id: string, newProvider: string) => ContractSendMethod;
  removeLiquidityReturn: (
    id: string,
    portion: string,
    removeTimeStamp: string
  ) => CallReturn<{ "0": string; "1": string; "2": string }>;
  poolROI: (
    poolToken: string,
    reserveToken: string,
    reserveAmount: string,
    poolRateN: string,
    poolRateD: string,
    reserveRateN: string,
    reserveRateD: string
  ) => CallReturn<string>;
<<<<<<< HEAD
=======
  settings: () => CallReturn<string>;
>>>>>>> 80898d7e
}> => buildContract(ABILiquidityProtection, contractAddress, web3);

export const buildLiquidityProtectionSettingsContract = (
  contractAddress: string,
  web3?: Web3
): ContractMethods<{
  minProtectionDelay: () => CallReturn<string>;
  lockDuration: () => CallReturn<string>;
  networkToken: () => CallReturn<string>;
  maxProtectionDelay: () => CallReturn<string>;
  maxSystemNetworkTokenRatio: () => CallReturn<string>;
  defaultNetworkTokenMintingLimit: () => CallReturn<string>;
  minNetworkTokenLiquidityForMinting: () => CallReturn<string>;
  networkTokensMinted: (poolId: string) => CallReturn<string>;
  networkTokenMintingLimits: (poolId: string) => CallReturn<string>;
  averageRateMaxDeviation: () => CallReturn<string>;
}> => buildContract(ABILiquidityProtectionSettings, contractAddress, web3);<|MERGE_RESOLUTION|>--- conflicted
+++ resolved
@@ -318,10 +318,7 @@
     reserveRateN: string,
     reserveRateD: string
   ) => CallReturn<string>;
-<<<<<<< HEAD
-=======
   settings: () => CallReturn<string>;
->>>>>>> 80898d7e
 }> => buildContract(ABILiquidityProtection, contractAddress, web3);
 
 export const buildLiquidityProtectionSettingsContract = (
