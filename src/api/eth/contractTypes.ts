import { ContractSendMethod } from "web3-eth-contract";
import { ContractMethods } from "@/types/bancor.d.ts";
import { CallReturn } from "eth-multicall";
import {
  ABIBancorGovernance,
  ABIContainerContract,
  ABIContractRegistry,
  ABIConverter,
  ABIConverterRegistry,
  ABIConverterV28,
  ABILiquidityProtection,
  ABILiquidityProtectionSettings,
  ABILiquidityProtectionStore,
  ABIMultiCallContract,
  ABINetworkContract,
  ABISmartToken,
  ABIStakingRewardsDistribution,
  ABIV2Converter,
  V2PoolsTokenContainer
} from "@/api/eth/ethAbis";
import { AbiItem } from "web3-utils";
import { Proposal } from "@/store/modules/governance/ethGovernance";
import Web3 from "web3";
import { web3 } from "@/api/web3";

const buildContract = (
  abi: AbiItem[],
  contractAddress?: string,
  injectedWeb3?: Web3
) =>
  contractAddress
    ? new (injectedWeb3 || web3).eth.Contract(abi, contractAddress)
    : new (injectedWeb3 || web3).eth.Contract(abi);

export const buildTokenContract = (
  contractAddress?: string,
  web3?: Web3
): ContractMethods<{
  symbol: () => CallReturn<string>;
  decimals: () => CallReturn<string>;
  totalSupply: () => CallReturn<string>;
  allowance: (owner: string, spender: string) => CallReturn<string>;
  balanceOf: (owner: string) => CallReturn<string>;
  transferOwnership: (converterAddress: string) => ContractSendMethod;
  issue: (address: string, wei: string) => ContractSendMethod;
  transfer: (to: string, weiAmount: string) => ContractSendMethod;
  approve: (
    approvedAddress: string,
    approvedAmount: string
  ) => ContractSendMethod;
}> => buildContract(ABISmartToken, contractAddress, web3);

export const buildGovernanceContract = (
  contractAddress?: string,
  web3?: Web3
): ContractMethods<{
  voteDuration: () => CallReturn<string>;
  voteLockDuration: () => CallReturn<string>;
  voteLockFraction: () => CallReturn<string>;
  newProposalMinimum: () => CallReturn<string>;
  propose: (executor: string, hash: string) => ContractSendMethod;
  voteFor: (proposalId: string) => ContractSendMethod;
  voteAgainst: (proposalId: string) => ContractSendMethod;
  stake: (amount: string) => ContractSendMethod;
  unstake: (amount: string) => ContractSendMethod;
  decimals: () => CallReturn<string>;
  proposalCount: () => CallReturn<number>;
  proposals: (proposalI: number) => CallReturn<Proposal>;
  votesOf: (voter: string) => CallReturn<string>;
  votesForOf: (voter: string, proposalId: number) => CallReturn<string>;
  votesAgainstOf: (voter: string, proposalId: number) => CallReturn<string>;
  voteLocks: (voter: string) => CallReturn<string>;
  govToken: () => CallReturn<string>;
}> => buildContract(ABIBancorGovernance, contractAddress, web3);

export const buildContainerContract = (
  contractAddress?: string,
  web3?: Web3
): ContractMethods<{
  poolTokens(): CallReturn<string[]>;
  symbol: () => CallReturn<string>;
  decimals: () => CallReturn<string>;
}> => buildContract(ABIContainerContract, contractAddress, web3);

export const buildV2PoolsContainer = (
  contractAddress: string
): ContractMethods<{
  poolTokens: () => CallReturn<string[]>;
}> => buildContract(V2PoolsTokenContainer, contractAddress);

export const buildMultiCallContract = (
  contractAddress: string
): ContractMethods<{
  aggregate: (
    calls: any[],
    strict: boolean
  ) => CallReturn<{
    blockNumber: string;
    returnData: {
      success: boolean;
      data: string;
    }[];
  }>;
}> => buildContract(ABIMultiCallContract, contractAddress);

export const buildConverterContract = (
  contractAddress?: string,
  web3?: Web3
): ContractMethods<{
  acceptTokenOwnership: () => ContractSendMethod;
  reserves: (reserveAddress: string) => CallReturn<any[]>;
  reserveBalance: (reserveAddress: string) => CallReturn<string>;
  getConnectorBalance: (reserveAddress: string) => CallReturn<string>;
  getReserveBalance: (reserveAdress: string) => CallReturn<string>;
  acceptOwnership: () => ContractSendMethod;
  fund: (fundAmount: string) => ContractSendMethod;
  liquidate: (fundAmount: string) => ContractSendMethod;
  setConversionFee: (ppm: string) => ContractSendMethod;
  addReserve: (
    reserveAddress: string,
    connectorWeight: number
  ) => ContractSendMethod;
  getSaleReturn: (
    toAddress: string,
    wei: string
  ) => CallReturn<{ "0": string; "1": string }>;
  getReturn: (
    fromTokenAddress: string,
    toTokenAddress: string,
    wei: string
  ) => CallReturn<{ "0": string; "1": string }>;
  owner: () => CallReturn<string>;
  version: () => CallReturn<string>;
  connectorTokenCount: () => CallReturn<string>;
  connectorTokens: (index: number) => CallReturn<string>;
  conversionFee: () => CallReturn<string>;
  geometricMean: (weis: string[]) => CallReturn<string>;
}> => buildContract(ABIConverter, contractAddress, web3);

export const buildV2Converter = (
  contractAddress?: string,
  web3?: Web3
): ContractMethods<{
  activate: (
    primaryReserveToken: string,
    primaryReserveOracle: string,
    secondaryReserveOracle: string
  ) => ContractSendMethod;
  reserveStakedBalance: (reserveToken: string) => CallReturn<string>;
  primaryReserveToken: () => CallReturn<string>;
  secondaryReserveToken: () => CallReturn<string>;
  maxStakedBalances: (address: string) => CallReturn<string>;
  maxStakedBalanceEnabled: () => CallReturn<boolean>;
  poolToken: (reserveToken: string) => CallReturn<string>;
  liquidationLimit: (poolToken: string) => CallReturn<string>;
  effectiveReserveWeights: () => CallReturn<{ "0": string; "1": string }>;
  removeLiquidityReturnAndFee: (
    poolToken: string,
    amount: string
  ) => CallReturn<{ "0": string; "1": string }>;
  addLiquidity: (
    reserveTokenAddress: string,
    amount: string,
    minReturn: string
  ) => ContractSendMethod;
  removeLiquidity: (
    poolTokenAddress: string,
    amount: string,
    minReturn: string
  ) => ContractSendMethod;
}> => buildContract(ABIV2Converter, contractAddress, web3);

export const buildV28ConverterContract = (
  contractAddress?: string,
  web3?: Web3
): ContractMethods<{
  acceptTokenOwnership: () => ContractSendMethod;
  acceptOwnership: () => ContractSendMethod;
  setConversionFee: (ppm: number) => ContractSendMethod;
  addLiquidity: (
    reserveTokens: string[],
    reserveAmounts: string[],
    minReturn: string
  ) => ContractSendMethod;
  removeLiquidity: (
    amount: string,
    reserveTokens: string[],
    reserveMinReturnAmounts: string[]
  ) => ContractSendMethod;
  addReserve: (
    reserveAddress: string,
    connectorWeight: number
  ) => ContractSendMethod;
  getReturn: (
    fromTokenAddress: string,
    toTokenAddress: string,
    wei: string
  ) => CallReturn<{ "0": string; "1": string }>;
  rateAndFee: (
    fromTokenAddress: string,
    toTokenAddress: string,
    wei: string
  ) => CallReturn<{ "0": string; "1": string }>;
  recentAverageRate: (
    tokenAddress: string
  ) => CallReturn<{ "0": string; "1": string }>;
  owner: () => CallReturn<string>;
  version: () => CallReturn<string>;
  converterType: () => CallReturn<string>;
  connectorTokenCount: () => CallReturn<string>;
  connectorTokens: (index: number) => CallReturn<string>;
  conversionFee: () => CallReturn<string>;
  reserveBalance: (reserveToken: string) => CallReturn<string>;
}> => buildContract(ABIConverterV28, contractAddress, web3);

export const buildNetworkContract = (
  contractAddress: string,
  web3?: Web3
): ContractMethods<{
  rateByPath: (path: string[], amount: string) => CallReturn<string>;
  convertByPath: (
    path: string[],
    amount: string,
    minReturn: string,
    beneficiary: string,
    affiliateAccount: string,
    affiliateFee: number
  ) => ContractSendMethod;
  conversionPath: (
    sourceToken: string,
    destinationToken: string
  ) => CallReturn<string[]>;
}> => buildContract(ABINetworkContract, contractAddress, web3);

export const buildRegistryContract = (
  contractAddress: string,
  web3?: Web3
): ContractMethods<{
  getConvertibleTokens: () => CallReturn<string[]>;
  getConvertibleTokenAnchors: (
    convertibleToken: string
  ) => CallReturn<string[]>;
  getConvertersByAnchors: (anchors: string[]) => CallReturn<string[]>;
  getAnchors: () => CallReturn<string[]>;
  newConverter: (
    type: number,
    smartTokenName: string,
    smartTokenSymbol: string,
    smartTokenDecimals: number,
    maxConversionFee: number,
    reserveTokens: string[],
    reserveWeights: string[]
  ) => ContractSendMethod;
  getLiquidityPoolByConfig: (
    type: number,
    reserveTokens: string[],
    reserveWeight: string[]
  ) => CallReturn<string>;
}> => buildContract(ABIConverterRegistry, contractAddress, web3);

export const buildLiquidityProtectionStoreContract = (
  contractAddress: string,
  web3?: Web3
): ContractMethods<{
  lockedBalanceCount(owner: string): CallReturn<string>;
  lockedBalance(
    owner: string,
    index: string
  ): CallReturn<{ "0": string; "1": string }>;
  lockedBalanceRange(
    owner: string,
    startIndex: string,
    endIndex: string
  ): CallReturn<{ "0": string[]; "1": string[] }>;
  systemBalance(tokenAddress: string): CallReturn<string>;
  totalProtectedPoolAmount(poolTokenAddress: string): CallReturn<string>;
  totalProtectedReserveAmount(
    anchorAddress: string,
    reserveAddress: string
  ): CallReturn<string>;
  protectedLiquidityCount(owner: string): CallReturn<string>;
  protectedLiquidityIds(owner: string): CallReturn<string[]>;
  protectedLiquidityId(owner: string): CallReturn<string>;
  protectedLiquidity(id: string): CallReturn<{ [key: string]: string }>;
  isPoolWhitelisted(anchorAddress: string): CallReturn<"0" | "1">;
}> => buildContract(ABILiquidityProtectionStore, contractAddress, web3);

export const buildLiquidityProtectionContract = (
  contractAddress: string,
  web3?: Web3
): ContractMethods<{
  store: () => CallReturn<string>;
  govToken: () => CallReturn<string>;
  isPoolSupported: (anchor: string) => CallReturn<boolean>;
  protectLiquidity: (
    anchor: string,
    poolTokenWei: string
  ) => ContractSendMethod;
  unprotectLiquidity: (dbId1: string, dbId2: string) => ContractSendMethod;
  addLiquidity: (
    anchor: string,
    reserveAddress: string,
    reserveAmountWei: string
  ) => ContractSendMethod;
  removeLiquidity: (dbId: string, ppmPercent: string) => ContractSendMethod;
  claimBalance: (startIndex: string, endIndex: string) => ContractSendMethod;
  transferLiquidity: (id: string, newProvider: string) => ContractSendMethod;
  removeLiquidityReturn: (
    id: string,
    portion: string,
    removeTimeStamp: string
  ) => CallReturn<{ "0": string; "1": string; "2": string }>;
  poolROI: (
    poolToken: string,
    reserveToken: string,
    reserveAmount: string,
    poolRateN: string,
    poolRateD: string,
    reserveRateN: string,
    reserveRateD: string
  ) => CallReturn<string>;
  settings: () => CallReturn<string>;
  poolAvailableSpace: (
    poolAnchor: string
  ) => CallReturn<{ "0": string; "1": string }>;
}> => buildContract(ABILiquidityProtection, contractAddress, web3);

export const buildLiquidityProtectionSettingsContract = (
  contractAddress: string,
  web3?: Web3
): ContractMethods<{
  poolWhitelist(): CallReturn<string[]>;
  minProtectionDelay: () => CallReturn<string>;
  lockDuration: () => CallReturn<string>;
  networkToken: () => CallReturn<string>;
  maxProtectionDelay: () => CallReturn<string>;
  maxSystemNetworkTokenRatio: () => CallReturn<string>;
  defaultNetworkTokenMintingLimit: () => CallReturn<string>;
  minNetworkTokenLiquidityForMinting: () => CallReturn<string>;
  networkTokensMinted: (poolId: string) => CallReturn<string>;
  networkTokenMintingLimits: (poolId: string) => CallReturn<string>;
  averageRateMaxDeviation: () => CallReturn<string>;
}> => buildContract(ABILiquidityProtectionSettings, contractAddress, web3);

<<<<<<< HEAD
export const buildStakingRewardsDistributionContract = (
  contractAddress: string,
  web3?: Web3
): ContractMethods<{
  stakeRewards: (
    rewardIds: string[],
    poolTokenAddress: string
  ) => ContractSendMethod;
  claimRewards: (rewardIds: string[]) => ContractSendMethod;
  claimedPositionRewards: (positionIds: string[]) => ContractSendMethod;
}> => buildContract(ABIStakingRewardsDistribution, contractAddress, web3);
=======
export const buildAddressLookupContract = (
  contractAddress: string
): ContractMethods<{
  addressOf: (ascii: string) => CallReturn<string>;
}> => buildContract(ABIContractRegistry, contractAddress);
>>>>>>> 1f417a53
<|MERGE_RESOLUTION|>--- conflicted
+++ resolved
@@ -342,7 +342,12 @@
   averageRateMaxDeviation: () => CallReturn<string>;
 }> => buildContract(ABILiquidityProtectionSettings, contractAddress, web3);
 
-<<<<<<< HEAD
+export const buildAddressLookupContract = (
+  contractAddress: string
+): ContractMethods<{
+  addressOf: (ascii: string) => CallReturn<string>;
+}> => buildContract(ABIContractRegistry, contractAddress);
+
 export const buildStakingRewardsDistributionContract = (
   contractAddress: string,
   web3?: Web3
@@ -353,11 +358,4 @@
   ) => ContractSendMethod;
   claimRewards: (rewardIds: string[]) => ContractSendMethod;
   claimedPositionRewards: (positionIds: string[]) => ContractSendMethod;
-}> => buildContract(ABIStakingRewardsDistribution, contractAddress, web3);
-=======
-export const buildAddressLookupContract = (
-  contractAddress: string
-): ContractMethods<{
-  addressOf: (ascii: string) => CallReturn<string>;
-}> => buildContract(ABIContractRegistry, contractAddress);
->>>>>>> 1f417a53
+}> => buildContract(ABIStakingRewardsDistribution, contractAddress, web3);