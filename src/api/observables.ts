--- conflicted
+++ resolved
@@ -719,11 +719,6 @@
       vxm.ethBancor.fetchAndSetTokenBalances(allTokens);
     }
   }
-<<<<<<< HEAD
-);
-=======
-});
-
-
-export const selectedPromptReceiver$ = new Subject<string>();
->>>>>>> 7b856d8e
+);
+
+export const selectedPromptReceiver$ = new Subject<string>();