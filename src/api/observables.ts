<<<<<<< HEAD
import { fromPairs, isEqual, uniqWith } from "lodash";
import { Subject, combineLatest, merge, Observable } from "rxjs";
=======
import { uniqWith } from "lodash";
import { combineLatest, merge, Subject } from "rxjs";
>>>>>>> 888c06f7
import {
  distinctUntilChanged,
  filter,
  map,
  pluck,
  share,
  shareReplay,
  startWith,
  throttleTime,
  withLatestFrom
} from "rxjs/operators";
import dayjs from "dayjs";
import { vxm } from "@/store";
import { EthNetworks } from "./web3";
import { NewPool, TokenMetaWithReserve } from "./eth/bancorApi";
import { ppmToDec, Balance } from "@/store/modules/swap/ethBancor";
import { getNetworkVariables } from "./config";
import {
  calculatePercentIncrease,
  calculateProgressLevel,
<<<<<<< HEAD
  calculatePercentIncrease,
  sortAlongSide,
  buildPoolNameFromReserves,
  updateArray
=======
  compareString,
  findOrThrow
>>>>>>> 888c06f7
} from "./helpers";
import {
  buildStakingRewardsContract,
  buildTokenContract
} from "./eth/contractTypes";
<<<<<<< HEAD
import { decToPpm, filterAndWarn } from "./pureHelpers";
=======
import { expandToken, filterAndWarn } from "./pureHelpers";
>>>>>>> 888c06f7
import {
  MinimalPool,
  PoolLiqMiningApr,
<<<<<<< HEAD
  ViewRelay,
  ViewReserve
=======
  ProtectedLiquidity,
  ProtectedLiquidityCalculated,
  RemoveLiquidityReturn,
  ViewProtectedLiquidity
>>>>>>> 888c06f7
} from "@/types/bancor";
import {
  fetchLiquidityProtectionSettings,
  fetchLockedBalances,
  fetchMinLiqForMinting,
  fetchPoolLiqMiningApr,
  fetchPositionIds,
  fetchPositionsMulti,
  fetchRewardsMultiplier,
  fetchWhiteListedV1Pools,
  getHistoricBalances,
  getPoolAprs,
  pendingRewardRewards,
  removeLiquidityReturn
} from "./eth/contractWrappers";
import axios, { AxiosResponse } from "axios";
import { ethReserveAddress } from "./eth/ethAbis";
import { MinimalPoolWithReserveBalances, shrinkToken } from "./eth/helpers";
import BigNumber from "bignumber.js";
import {
  compareIdArray,
  logger,
  optimisticObservable,
  optimisticPositionIds,
  RankItem,
  rankPriority,
  switchMapIgnoreThrow
} from "./observables/customOperators";
import { networkVars$, networkVersion$ } from "./observables/network";
import { apiData$, minimalPools$, tokens$ } from "./observables/pools";
import { onLogin$, onLogout$ } from "./observables/auth";
import {
  liquidityProtection$,
  liquidityProtectionStore$,
  settingsContractAddress$,
  stakingRewards$
} from "./observables/contracts";
<<<<<<< HEAD
import { keeperTokens$ } from "./observables/keeperDao";
import { sortByLiqDepth } from "@/api/helpers";
=======
>>>>>>> 888c06f7

const tokenMetaDataEndpoint =
  "https://raw.githubusercontent.com/Velua/eth-tokens-registry/master/tokens.json";

interface TokenMeta {
  id: string;
  image: string;
  contract: string;
  symbol: string;
  name: string;
  precision?: number;
}
export const defaultImage =
  "https://ropsten.etherscan.io/images/main/empty-token.png";

export const getTokenMeta = async (currentNetwork: EthNetworks) => {
  const networkVars = getNetworkVariables(currentNetwork);
  if (currentNetwork == EthNetworks.Ropsten) {
    return [
      {
        symbol: "BNT",
        contract: networkVars.bntToken,
        precision: 18
      },
      {
        symbol: "DAI",
        contract: "0xc2118d4d90b274016cb7a54c03ef52e6c537d957",
        precision: 18
      },
      {
        symbol: "WBTC",
        contract: "0xbde8bb00a7ef67007a96945b3a3621177b615c44",
        precision: 8
      },
      {
        symbol: "BAT",
        contract: "0x443fd8d5766169416ae42b8e050fe9422f628419",
        precision: 18
      },
      {
        symbol: "LINK",
        contract: "0x20fe562d797a42dcb3399062ae9546cd06f63280",
        precision: 18
      },
      {
        contract: "0x4F5e60A76530ac44e0A318cbc9760A2587c34Da6",
        symbol: "YYYY"
      },
      {
        contract: "0x63B75DfA4E87d3B949e876dF2Cd2e656Ec963466",
        symbol: "YYY"
      },
      {
        contract: "0xAa2A908Ca3E38ECEfdbf8a14A3bbE7F2cA2a1BE4",
        symbol: "XXX"
      },
      {
        contract: "0xe4158797A5D87FB3080846e019b9Efc4353F58cC",
        symbol: "XXX"
      }
    ].map(
      (x): TokenMeta => ({
        ...x,
        id: x.contract,
        image: defaultImage,
        name: x.symbol
      })
    );
  }
  if (currentNetwork !== EthNetworks.Mainnet)
    throw new Error("Ropsten and Mainnet supported only.");

  const res: AxiosResponse<TokenMeta[]> = await axios.get(
    tokenMetaDataEndpoint
  );

  const drafted = res.data
    .filter(({ symbol, contract, image }) =>
      [symbol, contract, image].every(Boolean)
    )
    .map(x => ({ ...x, id: x.contract }));

  const existingEth = drafted.find(x => compareString(x.symbol, "eth"))!;

  const withoutEth = drafted.filter(meta => !compareString(meta.symbol, "eth"));
  const addedEth = {
    ...existingEth,
    id: ethReserveAddress,
    contract: ethReserveAddress
  };
  const final = [addedEth, existingEth, ...withoutEth];
  return uniqWith(final, (a, b) => compareString(a.id, b.id));
};

export const fetchPositionsTrigger$ = new Subject<true>();
const fetchPositionsTrig$ = fetchPositionsTrigger$.pipe(shareReplay(1));
fetchPositionsTrigger$.next(true);

onLogout$.subscribe(() => {
  vxm.ethBancor.setProtectedViewPositions([]);
});

export const tokenMeta$ = networkVersion$.pipe(
  switchMapIgnoreThrow(network => getTokenMeta(network)),
  share()
);

export const usdPriceOfBnt$ = apiData$.pipe(
  map(x => Number(x.bnt_price.usd)),
  distinctUntilChanged()
);

export const currentBlockReceiver$ = new Subject<number>();

export const currentBlock$ = currentBlockReceiver$.pipe(
  distinctUntilChanged(),
  map(block => ({ unixTime: dayjs().unix(), blockNumber: block })),
  // logger("current block"),
  shareReplay(1)
);

export const storeRewards$ = stakingRewards$.pipe(
  switchMapIgnoreThrow(stakingRewardsContract => {
    const contract = buildStakingRewardsContract(stakingRewardsContract);
    return contract.methods.store().call();
  }),
  share()
);

export const poolPrograms$ = storeRewards$.pipe(
  switchMapIgnoreThrow(storeRewardContract =>
    vxm.rewards.fetchPoolPrograms(storeRewardContract)
  ),
  share()
);

export const immediateTokenMeta$ = tokenMeta$.pipe(startWith(undefined));

export const minimalPoolReceiver$ = new Subject<MinimalPool[]>();

const freshReserveBalances$ = minimalPoolReceiver$.pipe(
  throttleTime(5000),
  switchMapIgnoreThrow(minimalPools =>
    vxm.ethBancor.getReserveBalances(minimalPools)
  )
);

const decimalReserveBalances$ = freshReserveBalances$.pipe(
  withLatestFrom(tokens$),
  map(([pools, tokens]) => {
    const poolsCovered = filterAndWarn(
      pools,
      pool =>
        pool.reserveBalances.every(balance =>
          tokens.some(token => compareString(balance.id, token.dlt_id))
        ),
      "lost reserve balances because it was not covered in API tokens"
    );

    return poolsCovered.map(
      (pool): MinimalPoolWithReserveBalances => ({
        ...pool,
        reserveBalances: pool.reserveBalances.map(reserveBalance => {
          const token = findOrThrow(tokens, token =>
            compareString(token.dlt_id, reserveBalance.id)
          );
          return {
            ...reserveBalance,
            amount: shrinkToken(reserveBalance.amount, token.decimals)
          };
        })
      })
    );
  })
);

decimalReserveBalances$.subscribe(pools =>
  vxm.ethBancor.updateReserveBalances(pools)
);

export const newApiPools$ = apiData$.pipe(
  map(apiData => {
    const pools = apiData.pools;
    const tokens = apiData.tokens;

    const betterPools = pools.map(pool => {
      const reserveTokens = pool.reserves.map(
        (reserve): TokenMetaWithReserve => {
          const token = findOrThrow(
            tokens,
            token => compareString(token.dlt_id, reserve.address),
            "was expecting a token for a known reserve in API data"
          );

          return {
            id: reserve.address,
            contract: reserve.address,
            reserveWeight: ppmToDec(reserve.weight),
            decBalance: reserve.balance,
            name: token.symbol,
            symbol: token.symbol,
            image: defaultImage,
            precision: token.decimals
          };
        }
      );
      const decFee = ppmToDec(pool.fee);
      return {
        ...pool,
        decFee,
        reserveTokens
      };
    });

    const passedPools = filterAndWarn(
      betterPools,
      pool => pool.reserveTokens.length == 2,
      "lost pools"
    ) as NewPool[];

    return passedPools;
  })
);

export const newPools$ = combineLatest([
  newApiPools$,
  immediateTokenMeta$
]).pipe(
  map(([pools, tokenMeta]) =>
    pools.map(
      (pool): NewPool => ({
        ...pool,
        reserveTokens: pool.reserveTokens.map(reserve => {
          const meta =
            tokenMeta &&
            tokenMeta.find(meta =>
              compareString(meta.contract, reserve.contract)
            );

          return {
            ...reserve,
            image: (meta && meta.image) || defaultImage
          };
        })
      })
    )
  )
);

newPools$.subscribe(pools => vxm.ethBancor.setPools(pools));

networkVersion$.subscribe(network => {
  if (vxm && vxm.ethBancor) {
    vxm.ethBancor.setNetwork(network);
  }
});
apiData$.subscribe(data => {
  vxm.ethBancor.setApiData(data);
  const minimalPools = data.pools.map(
    (pool): MinimalPool => ({
      anchorAddress: pool.pool_dlt_id,
      converterAddress: pool.converter_dlt_id,
      reserves: pool.reserves.map(r => r.address)
    })
  );
  minimalPoolReceiver$.next(minimalPools);
});

const bntSupplyApi$ = apiData$.pipe(
  pluck("bnt_supply"),
  map(decSupply => expandToken(decSupply, 18)),
  map((supplyWei): RankItem<string> => ({ data: supplyWei, priority: 5 }))
);

const bntSupplyChain$ = networkVars$.pipe(
  switchMapIgnoreThrow(vars => {
    const contract = buildTokenContract(vars.bntToken);
    return contract.methods.totalSupply().call();
  }),
  map((supplyWei): RankItem<string> => ({ data: supplyWei, priority: 3 }))
);

const bntSupply$ = merge(bntSupplyApi$, bntSupplyChain$).pipe(
  rankPriority(),
  distinctUntilChanged()
);

bntSupply$.subscribe(weiSupply => vxm.ethBancor.setBntSupply(weiSupply));

tokenMeta$.subscribe(tokenMeta => vxm.ethBancor.setTokenMeta(tokenMeta));

export const lockedBalancesTrigger$ = new Subject<null>();

combineLatest([liquidityProtectionStore$, onLogin$, lockedBalancesTrigger$])
  .pipe(
    switchMapIgnoreThrow(([storeAddress, currentUser]) =>
      fetchLockedBalances(storeAddress, currentUser)
    )
  )
  .subscribe(balances => {
    vxm.ethBancor.setLockedBalances(balances);
  });

lockedBalancesTrigger$.next(null);

export const minNetworkTokenLiquidityForMinting$ = settingsContractAddress$.pipe(
  switchMapIgnoreThrow(settingsContractAddress =>
    fetchMinLiqForMinting(settingsContractAddress)
  ),
  share()
);

minNetworkTokenLiquidityForMinting$.subscribe(
  minNetworkTokenLiquidityForMinting =>
    vxm.minting.setMinNetworkTokenLiquidityForMinting(
      minNetworkTokenLiquidityForMinting
    )
);

const liquiditySettings$ = combineLatest([
  liquidityProtection$,
  settingsContractAddress$
]).pipe(
  switchMapIgnoreThrow(([protectionContractAddress, settingsContractAddress]) =>
    fetchLiquidityProtectionSettings({
      settingsContractAddress
    }).catch(e =>
      vxm.ethBancor.fetchLiquidityProtectionSettings({
        protectionContractAddress,
        settingsContractAddress
      })
    )
  ),
  share()
);

export const liquidityProtectionNetworkToken$ = liquiditySettings$.pipe(
  pluck("networkToken"),
  share()
);

liquiditySettings$.subscribe(settings => {
  vxm.ethBancor.setLiquidityProtectionSettings(settings);
});

const whitelistedPools$ = settingsContractAddress$.pipe(
  switchMapIgnoreThrow(address => fetchWhiteListedV1Pools(address)),
  share()
);

whitelistedPools$.subscribe(whitelistedPools => {
  vxm.ethBancor.setWhiteListedPools(whitelistedPools);
  vxm.ethBancor.setWhiteListedPoolsLoading(false);
});

const doNothing = () => {
  // seems some observables need to be subscribed too for other observables to receive them?
  // unknown behavior
};

onLogin$.subscribe(doNothing);
liquidityProtectionStore$.subscribe(doNothing);
fetchPositionsTrig$.subscribe(doNothing);

const localAndRemotePositionIds$ = combineLatest([
  onLogin$,
  liquidityProtectionStore$,
  fetchPositionsTrig$
]).pipe(
  switchMapIgnoreThrow(([currentUser, storeAddress]) =>
    fetchPositionIds(currentUser, storeAddress)
  ),
  optimisticPositionIds(),
  distinctUntilChanged(compareIdArray),
  filter(positions => positions.length > 0),
  shareReplay(1)
);

fetchPositionsTrigger$.next(true);

const unVerifiedPositions$ = combineLatest([
  localAndRemotePositionIds$,
  liquidityProtectionStore$
]).pipe(
  optimisticObservable("positionsss", ([positionIds, storeAddress]) =>
    fetchPositionsMulti(positionIds, storeAddress)
  ),
  shareReplay(1)
);

const removeLiquidityReturn$ = combineLatest([
  unVerifiedPositions$,
  liquidityProtection$
]).pipe(
  switchMapIgnoreThrow(([positions, contractAddress]) =>
    Promise.all(
      positions.map(position =>
        removeLiquidityReturn(position, contractAddress).catch(() => false)
      )
    )
  ),
  map(positions => positions.filter(Boolean) as RemoveLiquidityReturn[]),
  startWith(undefined)
);

const uniquePoolReserves = (
  positions: ProtectedLiquidity[]
): { poolToken: string; reserveToken: string }[] =>
  uniqWith(
    positions,
    (a, b) =>
      compareString(a.poolToken, b.poolToken) &&
      compareString(a.reserveToken, b.reserveToken)
  ).map(position => ({
    reserveToken: position.reserveToken,
    poolToken: position.poolToken
  }));

const pendingReserveRewards$ = combineLatest([
  stakingRewards$,
  unVerifiedPositions$,
  onLogin$
]).pipe(
  switchMapIgnoreThrow(([stakingRewards, positions, currentUser]) => {
    const uniquePoolReserveIds = uniquePoolReserves(positions);

    return Promise.all(
      uniquePoolReserveIds.map(poolReserve =>
        pendingRewardRewards(
          stakingRewards,
          currentUser,
          poolReserve.poolToken,
          poolReserve.reserveToken
        )
      )
    );
  }),
  startWith(undefined)
);

const historicPoolBalances$ = combineLatest([
  unVerifiedPositions$,
  minimalPools$
]).pipe(
  withLatestFrom(currentBlock$),
  switchMapIgnoreThrow(async ([[unverified, minimal], currentBlock]) => {
    const res = await getHistoricBalances(
      unverified,
      currentBlock.blockNumber,
      minimal
    );
    console.log(res, "was the res...");
    return res;
  })
);

const poolReturns$ = combineLatest([
  unVerifiedPositions$,
  historicPoolBalances$,
  liquidityProtection$
]).pipe(
  switchMapIgnoreThrow(([positions, poolBalances, liquidityProtection]) =>
    getPoolAprs(positions, poolBalances.flat(), liquidityProtection)
  ),
  startWith(undefined)
);

const rewardMultipliers$ = combineLatest([
  unVerifiedPositions$,
  onLogin$,
  stakingRewards$
]).pipe(
  switchMapIgnoreThrow(([unVerifiedPositions, currentUser, stakingReward]) => {
    const poolReserves = uniquePoolReserves(unVerifiedPositions);
    return Promise.all(
      poolReserves.map(async poolReserve => {
        let multiplier = new BigNumber(0);
        try {
          multiplier = await fetchRewardsMultiplier(
            poolReserve.poolToken,
            poolReserve.reserveToken,
            stakingReward,
            currentUser
          );
        } catch (e) {
          console.error("Failed to fetch rewards multiplier", e);
        }

        return {
          ...poolReserve,
          multiplier
        };
      })
    );
  }),
  startWith(undefined)
);

const immediatePoolPrograms$ = poolPrograms$.pipe(startWith(undefined));

const fullPositions$ = combineLatest([
  unVerifiedPositions$,
  removeLiquidityReturn$,
  pendingReserveRewards$,
  poolReturns$,
  rewardMultipliers$,
  immediatePoolPrograms$
]).pipe(
  map(
    ([
      unverifiedPositions,
      removeLiquidityReturn,
      pendingReserveRewards,
      poolReturns,
      rewardMultipliers,
      poolPrograms
    ]) =>
      unverifiedPositions.map(
        (position): ProtectedLiquidityCalculated => {
          const removeLiq =
            removeLiquidityReturn &&
            removeLiquidityReturn.find(r => r.positionId == position.id);
          const scales =
            poolReturns &&
            poolReturns.find(poolReturns =>
              poolReturns.find(x => x.positionId == position.id)
            );

          const week =
            scales &&
            scales.find(scale => compareString(scale.scaleId, "week"));
          const day =
            scales && scales.find(scale => compareString(scale.scaleId, "day"));

          const reserveReward =
            pendingReserveRewards &&
            pendingReserveRewards.find(
              r =>
                compareString(r.poolId, position.poolToken) &&
                compareString(r.reserveId, position.reserveToken)
            );

          const rewardMultiplier =
            rewardMultipliers &&
            rewardMultipliers.find(
              r =>
                compareString(r.poolToken, position.poolToken) &&
                compareString(r.reserveToken, position.reserveToken)
            );

          const multiplier =
            poolPrograms &&
            poolPrograms.some(x =>
              compareString(x.poolToken, position.poolToken)
            )
              ? rewardMultiplier
              : null;

          return {
            ...position,
            ...(reserveReward && {
              pendingReserveReward: reserveReward.decBnt.toString()
            }),
            ...(removeLiq && {
              fullLiquidityReturn: removeLiq.fullLiquidityReturn
            }),
            ...(removeLiq && {
              currentLiquidityReturn: removeLiq.currentLiquidityReturn
            }),
            ...(removeLiq && { roiDec: removeLiq.roiDec }),
            ...(day && { oneDayDec: day.calculatedAprDec }),
            ...(week && { oneWeekDec: week.calculatedAprDec }),
            ...(multiplier && {
              rewardsMultiplier: multiplier.multiplier.toNumber()
            })
          };
        }
      )
  )
);

const whitelistedImmediate$ = whitelistedPools$.pipe(startWith(undefined));

combineLatest([
  fullPositions$,
  onLogin$,
  liquiditySettings$,
  whitelistedImmediate$,
  tokens$,
  usdPriceOfBnt$
])
  .pipe(
    map(
      ([
        positions,
        currentUser,
        liquiditySettings,
        whitelistedPools,
        tokens,
        usdPriceOfBnt
      ]) => {
        const { minDelay, maxDelay, networkToken } = liquiditySettings;

        const whitelistedPositions = whitelistedPools
          ? positions.filter(pos =>
              whitelistedPools.some(whitelistedPool =>
                compareString(whitelistedPool, pos.poolToken)
              )
            )
          : positions;
        const knownTokenPrecision = whitelistedPositions.filter(pos =>
          tokens.some(token => compareString(token.dlt_id, pos.reserveToken))
        );

        const passedPositions = knownTokenPrecision;

        return passedPositions
          .filter(entry => compareString(entry.owner, currentUser))
          .map(
            (singleEntry): ViewProtectedLiquidity => {
              const isWhiteListed = true;

              const startTime = Number(singleEntry.timestamp);

              const reserveToken = findOrThrow(tokens, token =>
                compareString(token.dlt_id, singleEntry.reserveToken)
              );
              const reservePrecision = Number(reserveToken.decimals);

              const reserveTokenDec = shrinkToken(
                singleEntry.reserveAmount,
                reservePrecision
              );

              const pendingReserveReward =
                singleEntry.pendingReserveReward &&
                singleEntry.pendingReserveReward.toString();

              const fullyProtectedDec =
                singleEntry.fullLiquidityReturn &&
                shrinkToken(
                  singleEntry.fullLiquidityReturn.targetAmount,
                  reservePrecision
                );

              const currentProtectedDec =
                singleEntry.currentLiquidityReturn &&
                shrinkToken(
                  singleEntry.currentLiquidityReturn.targetAmount,
                  reservePrecision
                );

              const progressPercent = calculateProgressLevel(
                startTime,
                startTime + maxDelay
              );

              const givenVBnt =
                compareString(reserveToken.dlt_id, networkToken) &&
                reserveTokenDec;

              const feeGenerated = new BigNumber(fullyProtectedDec || 0).minus(
                reserveTokenDec
              );

              const reserveTokenPrice = Number(reserveToken.rate.usd);

              return {
                id: `${singleEntry.poolToken}:${singleEntry.id}`,
                initialProtectedWei: singleEntry.reserveAmount,
                inititalProtectedToken: singleEntry.reserveToken,
                whitelisted: isWhiteListed,
                ...(givenVBnt && { givenVBnt }),
                single: true,
                apr: {
                  day: Number(singleEntry.oneDayDec),
                  week: Number(singleEntry.oneWeekDec)
                },
                insuranceStart: startTime + minDelay,
                fullCoverage: startTime + maxDelay,
                stake: {
                  amount: reserveTokenDec,
                  symbol: reserveToken.symbol,
                  poolId: singleEntry.poolToken,
                  unixTime: startTime,
                  usdValue: new BigNumber(reserveTokenDec)
                    .times(reserveTokenPrice)
                    .toNumber()
                },
                ...(fullyProtectedDec && {
                  fullyProtected: {
                    amount: fullyProtectedDec,
                    symbol: reserveToken.symbol,
                    id: reserveToken.dlt_id,
                    usdValue: new BigNumber(fullyProtectedDec)
                      .times(reserveTokenPrice)
                      .toNumber()
                  }
                }),
                ...(currentProtectedDec && {
                  protectedAmount: {
                    amount: currentProtectedDec,
                    id: reserveToken.dlt_id,
                    symbol: reserveToken.symbol,
                    ...(fullyProtectedDec && {
                      usdValue: new BigNumber(currentProtectedDec)
                        .times(reserveTokenPrice)
                        .toNumber()
                    })
                  }
                }),
                coverageDecPercent: progressPercent,
                fees: {
                  amount: feeGenerated.toString(),
                  symbol: reserveToken.symbol,
                  id: reserveToken.dlt_id
                },
                ...(fullyProtectedDec && {
                  roi: Number(
                    calculatePercentIncrease(reserveTokenDec, fullyProtectedDec)
                  )
                }),
                ...(pendingReserveReward && { pendingReserveReward }),
                ...(singleEntry.rewardsMultiplier && {
                  rewardsMultiplier: singleEntry.rewardsMultiplier
                }),
                reserveTokenPrice,
                bntTokenPrice: usdPriceOfBnt
              };
            }
          );
      }
    )
  )
  .subscribe(positions => {
    vxm.ethBancor.setProtectedViewPositions(positions);
    vxm.ethBancor.setLoadingPositions(false);
  });

onLogout$.subscribe(() => vxm.ethBancor.wipeTokenBalances());

combineLatest([onLogin$, minimalPools$]).subscribe(
  ([userAddress, minimalPools]) => {
    if (userAddress) {
      const allTokens = minimalPools.flatMap(pool => [
        ...pool.reserves,
        pool.anchorAddress
      ]);
      vxm.ethBancor.fetchAndSetTokenBalances(allTokens);
    }
  }
);

const liqMiningApr$ = combineLatest([
  newPools$,
  tokens$,
  networkVars$,
  liquidityProtectionNetworkToken$,
  poolPrograms$,
  liquidityProtectionStore$
]).pipe(
  switchMapIgnoreThrow(
    async ([
      pools,
      tokens,
      networkVars,
      liquidityProtectionNetworkToken,
      poolPrograms,
      liquidityProtectionStore
    ]) => {
      const minimalPools = pools.map(
        (pool): MinimalPoolWithReserveBalances => ({
          anchorAddress: pool.pool_dlt_id,
          converterAddress: pool.converter_dlt_id,
          reserves: pool.reserves.map(r => r.address),
          reserveBalances: pool.reserves.map(reserve => ({
            amount: expandToken(
              reserve.balance,
              findOrThrow(tokens, token =>
                compareString(token.dlt_id, reserve.address)
              ).decimals
            ),
            id: reserve.address
          }))
        })
      );

      const liqApr = await fetchPoolLiqMiningApr(
        networkVars.multiCall,
        poolPrograms,
        minimalPools,
        liquidityProtectionStore,
        liquidityProtectionNetworkToken
      );

      const complementSymbols = liqApr.map(
        (apr): PoolLiqMiningApr => ({
          ...apr,
          rewards: apr.rewards.map(r => ({
            ...r,
            symbol: findOrThrow(tokens, token =>
              compareString(token.dlt_id, r.address)
            ).symbol
          }))
        })
      );

      return complementSymbols;
    }
  ),
  share()
);

const viewRelays$ = combineLatest([
  liqMiningApr$,
  whitelistedImmediate$,
  minNetworkTokenLiquidityForMinting$,
  liquidityProtectionNetworkToken$,
  newPools$
]).pipe(
  switchMapIgnoreThrow(
    async ([
      poolLiquidityMiningAprs,
      whitelistedImmediate,
      limitWei,
      liquidityProtectionNetworkToken,
      pools
    ]) => {
      const whiteListedPools = whitelistedImmediate || [];

      return pools.map(
        (relay): ViewRelay => {
          const liqDepth = Number(relay.liquidity.usd);
          const tradeSupported = relay.reserves.every(
            reserve => reserve.balance !== "0"
          );

          const whitelisted = whiteListedPools.some(whitelistedAnchor =>
            compareString(whitelistedAnchor, relay.pool_dlt_id)
          );
          const lpNetworkTokenReserve = relay.reserves.find(reserve =>
            compareString(reserve.address, liquidityProtectionNetworkToken)
          );

          const limit = new BigNumber(shrinkToken(limitWei, 18));

          const hasEnoughLpNetworkToken =
            lpNetworkTokenReserve &&
            limit &&
            limit.isLessThan(lpNetworkTokenReserve!.balance);

          const liquidityProtection = !!(
            relay.reserveTokens.some(reserve =>
              compareString(reserve.contract, liquidityProtectionNetworkToken)
            ) &&
            relay.reserveTokens.length == 2 &&
            relay.reserveTokens.every(
              reserve => reserve.reserveWeight == 0.5
            ) &&
            whitelisted &&
            hasEnoughLpNetworkToken
          );

          const bntReserve = relay.reserves.find(reserve =>
            compareString(reserve.address, liquidityProtectionNetworkToken)
          );
          const addProtectionSupported = !!(
            liquidityProtection && !!bntReserve
          );

          const feesGenerated = relay.fees_24h.usd || "0";
          const feesVsLiquidity = new BigNumber(feesGenerated)
            .times(365)
            .div(liqDepth)
            .toString();

          const volume = relay.volume_24h.usd || undefined;

          const aprMiningRewards = poolLiquidityMiningAprs.find(apr =>
            compareString(apr.poolId, relay.pool_dlt_id)
          );

          const reserves = sortAlongSide(
            relay.reserveTokens.map(
              (reserve): ViewReserve => ({
                id: reserve.contract,
                reserveWeight: reserve.reserveWeight,
                reserveId: relay.pool_dlt_id + reserve.contract,
                logo: [reserve.image],
                symbol: reserve.symbol,
                contract: reserve.contract
              })
            ),
            reserve => reserve.contract,
            [liquidityProtectionNetworkToken]
          );

          return {
            id: relay.pool_dlt_id,
            tradeSupported,
            name: buildPoolNameFromReserves(reserves),
            reserves,
            addProtectionSupported,
            fee: relay.decFee,
            liqDepth,
            symbol: relay.name,
            addLiquiditySupported: true,
            removeLiquiditySupported: true,
            liquidityProtection,
            whitelisted,
            v2: false,
            volume,
            feesGenerated,
            ...(feesVsLiquidity && { feesVsLiquidity }),
            aprMiningRewards
          };
        }
      );
    }
  )
);

viewRelays$.subscribe(relays => vxm.ethBancor.setViewRelays(relays));

export const balanceReceiver$ = new Subject<Balance[]>();

const tokenBalances$ = balanceReceiver$.pipe(
  distinctUntilChanged(isEqual)
) as Observable<number>;

const priceChangePercent = (priceThen: number, priceNow: number): number => {
  const difference = priceNow - priceThen;
  return difference / priceThen;
};

const viewTokens$ = combineLatest([
  keeperTokens$,
  liquidityProtectionNetworkToken$,
  whitelistedImmediate$,
  newPools$,
  tokens$,
  tokenMeta$
])
  .pipe(
    switchMapIgnoreThrow(
      async ([
        daoTokenAddresses,
        liquidityProtectionNetworkToken,
        whitelistedImmediate,
        newPools,
        tokens,
        tokenMeta
      ]) => {
        const whitelistedPools = whitelistedImmediate || [];

        const tokensWithPoolBackground = newPools
          .flatMap(pool => {
            const whitelisted = whitelistedPools.some(anchor =>
              compareString(anchor, pool.pool_dlt_id)
            );

            const liquidityProtection =
              whitelisted &&
              pool.reserves.some(reserve =>
                compareString(reserve.address, liquidityProtectionNetworkToken)
              ) &&
              pool.reserves.length == 2 &&
              pool.reserves.every(reserve => reserve.weight == decToPpm(0.5)) &&
              Number(pool.version) >= 41;

            const tradeSupported = pool.reserves.every(
              reserve => reserve.balance !== "0"
            );

            return pool.reserves.map(reserve => ({
              contract: reserve.address,
              liquidityProtection,
              tradeSupported
            }));
          })
          .reduce((acc, item) => {
            const existingToken = acc.find(token =>
              compareString(token.contract!, item.contract)
            );
            return existingToken
              ? updateArray(
                  acc,
                  token => compareString(token.contract!, item.contract),
                  token => ({
                    ...token,
                    liquidityProtection:
                      token.liquidityProtection || item.liquidityProtection,
                    tradeSupported: token.tradeSupported || item.tradeSupported
                  })
                )
              : [...acc, item];
          }, [] as { contract: string; liquidityProtection: boolean; tradeSupported: boolean }[]);

        const finalTokens = tokens
          .map(token => {
            const tokenWithBackground = tokensWithPoolBackground.find(t =>
              compareString(t.contract, token.dlt_id)
            );
            const liquidityProtection = !!(
              tokenWithBackground && tokenWithBackground.liquidityProtection
            );
            const tradeSupported = !!(
              tokenWithBackground && tokenWithBackground.tradeSupported
            );

            const change24h =
              priceChangePercent(
                Number(token.rate_24h_ago.usd),
                Number(token.rate.usd)
              ) * 100;
            const meta = tokenMeta.find(meta =>
              compareString(meta.contract, token.dlt_id)
            );
            const balance = "99";
            const balanceString = balance;

            return {
              contract: token.dlt_id,
              id: token.dlt_id,
              name: token.symbol,
              symbol: token.symbol,
              precision: token.decimals,
              logo: (meta && meta.image) || defaultImage,
              change24h,
              ...(balance && { balance: balanceString }),
              liqDepth: Number(token.liquidity.usd || 0),
              liquidityProtection,
              price: Number(token.rate.usd),
              volume24h: Number(1),
              tradeSupported
            };
          })
          .sort(sortByLiqDepth);

        return finalTokens.map(token => {
          const limitOrderAvailable = daoTokenAddresses
            .map(token => token.address)
            .some(tokenAddress => compareString(token.id, tokenAddress));
          return { ...token, limitOrderAvailable };
        });
      }
    )
  )
  .subscribe(tokens => vxm.ethBancor.setViewTokens(tokens));

export const selectedPromptReceiver$ = new Subject<string>();<|MERGE_RESOLUTION|>--- conflicted
+++ resolved
@@ -1,10 +1,5 @@
-<<<<<<< HEAD
 import { fromPairs, isEqual, uniqWith } from "lodash";
 import { Subject, combineLatest, merge, Observable } from "rxjs";
-=======
-import { uniqWith } from "lodash";
-import { combineLatest, merge, Subject } from "rxjs";
->>>>>>> 888c06f7
 import {
   distinctUntilChanged,
   filter,
@@ -25,37 +20,26 @@
 import {
   calculatePercentIncrease,
   calculateProgressLevel,
-<<<<<<< HEAD
-  calculatePercentIncrease,
   sortAlongSide,
   buildPoolNameFromReserves,
-  updateArray
-=======
+  updateArray,
   compareString,
   findOrThrow
->>>>>>> 888c06f7
 } from "./helpers";
 import {
   buildStakingRewardsContract,
   buildTokenContract
 } from "./eth/contractTypes";
-<<<<<<< HEAD
-import { decToPpm, filterAndWarn } from "./pureHelpers";
-=======
-import { expandToken, filterAndWarn } from "./pureHelpers";
->>>>>>> 888c06f7
+import { decToPpm, expandToken, filterAndWarn } from "./pureHelpers";
 import {
   MinimalPool,
   PoolLiqMiningApr,
-<<<<<<< HEAD
-  ViewRelay,
-  ViewReserve
-=======
   ProtectedLiquidity,
   ProtectedLiquidityCalculated,
   RemoveLiquidityReturn,
-  ViewProtectedLiquidity
->>>>>>> 888c06f7
+  ViewProtectedLiquidity,
+  ViewRelay,
+  ViewReserve
 } from "@/types/bancor";
 import {
   fetchLiquidityProtectionSettings,
@@ -93,11 +77,8 @@
   settingsContractAddress$,
   stakingRewards$
 } from "./observables/contracts";
-<<<<<<< HEAD
 import { keeperTokens$ } from "./observables/keeperDao";
 import { sortByLiqDepth } from "@/api/helpers";
-=======
->>>>>>> 888c06f7
 
 const tokenMetaDataEndpoint =
   "https://raw.githubusercontent.com/Velua/eth-tokens-registry/master/tokens.json";
@@ -984,7 +965,6 @@
             relay.reserveTokens.map(
               (reserve): ViewReserve => ({
                 id: reserve.contract,
-                reserveWeight: reserve.reserveWeight,
                 reserveId: relay.pool_dlt_id + reserve.contract,
                 logo: [reserve.image],
                 symbol: reserve.symbol,
