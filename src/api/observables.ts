import { differenceWith, isEqual, uniqWith } from "lodash";
import {
  Subject,
  combineLatest,
  Observable,
<<<<<<< HEAD
  EMPTY,
  PartialObserver,
  interval,
  timer
=======
  timer,
  fromEvent,
  fromEventPattern
>>>>>>> ac7c9570
} from "rxjs";
import {
  distinctUntilChanged,
  map,
  filter,
  startWith,
  tap,
  switchMap,
  shareReplay,
  pluck,
  scan,
  share,
  withLatestFrom
} from "rxjs/operators";
import dayjs from "dayjs";
import { vxm } from "@/store";
import { EthNetworks } from "./web3";
import { getWelcomeData, NewPool, TokenMetaWithReserve } from "./eth/bancorApi";
import { ppmToDec } from "@/store/modules/swap/ethBancor";
import { getNetworkVariables } from "./config";
import { compareString, findOrThrow } from "./helpers";
import { buildStakingRewardsContract } from "./eth/contractTypes";
import { filterAndWarn } from "./pureHelpers";
import {
  RegisteredContracts,
  MinimalPool,
  ProtectedLiquidityCalculated,
  ProtectedLiquidity
} from "@/types/bancor";
import {
  fetchContractAddresses,
  fetchLiquidityProtectionSettings,
  fetchLiquidityProtectionSettingsContract,
  fetchMinLiqForMinting,
  fetchPositionIds,
  fetchPositionsMulti,
  fetchWhiteListedV1Pools,
  pendingRewardRewards,
  removeLiquidityReturn,
  getHistoricBalances,
  getPoolAprs,
  fetchRewardsMultiplier
} from "./eth/contractWrappers";
import { expandToken } from "./pureHelpers";
import axios, { AxiosResponse } from "axios";
import { ethReserveAddress } from "./eth/ethAbis";

const tokenMetaDataEndpoint =
  "https://raw.githubusercontent.com/Velua/eth-tokens-registry/master/tokens.json";

interface TokenMeta {
  id: string;
  image: string;
  contract: string;
  symbol: string;
  name: string;
  precision?: number;
}
export const defaultImage =
  "https://ropsten.etherscan.io/images/main/empty-token.png";

export const getTokenMeta = async (currentNetwork: EthNetworks) => {
  const networkVars = getNetworkVariables(currentNetwork);
  if (currentNetwork == EthNetworks.Ropsten) {
    return [
      {
        symbol: "BNT",
        contract: networkVars.bntToken,
        precision: 18
      },
      {
        symbol: "DAI",
        contract: "0xc2118d4d90b274016cb7a54c03ef52e6c537d957",
        precision: 18
      },
      {
        symbol: "WBTC",
        contract: "0xbde8bb00a7ef67007a96945b3a3621177b615c44",
        precision: 8
      },
      {
        symbol: "BAT",
        contract: "0x443fd8d5766169416ae42b8e050fe9422f628419",
        precision: 18
      },
      {
        symbol: "LINK",
        contract: "0x20fe562d797a42dcb3399062ae9546cd06f63280",
        precision: 18
      },
      {
        contract: "0x4F5e60A76530ac44e0A318cbc9760A2587c34Da6",
        symbol: "YYYY"
      },
      {
        contract: "0x63B75DfA4E87d3B949e876dF2Cd2e656Ec963466",
        symbol: "YYY"
      },
      {
        contract: "0xAa2A908Ca3E38ECEfdbf8a14A3bbE7F2cA2a1BE4",
        symbol: "XXX"
      },
      {
        contract: "0xe4158797A5D87FB3080846e019b9Efc4353F58cC",
        symbol: "XXX"
      }
    ].map(
      (x): TokenMeta => ({
        ...x,
        id: x.contract,
        image: defaultImage,
        name: x.symbol
      })
    );
  }
  if (currentNetwork !== EthNetworks.Mainnet)
    throw new Error("Ropsten and Mainnet supported only.");

  const res: AxiosResponse<TokenMeta[]> = await axios.get(
    tokenMetaDataEndpoint
  );

  const drafted = res.data
    .filter(({ symbol, contract, image }) =>
      [symbol, contract, image].every(Boolean)
    )
    .map(x => ({ ...x, id: x.contract }));

  const existingEth = drafted.find(x => compareString(x.symbol, "eth"))!;

  const withoutEth = drafted.filter(meta => !compareString(meta.symbol, "eth"));
  const addedEth = {
    ...existingEth,
    id: ethReserveAddress,
    contract: ethReserveAddress
  };
  const final = [addedEth, existingEth, ...withoutEth];
  return uniqWith(final, (a, b) => compareString(a.id, b.id));
};

interface DataCache<T> {
  allEmissions: T[];
  newData: T[];
}

export const distinctArrayItem = <T>(
  initialValue: T[],
  comparator?: (a: T, b: T) => boolean
) => (source: Observable<T[]>) =>
  source.pipe(
    scan(
      (acc, item) => {
        const difference = differenceWith(
          item,
          acc.allEmissions,
          comparator || isEqual
        );
        return {
          allEmissions: [...acc.allEmissions, ...difference],
          newData: difference
        };
      },
      { allEmissions: initialValue, newData: [] } as DataCache<T>
    ),
    filter(dataCache => dataCache.newData.length > 0),
    pluck("newData"),
    startWith(initialValue)
  );

// Will emit stale data from cache
// Will overwrite cache with remote data

const optimisticObservable = <T, Y>(
  localKey: string,
  remoteCall: (param: Y) => Promise<T>
) => (source: Observable<Y>): Observable<T> => {
  const localData = localStorage.getItem(localKey);
  if (localData) {
    const parsedData = JSON.parse(localData) as T;

    return source.pipe(
      switchMapIgnoreThrow(remoteCall),
      filter(remoteData => !isEqual(remoteData, parsedData)),
      startWith(parsedData),
      tap(data => {
        const isSame = isEqual(parsedData, data);
        if (!isSame) {
          console.log("data is not the same! setting...", JSON.stringify(data));
          localStorage.setItem(localKey, JSON.stringify(data));
        } else {
          console.log("data is the same, setting");
        }
      })
    );
  } else {
    return source.pipe(
      switchMapIgnoreThrow(remoteCall),
      tap(data => {
        localStorage.setItem(localKey, JSON.stringify(data));
      })
    );
  }
};

export const optimisticContract = (key: string) => (
  source: Observable<string>
) => {
  const cachedData = localStorage.getItem(key);

  if (cachedData) {
    return source.pipe(
      startWith(cachedData),
      distinctUntilChanged(compareString),
      tap(data => {
        const isSame = cachedData === data;
        if (!isSame) {
          localStorage.setItem(key, data);
        }
      })
    );
  } else {
    return source.pipe(
      distinctUntilChanged(compareString),
      tap(data => localStorage.setItem(key, data))
    );
  }
};

const getCachedPositions = (): string[] | false => {
  const cachedPositionIdsString = localStorage.getItem("positionIds");
  return cachedPositionIdsString
    ? (JSON.parse(cachedPositionIdsString) as string[])
    : false;
};

const compareIdArray = (a: string[], b: string[]) => {
  const sameLength = a.length == b.length;
  const allFound = a.every(id => b.some(i => id == i));
  return sameLength && allFound;
};

export const optimisticPositionIds = () => (source: Observable<string[]>) => {
  const cachedPositionIds = getCachedPositions();
  if (cachedPositionIds) {
    return source.pipe(
      startWith(cachedPositionIds),
      tap(data => {
        const isSame = compareIdArray(data, cachedPositionIds);
        if (!isSame) {
          const hasContent = data.length > 0;
          if (hasContent) {
            localStorage.setItem("positionIds", JSON.stringify(data));
          } else {
            localStorage.removeItem("positionIds");
          }
        }
      })
    );
  } else {
    return source.pipe(
      tap(data => {
        const hasData = data.length > 0;
        if (hasData) {
          localStorage.setItem("positionIds", JSON.stringify(data));
        }
      })
    );
  }
};

export const switchMapIgnoreThrow = <T, Y>(
  switchMapProm: (data: T) => Promise<Y>
) => (source: Observable<T>): Observable<Y> =>
  source.pipe(
    switchMap(whatever =>
      switchMapProm(whatever).catch(() => ("DONT THROW" as unknown) as Y)
    ),
    filter(x => !(typeof x == "string" && x === "DONT THROW"))
  );

let difference = Date.now();

const logger = <T>(label: string, hideReturn = false) => (
  source: Observable<T>
) =>
  source.pipe(
    tap({
      next: data => {
        if (difference) {
          difference = Date.now() - difference;
        }
        console.log(
          `Logger (Next): (${difference} ms): ${label} returned ${
            hideReturn ? "" : JSON.stringify(data)
          }`
        );
        difference = Date.now();
      },
      error: error => {
        console.error(
          `Logger (Error): ${label} has received an error in ${error}`
        );
      },
      complete: () => console.log(`Logger (Complete): ${label} has completed`)
    })
  );

export const authenticated$ = new Subject<string>();
export const networkVersionReceiver$ = new Subject<EthNetworks>();
export const fetchPositionsTrigger$ = new Subject<null>();
fetchPositionsTrigger$.next(null);

const onLogin$ = authenticated$.pipe(
  filter(x => Boolean(x)),
  share()
);
const onLogout$ = authenticated$.pipe(
  filter(x => !Boolean(x)),
  share()
);

fromEvent(window, "focus").subscribe(() => {
  console.log("minor part");
});

export const networkVersion$ = networkVersionReceiver$.pipe(
  startWith(EthNetworks.Mainnet),
  distinctUntilChanged(),
  logger("network version"),
  shareReplay(1)
);

<<<<<<< HEAD
const fifteenSeconds = timer(0,15000)

export const apiData$ = combineLatest([networkVersion$, fifteenSeconds]).pipe(
  switchMap(([networkVersion]) => getWelcomeData(networkVersion)),
=======
export const apiData$ = combineLatest([networkVersion$, fifteenSeconds$]).pipe(
  switchMap(networkVersion => getWelcomeData(networkVersion)),
>>>>>>> ac7c9570
  logger("api data", true),
  share()
);

export const pools$ = apiData$.pipe(pluck("pools"), share());
export const minimalPools$ = pools$.pipe(
  map(pools =>
    pools.map(
      (pool): MinimalPool => ({
        anchorAddress: pool.pool_dlt_id,
        converterAddress: pool.converter_dlt_id,
        reserves: pool.reserves.map(reserve => reserve.address)
      })
    )
  )
);

export const tokens$ = apiData$.pipe(pluck("tokens"), share());

export const tokenMeta$ = networkVersion$.pipe(
  switchMapIgnoreThrow(network => getTokenMeta(network)),
  share()
);

export const usdPriceOfBnt$ = apiData$.pipe(
  map(x => Number(x.bnt_price.usd)),
  distinctUntilChanged()
);

export const currentBlockReceiver$ = new Subject<number>();

export const currentBlock$ = currentBlockReceiver$.pipe(
  distinctUntilChanged(),
  map(block => ({ unixTime: dayjs().unix(), blockNumber: block })),
  // logger("current block"),
  shareReplay(1)
);

export const networkVars$ = networkVersion$.pipe(
  map(getNetworkVariables),
  shareReplay(1)
);

export const contractAddresses$ = networkVars$.pipe(
  switchMapIgnoreThrow(networkVariables => {
    return fetchContractAddresses(networkVariables.contractRegistry).catch(() =>
      vxm.ethBancor.fetchContractAddresses(networkVariables.contractRegistry)
    );
  }),
  tap(x => {
    if (vxm && vxm.ethBancor) {
      vxm.ethBancor.setContractAddresses(x);
    }
  }),
  distinctUntilChanged<RegisteredContracts>(isEqual),
  shareReplay(1)
);

export const bancorConverterRegistry$ = contractAddresses$.pipe(
  pluck("BancorConverterRegistry"),
  optimisticContract("BancorConverterRegistry"),
  share()
);

export const stakingRewards$ = contractAddresses$.pipe(
  pluck("StakingRewards"),
  optimisticContract("StakingRewards"),
  shareReplay(1)
);

export const storeRewards$ = stakingRewards$.pipe(
  switchMapIgnoreThrow(stakingRewardsContract => {
    const contract = buildStakingRewardsContract(stakingRewardsContract);
    return contract.methods.store().call();
  }),
  share()
);

export const poolPrograms$ = storeRewards$.pipe(
  switchMapIgnoreThrow(storeRewardContract =>
    vxm.rewards.fetchPoolPrograms(storeRewardContract)
  ),
  share()
);

export const liquidityProtection$ = contractAddresses$.pipe(
  pluck("LiquidityProtection"),
  optimisticContract("LiquidityProtection"),
  shareReplay(1)
);

export const liquidityProtectionStore$ = contractAddresses$.pipe(
  pluck("LiquidityProtectionStore"),
  optimisticContract("LiquidityProtectionStore"),
  shareReplay(1)
);

const immediateTokenMeta$ = tokenMeta$.pipe(startWith(undefined));

export const newPools$ = combineLatest([apiData$, immediateTokenMeta$]).pipe(
  map(([apiData, tokenMeta]) => {
    {
      const pools = apiData.pools;
      const tokens = apiData.tokens;

      const betterPools = pools.map(pool => {
        const reserveTokens = pool.reserves
          .map(
            (reserve): TokenMetaWithReserve => {
              const meta =
                tokenMeta &&
                tokenMeta.find(meta =>
                  compareString(meta.contract, reserve.address)
                );
              const token = findOrThrow(
                tokens,
                token => compareString(token.dlt_id, reserve.address),
                "was expecting a token for a known reserve in API data"
              );

              return {
                id: reserve.address,
                contract: reserve.address,
                reserveWeight: ppmToDec(reserve.weight),
                decBalance: reserve.balance,
                name: token.symbol,
                symbol: token.symbol,
                image: (meta && meta.image) || defaultImage,
                precision: token.decimals
              };
            }
          )
          .filter(pool => pool.contract);
        const decFee = ppmToDec(pool.fee);
        return {
          ...pool,
          decFee,
          reserveTokens
        };
      });

      const passedPools = filterAndWarn(
        betterPools,
        pool => pool.reserveTokens.length == 2,
        "lost pools"
      ) as NewPool[];

      return passedPools;
    }
  }),
  filter(pools => pools.length > 0)
);

newPools$.subscribe(pools => vxm.ethBancor.setPools(pools));

networkVersion$.subscribe(network => {
  if (vxm && vxm.ethBancor) {
    vxm.ethBancor.setNetwork(network);
  }
});
apiData$.subscribe(data => vxm.ethBancor.setApiData(data));
apiData$
  .pipe(
    pluck("bnt_supply"),
    map(decSupply => expandToken(decSupply, 18))
  )
  .subscribe(weiSupply => vxm.ethBancor.setBntSupply(weiSupply));
tokenMeta$.subscribe(tokenMeta => vxm.ethBancor.setTokenMeta(tokenMeta));

combineLatest([
  liquidityProtectionStore$,
  onLogin$
]).subscribe(([storeAddress, currentUser]) =>
  vxm.ethBancor
    .fetchAndSetLockedBalances({ storeAddress, currentUser })
    .catch(e => console.warn("fetch and set locked balances threw..."))
);

const settingsContractAddress$ = liquidityProtection$.pipe(
  switchMapIgnoreThrow(protectionAddress =>
    fetchLiquidityProtectionSettingsContract(protectionAddress)
  ),
  optimisticContract("LiquiditySettings"),
  logger("logger liquidity settings"),
  shareReplay<string>(1)
);

settingsContractAddress$
  .pipe(
    switchMapIgnoreThrow(settingsContractAddress =>
      fetchMinLiqForMinting(settingsContractAddress)
    )
  )
  .subscribe(settingsContract =>
    vxm.minting.setMinNetworkTokenLiquidityForMinting(settingsContract)
  );

combineLatest([liquidityProtection$, settingsContractAddress$])
  .pipe(
    switchMapIgnoreThrow(
      ([protectionContractAddress, settingsContractAddress]) =>
        fetchLiquidityProtectionSettings({
          settingsContractAddress,
          protectionContractAddress
        }).catch(e =>
          vxm.ethBancor.fetchLiquidityProtectionSettings({
            protectionContractAddress,
            settingsContractAddress
          })
        )
    )
  )
  .subscribe(settings => {
    vxm.ethBancor.setLiquidityProtectionSettings(settings);
    vxm.ethBancor.fetchAndSetTokenBalances([settings.govToken]);
  });

settingsContractAddress$
  .pipe(switchMapIgnoreThrow(address => fetchWhiteListedV1Pools(address)))
  .subscribe(whitelistedPools =>
    vxm.ethBancor.setWhiteListedPools(whitelistedPools)
  );

const localAndRemotePositionIds$ = combineLatest([
  authenticated$,
  liquidityProtectionStore$
]).pipe(
  tap(() => vxm.ethBancor.setLoadingPositions(true)),
  switchMapIgnoreThrow(([currentUser, storeAddress]) =>
    fetchPositionIds(currentUser, storeAddress)
  ),
  optimisticPositionIds(),
  distinctUntilChanged(compareIdArray),
  shareReplay(1)
);

const unVerifiedPositions$ = combineLatest([
  localAndRemotePositionIds$,
  liquidityProtectionStore$
]).pipe(
  optimisticObservable("positionsss", ([positionIds, storeAddress]) =>
    fetchPositionsMulti(positionIds, storeAddress)
  ),
  logger("positions"),
  shareReplay(1)
);

const removeLiquidityReturn$ = combineLatest([
  unVerifiedPositions$,
  liquidityProtection$
]).pipe(
  switchMapIgnoreThrow(([positions, contractAddress]) =>
    Promise.all(
      positions.map(position =>
        removeLiquidityReturn(position, contractAddress)
      )
    )
  ),
  startWith(undefined),
  logger("simple")
);

const uniquePoolReserves = (
  positions: ProtectedLiquidity[]
): { poolToken: string; reserveToken: string }[] =>
  uniqWith(
    positions,
    (a, b) =>
      compareString(a.poolToken, b.poolToken) &&
      compareString(a.reserveToken, b.reserveToken)
  ).map(position => ({
    reserveToken: position.reserveToken,
    poolToken: position.poolToken
  }));

const pendingReserveRewards$ = combineLatest([
  stakingRewards$,
  unVerifiedPositions$,
  authenticated$
]).pipe(
  switchMapIgnoreThrow(([stakingRewards, positions, currentUser]) => {
    const uniquePoolReserveIds = uniquePoolReserves(positions);

    return Promise.all(
      uniquePoolReserveIds.map(poolReserve =>
        pendingRewardRewards(
          stakingRewards,
          currentUser,
          poolReserve.poolToken,
          poolReserve.reserveToken
        )
      )
    );
  }),
  startWith(undefined)
);

const poolAprs$ = combineLatest([unVerifiedPositions$, minimalPools$]).pipe(
  withLatestFrom(currentBlock$),
  switchMap(([[unverified, minimal], currentBlock]) => {
    return Promise.resolve(currentBlock.blockNumber);
  })
);

const historicPoolBalances$ = combineLatest([
  unVerifiedPositions$,
  minimalPools$
]).pipe(
  withLatestFrom(currentBlock$),
  switchMapIgnoreThrow(([[unverified, minimal], currentBlock]) =>
    getHistoricBalances(unverified, currentBlock.blockNumber, minimal)
  )
);

const poolReturns$ = combineLatest([
  unVerifiedPositions$,
  historicPoolBalances$,
  liquidityProtection$
]).pipe(
  switchMapIgnoreThrow(([positions, poolBalances, liquidityProtection]) =>
    getPoolAprs(positions, poolBalances.flat(), liquidityProtection)
  ),
  startWith(undefined)
);

const rewardMultipliers$ = combineLatest([
  unVerifiedPositions$,
  authenticated$,
  stakingRewards$
]).pipe(
  switchMapIgnoreThrow(([unVerifiedPositions, currentUser, stakingReward]) => {
    const poolReserves = uniquePoolReserves(unVerifiedPositions);
    return Promise.all(
      poolReserves.map(async poolReserve => ({
        ...poolReserve,
        multiplier: await fetchRewardsMultiplier(
          poolReserve.poolToken,
          poolReserve.reserveToken,
          stakingReward,
          currentUser
        )
      }))
    );
  }),
  startWith(undefined)
);

const fullPositions$ = combineLatest([
  unVerifiedPositions$,
  removeLiquidityReturn$,
  pendingReserveRewards$,
  poolReturns$,
  rewardMultipliers$
]).pipe(
  map(
    ([
      unverifiedPositions,
      removeLiquidityReturn,
      pendingReserveRewards,
      poolReturns,
      rewardMultipliers
    ]) => {
      return unverifiedPositions.map(
        (position): ProtectedLiquidityCalculated => {
          const removeLiq =
            removeLiquidityReturn &&
            removeLiquidityReturn.find(r => r.positionId == position.id);
          const scales =
            poolReturns &&
            poolReturns.find(poolReturns =>
              poolReturns.find(x => x.positionId == position.id)
            );

          const week =
            scales &&
            scales.find(scale => compareString(scale.scaleId, "week"));
          const day =
            scales && scales.find(scale => compareString(scale.scaleId, "day"));

          const reserveReward =
            pendingReserveRewards &&
            pendingReserveRewards.find(
              r =>
                compareString(r.poolId, position.id) &&
                compareString(r.reserveId, position.reserveToken)
            );

          const rewardMultiplier =
            rewardMultipliers &&
            rewardMultipliers.find(
              r =>
                compareString(r.poolToken, position.poolToken) &&
                compareString(r.reserveToken, position.reserveToken)
            );

          return {
            ...position,
            ...(reserveReward && {
              pendingReserveReward: reserveReward.decBnt
            }),
            ...(removeLiq && {
              fullLiquidityReturn: removeLiq.fullLiquidityReturn
            }),
            ...(removeLiq && {
              currentLiquidityReturn: removeLiq.currentLiquidityReturn
            }),
            ...(removeLiq && { roiDec: removeLiq.roiDec }),
            ...(day && { oneDayDec: day.calculatedAprDec }),
            ...(week && { oneWeekDec: week.calculatedAprDec }),
            ...(rewardMultiplier && {
              rewardsMultiplier: rewardMultiplier.multiplier.toNumber()
            })
          };
        }
      );
    }
  )
);

combineLatest([fullPositions$, authenticated$, minimalPools$])
  .pipe(logger("with authentication"))
  .subscribe(([positions, currentUser, pools]) => {
    const supportedAnchors = pools.map(pool => pool.anchorAddress);

    vxm.ethBancor.setProtectedPositions(
      positions
        .filter(position => compareString(position.owner, currentUser))
        .filter(position =>
          supportedAnchors.some(anchor =>
            compareString(anchor, position.poolToken)
          )
        )
    );
    vxm.ethBancor.setLoadingPositions(false);
  });

combineLatest([authenticated$, minimalPools$]).subscribe(
  ([userAddress, pools]) => {
    if (userAddress) {
      const allTokens = pools.flatMap(pool => [
        ...pool.reserves,
        pool.anchorAddress
      ]);
      try {
        vxm.ethBancor.fetchAndSetTokenBalances(allTokens);
      } catch (e) {}
    }
  }
);<|MERGE_RESOLUTION|>--- conflicted
+++ resolved
@@ -3,16 +3,10 @@
   Subject,
   combineLatest,
   Observable,
-<<<<<<< HEAD
   EMPTY,
   PartialObserver,
   interval,
   timer
-=======
-  timer,
-  fromEvent,
-  fromEventPattern
->>>>>>> ac7c9570
 } from "rxjs";
 import {
   distinctUntilChanged,
@@ -334,10 +328,6 @@
   share()
 );
 
-fromEvent(window, "focus").subscribe(() => {
-  console.log("minor part");
-});
-
 export const networkVersion$ = networkVersionReceiver$.pipe(
   startWith(EthNetworks.Mainnet),
   distinctUntilChanged(),
@@ -345,15 +335,10 @@
   shareReplay(1)
 );
 
-<<<<<<< HEAD
-const fifteenSeconds = timer(0,15000)
-
-export const apiData$ = combineLatest([networkVersion$, fifteenSeconds]).pipe(
+const fifteenSeconds$ = timer(0, 15000);
+
+export const apiData$ = combineLatest([networkVersion$, fifteenSeconds$]).pipe(
   switchMap(([networkVersion]) => getWelcomeData(networkVersion)),
-=======
-export const apiData$ = combineLatest([networkVersion$, fifteenSeconds$]).pipe(
-  switchMap(networkVersion => getWelcomeData(networkVersion)),
->>>>>>> ac7c9570
   logger("api data", true),
   share()
 );
