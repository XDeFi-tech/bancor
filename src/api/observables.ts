import { differenceWith, isEqual, uniqWith } from "lodash";
import {
  Subject,
  combineLatest,
  Observable,
  EMPTY,
  PartialObserver,
  interval,
  timer
} from "rxjs";
import {
  distinctUntilChanged,
  map,
  filter,
  startWith,
  tap,
  switchMap,
  shareReplay,
  pluck,
  scan,
  share,
  withLatestFrom
} from "rxjs/operators";
import dayjs from "dayjs";
import { vxm } from "@/store";
import { EthNetworks } from "./web3";
import { getWelcomeData, NewPool, TokenMetaWithReserve } from "./eth/bancorApi";
<<<<<<< HEAD
import { ppmToDec } from "@/store/modules/swap/ethBancor";
=======
import {
  getTokenMeta,
  ppmToDec,
  defaultImage
} from "@/store/modules/swap/ethBancor";
>>>>>>> 036ffe05
import { getNetworkVariables } from "./config";
import { compareString, findOrThrow } from "./helpers";
import { buildStakingRewardsContract } from "./eth/contractTypes";
import { filterAndWarn } from "./pureHelpers";
<<<<<<< HEAD
import {
  RegisteredContracts,
  MinimalPool,
  ProtectedLiquidityCalculated,
  ProtectedLiquidity
} from "@/types/bancor";
import {
  fetchContractAddresses,
  fetchLiquidityProtectionSettings,
  fetchLiquidityProtectionSettingsContract,
  fetchMinLiqForMinting,
  fetchPositionIds,
  fetchPositionsMulti,
  fetchWhiteListedV1Pools,
  pendingRewardRewards,
  removeLiquidityReturn,
  getHistoricBalances,
  getPoolAprs,
  fetchRewardsMultiplier
} from "./eth/contractWrappers";
import { expandToken } from "./pureHelpers";
import axios, { AxiosResponse } from "axios";
import { ethReserveAddress } from "./eth/ethAbis";

const tokenMetaDataEndpoint =
  "https://raw.githubusercontent.com/Velua/eth-tokens-registry/master/tokens.json";

interface TokenMeta {
  id: string;
  image: string;
  contract: string;
  symbol: string;
  name: string;
  precision?: number;
}
export const defaultImage =
  "https://ropsten.etherscan.io/images/main/empty-token.png";

export const getTokenMeta = async (currentNetwork: EthNetworks) => {
  const networkVars = getNetworkVariables(currentNetwork);
  if (currentNetwork == EthNetworks.Ropsten) {
    return [
      {
        symbol: "BNT",
        contract: networkVars.bntToken,
        precision: 18
      },
      {
        symbol: "DAI",
        contract: "0xc2118d4d90b274016cb7a54c03ef52e6c537d957",
        precision: 18
      },
      {
        symbol: "WBTC",
        contract: "0xbde8bb00a7ef67007a96945b3a3621177b615c44",
        precision: 8
      },
      {
        symbol: "BAT",
        contract: "0x443fd8d5766169416ae42b8e050fe9422f628419",
        precision: 18
      },
      {
        symbol: "LINK",
        contract: "0x20fe562d797a42dcb3399062ae9546cd06f63280",
        precision: 18
      },
      {
        contract: "0x4F5e60A76530ac44e0A318cbc9760A2587c34Da6",
        symbol: "YYYY"
      },
      {
        contract: "0x63B75DfA4E87d3B949e876dF2Cd2e656Ec963466",
        symbol: "YYY"
      },
      {
        contract: "0xAa2A908Ca3E38ECEfdbf8a14A3bbE7F2cA2a1BE4",
        symbol: "XXX"
      },
      {
        contract: "0xe4158797A5D87FB3080846e019b9Efc4353F58cC",
        symbol: "XXX"
      }
    ].map(
      (x): TokenMeta => ({
        ...x,
        id: x.contract,
        image: defaultImage,
        name: x.symbol
      })
    );
  }
  if (currentNetwork !== EthNetworks.Mainnet)
    throw new Error("Ropsten and Mainnet supported only.");

  const res: AxiosResponse<TokenMeta[]> = await axios.get(
    tokenMetaDataEndpoint
  );

  const drafted = res.data
    .filter(({ symbol, contract, image }) =>
      [symbol, contract, image].every(Boolean)
    )
    .map(x => ({ ...x, id: x.contract }));

  const existingEth = drafted.find(x => compareString(x.symbol, "eth"))!;

  const withoutEth = drafted.filter(meta => !compareString(meta.symbol, "eth"));
  const addedEth = {
    ...existingEth,
    id: ethReserveAddress,
    contract: ethReserveAddress
  };
  const final = [addedEth, existingEth, ...withoutEth];
  return uniqWith(final, (a, b) => compareString(a.id, b.id));
};
=======
>>>>>>> 036ffe05

interface DataCache<T> {
  allEmissions: T[];
  newData: T[];
}

export const switchMapIgnoreThrow = <T, Y>(
  switchMapProm: (data: T) => Promise<Y>
) => (source: Observable<T>): Observable<Y> =>
  source.pipe(
    switchMap(whatever =>
      switchMapProm(whatever).catch(() => ("DONT THROW" as unknown) as Y)
    ),
    filter(x => !(typeof x == "string" && x === "DONT THROW"))
  );

export const distinctArrayItem = <T>(
  initialValue: T[],
  comparator?: (a: T, b: T) => boolean
) => (source: Observable<T[]>) =>
  source.pipe(
    scan(
      (acc, item) => {
        const difference = differenceWith(
          item,
          acc.allEmissions,
          comparator || isEqual
        );
        return {
          allEmissions: [...acc.allEmissions, ...difference],
          newData: difference
        };
      },
      { allEmissions: initialValue, newData: [] } as DataCache<T>
    ),
    filter(dataCache => dataCache.newData.length > 0),
    pluck("newData"),
    startWith(initialValue)
  );

// Will emit stale data from cache
// Will overwrite cache with remote data

const optimisticObservable = <T, Y>(
  localKey: string,
  remoteCall: (param: Y) => Promise<T>
) => (source: Observable<Y>): Observable<T> => {
  const localData = localStorage.getItem(localKey);
  if (localData) {
    const parsedData = JSON.parse(localData) as T;

    return source.pipe(
      switchMapIgnoreThrow(remoteCall),
      filter(remoteData => !isEqual(remoteData, parsedData)),
      startWith(parsedData),
      tap(data => {
        const isSame = isEqual(parsedData, data);
        if (!isSame) {
          console.log("data is not the same! setting...", JSON.stringify(data));
          localStorage.setItem(localKey, JSON.stringify(data));
        } else {
          console.log("data is the same, setting");
        }
      })
    );
  } else {
    return source.pipe(
      switchMapIgnoreThrow(remoteCall),
      tap(data => {
        localStorage.setItem(localKey, JSON.stringify(data));
      })
    );
  }
};

export const optimisticContract = (key: string) => (
  source: Observable<string>
) => {
  const cachedData = localStorage.getItem(key);

  if (cachedData) {
    return source.pipe(
      startWith(cachedData),
      distinctUntilChanged(compareString),
      tap(data => {
        const isSame = cachedData === data;
        if (!isSame) {
          localStorage.setItem(key, data);
        }
      })
    );
  } else {
    return source.pipe(
      distinctUntilChanged(compareString),
      tap(data => localStorage.setItem(key, data))
    );
  }
};

const getCachedPositions = (): string[] | false => {
  const cachedPositionIdsString = localStorage.getItem("positionIds");
  return cachedPositionIdsString
    ? (JSON.parse(cachedPositionIdsString) as string[])
    : false;
};

const compareIdArray = (a: string[], b: string[]) => {
  const sameLength = a.length == b.length;
  const allFound = a.every(id => b.some(i => id == i));
  return sameLength && allFound;
};

export const optimisticPositionIds = () => (source: Observable<string[]>) => {
  const cachedPositionIds = getCachedPositions();
  if (cachedPositionIds) {
    return source.pipe(
      startWith(cachedPositionIds),
      tap(data => {
        const isSame = compareIdArray(data, cachedPositionIds);
        if (!isSame) {
          const hasContent = data.length > 0;
          if (hasContent) {
            localStorage.setItem("positionIds", JSON.stringify(data));
          } else {
            localStorage.removeItem("positionIds");
          }
        }
      })
    );
  } else {
    return source.pipe(
      tap(data => {
        const hasData = data.length > 0;
        if (hasData) {
          localStorage.setItem("positionIds", JSON.stringify(data));
        }
      })
    );
  }
};

export const switchMapIgnoreThrow = <T, Y>(
  switchMapProm: (data: T) => Promise<Y>
) => (source: Observable<T>): Observable<Y> =>
  source.pipe(
    switchMap(whatever =>
      switchMapProm(whatever).catch(() => ("DONT THROW" as unknown) as Y)
    ),
    filter(x => !(typeof x == "string" && x === "DONT THROW"))
  );

let difference = Date.now();

const logger = <T>(label: string, hideReturn = false) => (
  source: Observable<T>
) =>
  source.pipe(
    tap({
      next: data => {
        if (difference) {
          difference = Date.now() - difference;
        }
        console.log(
          `Logger (Next): (${difference} ms): ${label} returned ${
            hideReturn ? "" : JSON.stringify(data)
          }`
        );
        difference = Date.now();
      },
      error: error => {
        console.error(
          `Logger (Error): ${label} has received an error in ${error}`
        );
      },
      complete: () => console.log(`Logger (Complete): ${label} has completed`)
    })
  );

export const authenticated$ = new Subject<string>();
export const networkVersionReceiver$ = new Subject<EthNetworks>();
export const fetchPositionsTrigger$ = new Subject<null>();
fetchPositionsTrigger$.next(null);

const onLogin$ = authenticated$.pipe(
  filter(x => Boolean(x)),
  share()
);
const onLogout$ = authenticated$.pipe(
  filter(x => !Boolean(x)),
  share()
);
<<<<<<< HEAD
=======

const fifteenSeconds$ = timer(0, 15000);
>>>>>>> 036ffe05

export const networkVersion$ = networkVersionReceiver$.pipe(
  startWith(EthNetworks.Mainnet),
  distinctUntilChanged(),
  logger("network version"),
  shareReplay(1)
);

const fifteenSeconds$ = timer(0, 15000);

export const apiData$ = combineLatest([networkVersion$, fifteenSeconds$]).pipe(
<<<<<<< HEAD
  switchMap(([networkVersion]) => getWelcomeData(networkVersion)),
  logger("api data", true),
=======
  switchMapIgnoreThrow(([networkVersion]) => getWelcomeData(networkVersion)),
>>>>>>> 036ffe05
  share()
);

export const pools$ = apiData$.pipe(pluck("pools"), share());
export const minimalPools$ = pools$.pipe(
  map(pools =>
    pools.map(
      (pool): MinimalPool => ({
        anchorAddress: pool.pool_dlt_id,
        converterAddress: pool.converter_dlt_id,
        reserves: pool.reserves.map(reserve => reserve.address)
      })
    )
  )
);

export const tokens$ = apiData$.pipe(pluck("tokens"), share());

export const tokenMeta$ = networkVersion$.pipe(
  switchMapIgnoreThrow(network => getTokenMeta(network)),
  share()
);

export const usdPriceOfBnt$ = apiData$.pipe(
  map(x => Number(x.bnt_price.usd)),
  distinctUntilChanged()
);

export const currentBlockReceiver$ = new Subject<number>();

export const currentBlock$ = currentBlockReceiver$.pipe(
  distinctUntilChanged(),
  map(block => ({ unixTime: dayjs().unix(), blockNumber: block })),
  // logger("current block"),
  shareReplay(1)
);

export const networkVars$ = networkVersion$.pipe(
  map(getNetworkVariables),
  shareReplay(1)
);

export const contractAddresses$ = networkVars$.pipe(
  switchMapIgnoreThrow(networkVariables => {
    return fetchContractAddresses(networkVariables.contractRegistry).catch(() =>
      vxm.ethBancor.fetchContractAddresses(networkVariables.contractRegistry)
    );
  }),
  tap(x => {
    if (vxm && vxm.ethBancor) {
      vxm.ethBancor.setContractAddresses(x);
    }
  }),
  distinctUntilChanged<RegisteredContracts>(isEqual),
  shareReplay(1)
);

export const bancorConverterRegistry$ = contractAddresses$.pipe(
  pluck("BancorConverterRegistry"),
  optimisticContract("BancorConverterRegistry"),
  share()
);

export const stakingRewards$ = contractAddresses$.pipe(
  pluck("StakingRewards"),
  optimisticContract("StakingRewards"),
  shareReplay(1)
);

export const storeRewards$ = stakingRewards$.pipe(
  switchMapIgnoreThrow(stakingRewardsContract => {
    const contract = buildStakingRewardsContract(stakingRewardsContract);
    return contract.methods.store().call();
  }),
  share()
);

export const poolPrograms$ = storeRewards$.pipe(
  switchMapIgnoreThrow(storeRewardContract =>
    vxm.rewards.fetchPoolPrograms(storeRewardContract)
  ),
  share()
);

export const liquidityProtection$ = contractAddresses$.pipe(
  pluck("LiquidityProtection"),
  optimisticContract("LiquidityProtection"),
  shareReplay(1)
);

export const liquidityProtectionStore$ = contractAddresses$.pipe(
  pluck("LiquidityProtectionStore"),
  optimisticContract("LiquidityProtectionStore"),
  shareReplay(1)
);

<<<<<<< HEAD
const immediateTokenMeta$ = tokenMeta$.pipe(startWith(undefined));

export const newPools$ = combineLatest([apiData$, immediateTokenMeta$]).pipe(
=======
export const newPools$ = combineLatest([apiData$, tokenMeta$]).pipe(
>>>>>>> 036ffe05
  map(([apiData, tokenMeta]) => {
    {
      const pools = apiData.pools;
      const tokens = apiData.tokens;

      const betterPools = pools.map(pool => {
        const reserveTokens = pool.reserves
          .map(
            (reserve): TokenMetaWithReserve => {
              const meta =
                tokenMeta &&
                tokenMeta.find(meta =>
                  compareString(meta.contract, reserve.address)
                );
              const token = findOrThrow(
                tokens,
                token => compareString(token.dlt_id, reserve.address),
                "was expecting a token for a known reserve in API data"
              );

              return {
                id: reserve.address,
                contract: reserve.address,
                reserveWeight: ppmToDec(reserve.weight),
                decBalance: reserve.balance,
                name: token.symbol,
                symbol: token.symbol,
                image: (meta && meta.image) || defaultImage,
                precision: token.decimals
              };
            }
          )
          .filter(pool => pool.contract);
        const decFee = ppmToDec(pool.fee);
        return {
          ...pool,
          decFee,
          reserveTokens
        };
      });

      const passedPools = filterAndWarn(
        betterPools,
        pool => pool.reserveTokens.length == 2,
        "lost pools"
      ) as NewPool[];

      return passedPools;
    }
  }),
  filter(pools => pools.length > 0)
);

newPools$.subscribe(pools => vxm.ethBancor.setPools(pools));

networkVersion$.subscribe(network => {
  if (vxm && vxm.ethBancor) {
    vxm.ethBancor.setNetwork(network);
  }
});
apiData$.subscribe(data => vxm.ethBancor.setApiData(data));
apiData$
  .pipe(
    pluck("bnt_supply"),
    map(decSupply => expandToken(decSupply, 18))
  )
  .subscribe(weiSupply => vxm.ethBancor.setBntSupply(weiSupply));
tokenMeta$.subscribe(tokenMeta => vxm.ethBancor.setTokenMeta(tokenMeta));

combineLatest([
  liquidityProtectionStore$,
  onLogin$
]).subscribe(([storeAddress, currentUser]) =>
  vxm.ethBancor
    .fetchAndSetLockedBalances({ storeAddress, currentUser })
    .catch(e => console.warn("fetch and set locked balances threw..."))
);

const settingsContractAddress$ = liquidityProtection$.pipe(
  switchMapIgnoreThrow(protectionAddress =>
    fetchLiquidityProtectionSettingsContract(protectionAddress)
  ),
  optimisticContract("LiquiditySettings"),
  logger("logger liquidity settings"),
  shareReplay<string>(1)
);

settingsContractAddress$
  .pipe(
    switchMapIgnoreThrow(settingsContractAddress =>
      fetchMinLiqForMinting(settingsContractAddress)
    )
  )
  .subscribe(settingsContract =>
    vxm.minting.setMinNetworkTokenLiquidityForMinting(settingsContract)
  );

combineLatest([liquidityProtection$, settingsContractAddress$])
  .pipe(
    switchMapIgnoreThrow(
      ([protectionContractAddress, settingsContractAddress]) =>
        fetchLiquidityProtectionSettings({
          settingsContractAddress,
          protectionContractAddress
        }).catch(e =>
          vxm.ethBancor.fetchLiquidityProtectionSettings({
            protectionContractAddress,
            settingsContractAddress
          })
        )
    )
  )
  .subscribe(settings => {
    vxm.ethBancor.setLiquidityProtectionSettings(settings);
    vxm.ethBancor.fetchAndSetTokenBalances([settings.govToken]);
  });

settingsContractAddress$
  .pipe(switchMapIgnoreThrow(address => fetchWhiteListedV1Pools(address)))
  .subscribe(whitelistedPools =>
    vxm.ethBancor.setWhiteListedPools(whitelistedPools)
  );

<<<<<<< HEAD
const localAndRemotePositionIds$ = combineLatest([
  authenticated$,
  liquidityProtectionStore$
]).pipe(
  tap(() => vxm.ethBancor.setLoadingPositions(true)),
  switchMapIgnoreThrow(([currentUser, storeAddress]) =>
    fetchPositionIds(currentUser, storeAddress)
  ),
  optimisticPositionIds(),
  distinctUntilChanged(compareIdArray),
  shareReplay(1)
);

const unVerifiedPositions$ = combineLatest([
  localAndRemotePositionIds$,
  liquidityProtectionStore$
]).pipe(
  optimisticObservable("positionsss", ([positionIds, storeAddress]) =>
    fetchPositionsMulti(positionIds, storeAddress)
  ),
  logger("positions"),
  shareReplay(1)
);

const removeLiquidityReturn$ = combineLatest([
  unVerifiedPositions$,
  liquidityProtection$
]).pipe(
  switchMapIgnoreThrow(([positions, contractAddress]) =>
    Promise.all(
      positions.map(position =>
        removeLiquidityReturn(position, contractAddress)
      )
    )
  ),
  startWith(undefined),
  logger("simple")
);

const uniquePoolReserves = (
  positions: ProtectedLiquidity[]
): { poolToken: string; reserveToken: string }[] =>
  uniqWith(
    positions,
    (a, b) =>
      compareString(a.poolToken, b.poolToken) &&
      compareString(a.reserveToken, b.reserveToken)
  ).map(position => ({
    reserveToken: position.reserveToken,
    poolToken: position.poolToken
  }));

const pendingReserveRewards$ = combineLatest([
  stakingRewards$,
  unVerifiedPositions$,
  authenticated$
]).pipe(
  switchMapIgnoreThrow(([stakingRewards, positions, currentUser]) => {
    const uniquePoolReserveIds = uniquePoolReserves(positions);

    return Promise.all(
      uniquePoolReserveIds.map(poolReserve =>
        pendingRewardRewards(
          stakingRewards,
          currentUser,
          poolReserve.poolToken,
          poolReserve.reserveToken
        )
      )
    );
  }),
  startWith(undefined)
);

const poolAprs$ = combineLatest([unVerifiedPositions$, minimalPools$]).pipe(
  withLatestFrom(currentBlock$),
  switchMap(([[unverified, minimal], currentBlock]) => {
    return Promise.resolve(currentBlock.blockNumber);
  })
);

const historicPoolBalances$ = combineLatest([
  unVerifiedPositions$,
  minimalPools$
]).pipe(
  withLatestFrom(currentBlock$),
  switchMapIgnoreThrow(([[unverified, minimal], currentBlock]) =>
    getHistoricBalances(unverified, currentBlock.blockNumber, minimal)
  )
);

const poolReturns$ = combineLatest([
  unVerifiedPositions$,
  historicPoolBalances$,
  liquidityProtection$
]).pipe(
  switchMapIgnoreThrow(([positions, poolBalances, liquidityProtection]) =>
    getPoolAprs(positions, poolBalances.flat(), liquidityProtection)
  ),
  startWith(undefined)
);

const rewardMultipliers$ = combineLatest([
  unVerifiedPositions$,
  authenticated$,
  stakingRewards$
]).pipe(
  switchMapIgnoreThrow(([unVerifiedPositions, currentUser, stakingReward]) => {
    const poolReserves = uniquePoolReserves(unVerifiedPositions);
    return Promise.all(
      poolReserves.map(async poolReserve => ({
        ...poolReserve,
        multiplier: await fetchRewardsMultiplier(
          poolReserve.poolToken,
          poolReserve.reserveToken,
          stakingReward,
          currentUser
        )
      }))
    );
  }),
  startWith(undefined)
);

const fullPositions$ = combineLatest([
  unVerifiedPositions$,
  removeLiquidityReturn$,
  pendingReserveRewards$,
  poolReturns$,
  rewardMultipliers$
]).pipe(
  map(
    ([
      unverifiedPositions,
      removeLiquidityReturn,
      pendingReserveRewards,
      poolReturns,
      rewardMultipliers
    ]) => {
      return unverifiedPositions.map(
        (position): ProtectedLiquidityCalculated => {
          const removeLiq =
            removeLiquidityReturn &&
            removeLiquidityReturn.find(r => r.positionId == position.id);
          const scales =
            poolReturns &&
            poolReturns.find(poolReturns =>
              poolReturns.find(x => x.positionId == position.id)
            );

          const week =
            scales &&
            scales.find(scale => compareString(scale.scaleId, "week"));
          const day =
            scales && scales.find(scale => compareString(scale.scaleId, "day"));

          const reserveReward =
            pendingReserveRewards &&
            pendingReserveRewards.find(
              r =>
                compareString(r.poolId, position.id) &&
                compareString(r.reserveId, position.reserveToken)
            );

          const rewardMultiplier =
            rewardMultipliers &&
            rewardMultipliers.find(
              r =>
                compareString(r.poolToken, position.poolToken) &&
                compareString(r.reserveToken, position.reserveToken)
            );

          return {
            ...position,
            ...(reserveReward && {
              pendingReserveReward: reserveReward.decBnt
            }),
            ...(removeLiq && {
              fullLiquidityReturn: removeLiq.fullLiquidityReturn
            }),
            ...(removeLiq && {
              currentLiquidityReturn: removeLiq.currentLiquidityReturn
            }),
            ...(removeLiq && { roiDec: removeLiq.roiDec }),
            ...(day && { oneDayDec: day.calculatedAprDec }),
            ...(week && { oneWeekDec: week.calculatedAprDec }),
            ...(rewardMultiplier && {
              rewardsMultiplier: rewardMultiplier.multiplier.toNumber()
            })
          };
        }
      );
    }
  )
);

combineLatest([fullPositions$, authenticated$, minimalPools$])
  .pipe(logger("with authentication"))
  .subscribe(([positions, currentUser, pools]) => {
    const supportedAnchors = pools.map(pool => pool.anchorAddress);

    vxm.ethBancor.setProtectedPositions(
      positions
        .filter(position => compareString(position.owner, currentUser))
        .filter(position =>
          supportedAnchors.some(anchor =>
            compareString(anchor, position.poolToken)
          )
        )
    );
    vxm.ethBancor.setLoadingPositions(false);
  });

combineLatest([authenticated$, minimalPools$]).subscribe(
  ([userAddress, pools]) => {
    if (userAddress) {
      const allTokens = pools.flatMap(pool => [
        ...pool.reserves,
        pool.anchorAddress
      ]);
      try {
        vxm.ethBancor.fetchAndSetTokenBalances(allTokens);
      } catch (e) {}
    }
=======
combineLatest([onLogin$, liquidityProtectionStore$, currentBlock$])
  .pipe(withLatestFrom(apiData$))
  .subscribe(([[currentUser, storeAddress, { blockNumber }], apiData]) => {
    const supportedAnchors = apiData.pools.map(pool => pool.pool_dlt_id);
    vxm.ethBancor.fetchProtectionPositions({
      storeAddress,
      blockNumberNow: blockNumber,
      userAddress: currentUser,
      supportedAnchors
    });
  });

onLogin$.pipe(withLatestFrom(apiData$)).subscribe(([userAddress, apiData]) => {
  if (userAddress) {
    const reserveTokens = apiData.tokens.map(token => token.dlt_id);
    const poolTokens = apiData.pools.map(pool => pool.pool_dlt_id);
    const allTokens = [...poolTokens, ...reserveTokens];
    vxm.ethBancor.fetchAndSetTokenBalances(allTokens);
>>>>>>> 036ffe05
  }
});<|MERGE_RESOLUTION|>--- conflicted
+++ resolved
@@ -25,20 +25,11 @@
 import { vxm } from "@/store";
 import { EthNetworks } from "./web3";
 import { getWelcomeData, NewPool, TokenMetaWithReserve } from "./eth/bancorApi";
-<<<<<<< HEAD
 import { ppmToDec } from "@/store/modules/swap/ethBancor";
-=======
-import {
-  getTokenMeta,
-  ppmToDec,
-  defaultImage
-} from "@/store/modules/swap/ethBancor";
->>>>>>> 036ffe05
 import { getNetworkVariables } from "./config";
 import { compareString, findOrThrow } from "./helpers";
 import { buildStakingRewardsContract } from "./eth/contractTypes";
 import { filterAndWarn } from "./pureHelpers";
-<<<<<<< HEAD
 import {
   RegisteredContracts,
   MinimalPool,
@@ -155,23 +146,11 @@
   const final = [addedEth, existingEth, ...withoutEth];
   return uniqWith(final, (a, b) => compareString(a.id, b.id));
 };
-=======
->>>>>>> 036ffe05
 
 interface DataCache<T> {
   allEmissions: T[];
   newData: T[];
 }
-
-export const switchMapIgnoreThrow = <T, Y>(
-  switchMapProm: (data: T) => Promise<Y>
-) => (source: Observable<T>): Observable<Y> =>
-  source.pipe(
-    switchMap(whatever =>
-      switchMapProm(whatever).catch(() => ("DONT THROW" as unknown) as Y)
-    ),
-    filter(x => !(typeof x == "string" && x === "DONT THROW"))
-  );
 
 export const distinctArrayItem = <T>(
   initialValue: T[],
@@ -348,11 +327,6 @@
   filter(x => !Boolean(x)),
   share()
 );
-<<<<<<< HEAD
-=======
-
-const fifteenSeconds$ = timer(0, 15000);
->>>>>>> 036ffe05
 
 export const networkVersion$ = networkVersionReceiver$.pipe(
   startWith(EthNetworks.Mainnet),
@@ -364,12 +338,7 @@
 const fifteenSeconds$ = timer(0, 15000);
 
 export const apiData$ = combineLatest([networkVersion$, fifteenSeconds$]).pipe(
-<<<<<<< HEAD
-  switchMap(([networkVersion]) => getWelcomeData(networkVersion)),
-  logger("api data", true),
-=======
   switchMapIgnoreThrow(([networkVersion]) => getWelcomeData(networkVersion)),
->>>>>>> 036ffe05
   share()
 );
 
@@ -466,13 +435,9 @@
   shareReplay(1)
 );
 
-<<<<<<< HEAD
 const immediateTokenMeta$ = tokenMeta$.pipe(startWith(undefined));
 
 export const newPools$ = combineLatest([apiData$, immediateTokenMeta$]).pipe(
-=======
-export const newPools$ = combineLatest([apiData$, tokenMeta$]).pipe(
->>>>>>> 036ffe05
   map(([apiData, tokenMeta]) => {
     {
       const pools = apiData.pools;
@@ -596,7 +561,6 @@
     vxm.ethBancor.setWhiteListedPools(whitelistedPools)
   );
 
-<<<<<<< HEAD
 const localAndRemotePositionIds$ = combineLatest([
   authenticated$,
   liquidityProtectionStore$
@@ -669,13 +633,6 @@
     );
   }),
   startWith(undefined)
-);
-
-const poolAprs$ = combineLatest([unVerifiedPositions$, minimalPools$]).pipe(
-  withLatestFrom(currentBlock$),
-  switchMap(([[unverified, minimal], currentBlock]) => {
-    return Promise.resolve(currentBlock.blockNumber);
-  })
 );
 
 const historicPoolBalances$ = combineLatest([
@@ -810,36 +767,11 @@
     vxm.ethBancor.setLoadingPositions(false);
   });
 
-combineLatest([authenticated$, minimalPools$]).subscribe(
-  ([userAddress, pools]) => {
-    if (userAddress) {
-      const allTokens = pools.flatMap(pool => [
-        ...pool.reserves,
-        pool.anchorAddress
-      ]);
-      try {
-        vxm.ethBancor.fetchAndSetTokenBalances(allTokens);
-      } catch (e) {}
-    }
-=======
-combineLatest([onLogin$, liquidityProtectionStore$, currentBlock$])
-  .pipe(withLatestFrom(apiData$))
-  .subscribe(([[currentUser, storeAddress, { blockNumber }], apiData]) => {
-    const supportedAnchors = apiData.pools.map(pool => pool.pool_dlt_id);
-    vxm.ethBancor.fetchProtectionPositions({
-      storeAddress,
-      blockNumberNow: blockNumber,
-      userAddress: currentUser,
-      supportedAnchors
-    });
-  });
-
 onLogin$.pipe(withLatestFrom(apiData$)).subscribe(([userAddress, apiData]) => {
   if (userAddress) {
     const reserveTokens = apiData.tokens.map(token => token.dlt_id);
     const poolTokens = apiData.pools.map(pool => pool.pool_dlt_id);
     const allTokens = [...poolTokens, ...reserveTokens];
     vxm.ethBancor.fetchAndSetTokenBalances(allTokens);
->>>>>>> 036ffe05
   }
 });