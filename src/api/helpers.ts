--- conflicted
+++ resolved
@@ -35,12 +35,8 @@
 import { pick, zip } from "lodash";
 import { removeLeadingZeros } from "./eth/helpers";
 import moment from "moment";
-<<<<<<< HEAD
-import { getAlchemyUrl } from "@/api/web3";
-=======
 import { getAlchemyUrl } from "@/api/web3"
 import { getNetworkVariables } from '@/store/config';
->>>>>>> 4ed48cab
 
 export enum PositionType {
   single,
