--- conflicted
+++ resolved
@@ -718,7 +718,6 @@
   { walletName: "wallet.io", rpcUrl: RPC_URL }
 ];
 
-<<<<<<< HEAD
 export const calculatePercentIncrease = (
   small: number | string,
   big: number | string
@@ -726,14 +725,14 @@
   const profit = new BigNumber(big).minus(small);
   return profit.div(small).toString();
 };
-=======
+
 const walletChecks = [
   { checkName: "derivationPath" },
   { checkName: "accounts" },
   { checkName: "connect" },
   { checkName: "network" }
 ];
->>>>>>> 31199284
+
 
 export const onboard = Onboard({
   dappId: process.env.VUE_APP_BLOCKNATIVE,
