import axios, { AxiosResponse } from "axios";
import { vxm } from "@/store";
import { JsonRpc } from "eosjs";
import Onboard from "bnc-onboard";
import { Asset, number_to_asset, Sym } from "eos-common";
import { rpc } from "./eos/rpc";
import {
  BaseToken,
  EosMultiRelay,
  ModalChoice,
  OnUpdate,
  ReserveFeed,
  Step,
  TableItem,
  TokenBalanceParam,
  TokenBalanceReturn,
  TokenBalances,
  TokenMeta,
  ViewAmount,
  ViewRelay,
  ViewReserve,
  ViewToken
} from "@/types/bancor";
import Web3 from "web3";
import { EosTransitModule } from "@/store/modules/wallet/eosWallet";
import {
  buildConverterContract,
  buildLiquidityProtectionStoreContract
} from "./eth/contractTypes";
import { removeLeadingZeros, shrinkToken } from "./eth/helpers";
import { sortByNetworkTokens } from "./sortByNetworkTokens";
import numeral from "numeral";
import BigNumber from "bignumber.js";
import { DictionaryItem } from "@/api/eth/bancorApiRelayDictionary";
import { pick, zip } from "lodash";
import dayjs from "@/utils/dayjs";
<<<<<<< HEAD
import { getAlchemyUrl, web3, getInfuraAddress, EthNetworks } from "@/api/web3";
import { authenticatedReceiver$ } from "./observables/auth";
=======
import { EthNetworks, getAlchemyUrl, getInfuraAddress, web3 } from "@/api/web3";
import { i18n } from "@/i18n";
>>>>>>> 9bbd4a1a

export enum PositionType {
  single,
  double
}

export const rewindBlocksByDays = (
  currentBlock: number,
  days: number,
  secondsPerBlock = 13.3
) => {
  if (!Number.isInteger(currentBlock))
    throw new Error("Current block should be an integer");
  const secondsToRewind = dayjs.duration(days, "days").asSeconds();
  const blocksToRewind = parseInt(String(secondsToRewind / secondsPerBlock));
  return currentBlock - blocksToRewind;
};

export interface LockedBalance {
  index: number;
  amountWei: string;
  expirationTime: number;
}

export const buildRange = (count: number): number[] =>
  [...new Array(count)].map((_, index) => index);

export const traverseLockedBalances = async (
  contract: string,
  owner: string,
  expectedCount: number
): Promise<LockedBalance[]> => {
  const storeContract = buildLiquidityProtectionStoreContract(contract, web3);
  let lockedBalances: LockedBalance[] = [];

  const scopeRange = 5;
  for (let i = 0; i < 10; i++) {
    const startIndex = i * scopeRange;
    const endIndex = startIndex + scopeRange;

    const lockedBalanceRes = await storeContract.methods
      .lockedBalanceRange(owner, String(startIndex), String(endIndex))
      .call();

    const bntWeis = lockedBalanceRes["0"];
    const expirys = lockedBalanceRes["1"];

    const zipped = zip(bntWeis, expirys);
    const withIndex = zipped.map(
      ([bntWei, expiry], index) =>
        ({
          amountWei: bntWei,
          expirationTime: Number(expiry),
          index: index + startIndex
        } as LockedBalance)
    );
    lockedBalances = lockedBalances.concat(withIndex);
    if (lockedBalances.length >= expectedCount) break;
  }

  return lockedBalances;
};

export const networkTokens = ["BNT", "USDB"];

export const isOdd = (num: number) => num % 2 == 1;

interface TaskItem {
  description: string;
  task: (state?: any) => Promise<any>;
}

export const multiSteps = async ({
  items,
  onUpdate
}: {
  items: TaskItem[];
  onUpdate?: OnUpdate;
}) => {
  let state: any = {};
  for (const todo in items) {
    const steps = items.map(
      (todo, index): Step => ({
        name: String(index),
        description: todo.description
      })
    );
    if (typeof onUpdate == "function") {
      onUpdate(Number(todo), steps);
    } else if (typeof onUpdate !== "undefined") {
      throw new Error("onUpdate should be either a function or undefined");
    }

    const newState = await items[todo].task(state);
    if (typeof newState !== "undefined") {
      state = newState;
    }
  }
  return state;
};

const eosRpc: JsonRpc = rpc;

interface TraditionalStat {
  supply: Asset;
  max_supply: Asset;
}

export const findOrThrow = <T>(
  arr: readonly T[],
  iteratee: (obj: T, index: number, arr: readonly T[]) => unknown,
  message?: string
) => {
  const res = arr.find(iteratee);
  if (!res)
    throw new Error(message || "Failed to find object in find or throw");
  return res;
};

export const compareToken = (
  a: TokenBalanceParam | TokenBalanceReturn | BaseToken,
  b: TokenBalanceParam | TokenBalanceReturn | BaseToken
): boolean =>
  compareString(a.contract, b.contract) && compareString(a.symbol, b.symbol);

const replaceLastChar = (str: string, char: string) => {
  return str.slice(0, str.length - 1) + char;
};

export const formatNumber = (num: number | string, size: number = 4) => {
  const bigNum = new BigNumber(num);
  if (bigNum.eq(0)) return "0";
  const reduced = bigNum.toFixed(size);
  const isZero = Number(reduced) == 0;
  if (isZero) {
    return `< ${replaceLastChar(reduced, "1")}`;
  }
  return reduced;
};

export const stringifyPercentage = (percentage: number): string => {
  if (percentage <= 0) return "0.00%";
  else if (percentage < 0.0001) return "< 0.01%";
  else return numeral(percentage).format("0.00%");
};

export const findChangedReserve = (
  amounts: ViewAmount[],
  changedReserveId: string
) =>
  findOrThrow(
    amounts,
    reserve => compareString(reserve.id, changedReserveId),
    "failed to find changed reserve id in reserves passed"
  );

export const buildSingleUnitCosts = (
  reserveOneSupply: ViewAmount,
  reserveTwoSupply: ViewAmount
): ViewAmount[] => {
  const reserveTwoCost = new BigNumber(reserveOneSupply.amount)
    .div(reserveTwoSupply.amount)
    .toString();

  const reserveOneCost = new BigNumber(reserveTwoSupply.amount)
    .div(reserveOneSupply.amount)
    .toString();

  return [
    { id: reserveTwoSupply.id, amount: reserveTwoCost },
    { id: reserveOneSupply.id, amount: reserveOneCost }
  ];
};

export interface StringPool {
  pool: string;
  poolToken?: string;
  destSymbol: string;
}

export const formatPercent = (decNumber: number | string) =>
  numeral(decNumber).format("0.00%");

export const calculateProtectionLevel = (
  startTimeSeconds: number,
  minimumDelaySeconds: number,
  maximumDelaySeconds: number
): number => {
  const nowSeconds = dayjs().unix();

  const timeElaspedSeconds = nowSeconds - startTimeSeconds;

  if (timeElaspedSeconds < minimumDelaySeconds) return 0;
  if (timeElaspedSeconds >= maximumDelaySeconds) return 1;

  const timeProgressedPastMinimum = timeElaspedSeconds - minimumDelaySeconds;
  const waitingPeriod = maximumDelaySeconds - minimumDelaySeconds;

  return new BigNumber(timeProgressedPastMinimum).div(waitingPeriod).toNumber();
};

export const calculateProgressLevel = (
  startTimeSeconds: number,
  endTimeSeconds: number
) => {
  if (endTimeSeconds < startTimeSeconds)
    throw new Error("End time should be greater than start time");
  const totalWaitingTime = endTimeSeconds - startTimeSeconds;
  const now = dayjs().unix();
  if (now >= endTimeSeconds) return 1;
  const timeWaited = now - startTimeSeconds;
  return timeWaited / totalWaitingTime;
};

export const calculatePercentageChange = (
  numberNow: number,
  numberBefore: number
): number => {
  return Number(((numberNow / numberBefore - 1) * 100).toFixed(2));
};

export const compareString = (stringOne: string, stringTwo: string) => {
  const strings = [stringOne, stringTwo];
  if (!strings.every(str => typeof str == "string"))
    throw new Error(
      `String one: ${stringOne} String two: ${stringTwo} one of them are falsy or not a string`
    );
  return stringOne.toLowerCase() == stringTwo.toLowerCase();
};

const cryptoComparekey = process.env.VUE_APP_CRYPTO_COMPARE;

export interface UsdPrices {
  BNT: { USD: number };
  ETH: { USD: number };
}

export const cryptoComparePrices = async () => {
  const res = await axios.get<UsdPrices>(
    "https://min-api.cryptocompare.com/data/pricemulti?fsyms=BNT,ETH&tsyms=USD",
    { headers: { authorization: `Apikey ${cryptoComparekey}` } }
  );
  return res.data;
};

export const fetchBinanceUsdPriceOfBnt = async (): Promise<number> => {
  const res = await axios.get<{ mins: number; price: string }>(
    "https://api.binance.com/api/v3/avgPrice?symbol=BNTUSDT"
  );
  return Number(res.data.price);
};

export const fetchUsdPriceOfBntViaRelay = async (
  w3: Web3,
  relayContractAddress = "0xE03374cAcf4600F56BDDbDC82c07b375f318fc5C"
): Promise<number> => {
  const contract = buildConverterContract(relayContractAddress, w3);
  const res = await contract.methods
    .getReturn(
      "0x1F573D6Fb3F13d689FF844B4cE37794d79a7FF1C",
      "0x309627af60F0926daa6041B8279484312f2bf060",
      "1000000000000000000"
    )
    .call();
  return Number(shrinkToken(res["0"], 18));
};

export const updateArray = <T>(
  arr: T[],
  conditioner: (element: T) => boolean,
  updater: (element: T) => T
) => arr.map(element => (conditioner(element) ? updater(element) : element));

export type Wei = string | number;
export type Ether = string | number;

export const selectedWeb3Wallet = "SELECTED_WEB3_WALLET";

export interface InfuraEventResponse {
  jsonrpc: string;
  id: number;
  error: Error;
  result: RawEventResponse[];
}

export interface RawEventResponse {
  address: string;
  blockHash: string;
  blockNumber: string;
  data: string;
  logIndex: string;
  removed: boolean;
  topics: string[];
  transactionHash: string;
  transactionIndex: string;
}

const conversionEventNetworkAbi = [
  { type: "uint256", name: "fromAmount" },
  { type: "uint256", name: "toAmount" },
  { type: "address", name: "trader" }
];

const conversionEventAbi = [
  { type: "uint256", name: "fromAmount" },
  { type: "uint256", name: "toAmount" },
  { type: "int256", name: "conversionFee" }
];

const addLiquidityEventAbi = [
  { type: "uint256", name: "amount" },
  { type: "uint256", name: "newBalance" },
  { type: "uint256", name: "newSupply" }
];

const removeLiquidityEventAbi = [
  { type: "uint256", name: "amount" },
  { type: "uint256", name: "newBalance" },
  { type: "uint256", name: "newSupply" }
];

interface TokenAmount {
  address: string;
  weiAmount: string;
}
export interface ConversionEventDecoded {
  poolToken?: string;
  from: TokenAmount;
  to: TokenAmount;
  trader: string;
}

export const shortenEthAddress = (ethAddress: string) =>
  ethAddress.substring(0, 4) +
  "..." +
  ethAddress.substring(ethAddress.length - 6, ethAddress.length);

export interface DecodedEvent<T> {
  blockNumber: string;
  txHash: string;
  data: T;
  id: string;
}

export interface DecodedTimedEvent<T> extends DecodedEvent<T> {
  blockTime: number;
}
export interface RemoveLiquidityEvent {
  tokenRemoved: string;
  trader: string;
  amount: string;
  newBalance: string;
  newSupply: string;
}

export interface AddLiquidityEvent {
  tokenAdded: string;
  trader: string;
  amount: string;
  newBalance: string;
  newSupply: string;
}

const decodeRemoveLiquidity = (
  rawEvent: RawEventResponse
): DecodedEvent<RemoveLiquidityEvent> => {
  const decoded = web3.eth.abi.decodeLog(
    removeLiquidityEventAbi,
    rawEvent.data,
    rawEvent.topics
  );

  const txHash = rawEvent.transactionHash;
  const keys = removeLiquidityEventAbi.map(abi => abi.name);
  const dynamic = pick(decoded, keys) as {
    amount: string;
    newBalance: string;
    newSupply: string;
  };

  const [, trader, tokenAdded] = rawEvent.topics;
  const blockNumber = String(web3.utils.toDecimal(rawEvent.blockNumber));

  return {
    id: txHash,
    txHash,
    blockNumber,
    data: {
      ...dynamic,
      trader: removeLeadingZeros(trader),
      tokenRemoved: removeLeadingZeros(tokenAdded)
    }
  };
};

const decodeAddLiquidityEvent = (
  rawEvent: RawEventResponse
): DecodedEvent<AddLiquidityEvent> => {
  const decoded = web3.eth.abi.decodeLog(
    addLiquidityEventAbi,
    rawEvent.data,
    rawEvent.topics
  );
  const txHash = rawEvent.transactionHash;
  const blockNumber = String(web3.utils.toDecimal(rawEvent.blockNumber));

  const keys = addLiquidityEventAbi.map(abi => abi.name);
  const dynamic = pick(decoded, keys) as {
    amount: string;
    newBalance: string;
    newSupply: string;
  };
  const [, trader, tokenAdded] = rawEvent.topics;
  return {
    id: txHash,
    blockNumber,
    txHash,
    data: {
      ...dynamic,
      trader: removeLeadingZeros(trader),
      tokenAdded: removeLeadingZeros(tokenAdded)
    }
  };
};

const decodeConversionEvent = (
  rawEvent: RawEventResponse
): DecodedEvent<ConversionEventDecoded> => {
  const decoded = web3.eth.abi.decodeLog(
    conversionEventAbi,
    rawEvent.data,
    rawEvent.topics
  );

  const blockNumber = String(web3.utils.toDecimal(rawEvent.blockNumber));
  const txHash = rawEvent.transactionHash;

  const [, fromAddress, toAddress, trader] = rawEvent.topics;
  const picked = (pick(
    decoded,
    conversionEventNetworkAbi.map(abi => abi.name)
  ) as unknown) as {
    fromAmount: string;
    toAmount: string;
    conversionFee: string;
  };

  const res = {
    blockNumber,
    txHash,
    id: txHash,
    data: {
      from: {
        address: removeLeadingZeros(fromAddress),
        weiAmount: picked.fromAmount
      },
      to: {
        address: removeLeadingZeros(toAddress),
        weiAmount: picked.toAmount
      },
      trader: removeLeadingZeros(trader)
    }
  };

  return res;
};

const decodeNetworkConversionEvent = (
  rawEvent: RawEventResponse
): DecodedEvent<ConversionEventDecoded> => {
  const decoded = web3.eth.abi.decodeLog(
    conversionEventNetworkAbi,
    rawEvent.data,
    rawEvent.topics
  );

  const blockNumber = String(web3.utils.toDecimal(rawEvent.blockNumber));
  const txHash = rawEvent.transactionHash;

  const [, poolToken, fromAddress, toAddress] = rawEvent.topics;
  const picked = (pick(
    decoded,
    conversionEventNetworkAbi.map(abi => abi.name)
  ) as unknown) as { fromAmount: string; toAmount: string; trader: string };

  return {
    blockNumber,
    txHash,
    id: txHash,
    data: {
      poolToken: removeLeadingZeros(poolToken),
      from: {
        address: removeLeadingZeros(fromAddress),
        weiAmount: picked.fromAmount
      },
      to: {
        address: removeLeadingZeros(toAddress),
        weiAmount: picked.toAmount
      },
      trader: picked.trader
    }
  };
};

const isTopic = (topic: string) => (event: RawEventResponse) =>
  compareString(event.topics[0], topic);
const isNotTopics = (topicsToIgnore: string[]) => (
  rawEvent: RawEventResponse
) =>
  !topicsToIgnore.some(topicToIgnore =>
    compareString(topicToIgnore, rawEvent.topics[0])
  );

export const getConverterLogs = async (
  network: EthNetworks,
  converterAddress: string,
  fromBlock: number
) => {
  // const address = getAlchemyUrl(network, false);
  const address = getInfuraAddress(network);

  const LiquidityRemoved = web3.utils.sha3(
    "LiquidityRemoved(address,address,uint256,uint256,uint256)"
  ) as string;

  const LiquidityAdded = web3.utils.sha3(
    "LiquidityAdded(address,address,uint256,uint256,uint256)"
  ) as string;

  const Conversion = web3.utils.sha3(
    "Conversion(address,address,address,uint256,uint256,int256)"
  ) as string;

  const request = {
    jsonrpc: "2.0",
    method: "eth_getLogs",
    params: [
      {
        fromBlock: web3.utils.toHex(fromBlock),
        toBlock: "latest",
        address: converterAddress
        // topics: [Conversion, LiquidityAdded, LiquidityRemoved]
      }
    ],
    id: 1
  };

  const response = await axios.post<InfuraEventResponse>(address, request);

  if (response.data.error) {
    console.error("eth_getLogs failed!", response.data.error, address, request);
  }

  const TokenRateUpdate = web3.utils.sha3(
    "TokenRateUpdate(address,address,uint256,uint256)"
  ) as string;

  const PriceDataUpdate =
    "0x8a6a7f53b3c8fa1dc4b83e3f1be668c1b251ff8d44cdcb83eb3acec3fec6a788";

  const topicsToIgnore = [TokenRateUpdate, PriceDataUpdate];

  const focusedTopics = response.data.result.filter(
    isNotTopics(topicsToIgnore)
  );

  const conversions = focusedTopics
    .filter(isTopic(Conversion))
    .map(decodeConversionEvent);

  const removeLiquidity = focusedTopics
    .filter(isTopic(LiquidityRemoved))
    .map(decodeRemoveLiquidity);

  const addLiquidity = focusedTopics
    .filter(isTopic(LiquidityAdded))
    .map(decodeAddLiquidityEvent);

  return {
    addLiquidity,
    removeLiquidity,
    conversions
  };
};

export const getLogs = async (
  network: EthNetworks,
  networkAddress: string,
  fromBlock: number
) => {
  // const address = getAlchemyUrl(network, false);
  const address = getInfuraAddress(network);

  const request = {
    jsonrpc: "2.0",
    method: "eth_getLogs",
    params: [
      {
        fromBlock: web3.utils.toHex(fromBlock),
        toBlock: "latest",
        address: networkAddress
      }
    ],
    id: 1
  };

  const response = await axios.post<InfuraEventResponse>(address, request);

  if (response.data.error) {
    console.error("eth_getLogs failed!", response.data.error, address, request);
  }

  const decoded = response.data.result.map(decodeNetworkConversionEvent);

  return decoded;
};

const RPC_URL = getAlchemyUrl(EthNetworks.Mainnet, false);
const APP_NAME = "Bancor Swap";
const FORTMATIC_KEY = process.env.VUE_APP_FORTMATIC;
const PORTIS_KEY = process.env.VUE_APP_PORTIS;
const SQUARELINK_KEY = process.env.VUE_APP_SQUARELINK;

const wallets = [
  { walletName: "metamask", preferred: true },
  { walletName: "lattice", rpcUrl: RPC_URL, appName: APP_NAME },
  { walletName: "imToken", rpcUrl: RPC_URL, preferred: true },
  { walletName: "coinbase" },
  { walletName: "trust", rpcUrl: RPC_URL, preferred: true },
  { walletName: "dapper" },
  { walletName: "ledger", rpcUrl: RPC_URL },
  { walletName: "authereum" },
  { walletName: "opera", preferred: true },
  { walletName: "operaTouch" },
  { walletName: "torus" },
  { walletName: "status" },
  { walletName: "unilogin" },
  {
    walletName: "walletLink",
    rpcUrl: RPC_URL,
    appName: APP_NAME,
    preferred: true
  },
  { walletName: "meetone", preferred: true },
  { walletName: "mykey", rpcUrl: RPC_URL },
  { walletName: "huobiwallet", rpcUrl: RPC_URL },
  { walletName: "hyperpay" },
  {
    walletName: "trezor",
    appUrl: "https://www.bancor.network",
    email: "services@bancor.network",
    rpcUrl: RPC_URL
  },
  {
    walletName: "fortmatic",
    apiKey: FORTMATIC_KEY,
    preferred: true
  },
  {
    walletName: "portis",
    apiKey: PORTIS_KEY,
    preferred: true,
    label: "Login with Email"
  },
  {
    walletName: "squarelink",
    apiKey: SQUARELINK_KEY
  },
  { walletName: "authereum" },
  {
    walletName: "walletConnect",
    preferred: true,
    rpc: {
      [EthNetworks.Mainnet]: RPC_URL
    }
  },
  { walletName: "wallet.io", rpcUrl: RPC_URL }
];

export const calculatePercentIncrease = (
  small: number | string,
  big: number | string
): string => {
  const profit = new BigNumber(big).minus(small);
  return profit.div(small).toString();
};

export const onboard = Onboard({
  dappId: process.env.VUE_APP_BLOCKNATIVE,
  networkId: 1,
  hideBranding: true,
  subscriptions: {
    address: address => {
      vxm.ethWallet.accountChange(address);
      authenticatedReceiver$.next(address);
    },
    balance: balance => vxm.ethWallet.nativeBalanceChange(balance),
    network: (network: EthNetworks) => {
      if (network == EthNetworks.Mainnet || network == EthNetworks.Ropsten) {
        onboard.config({ networkId: network });
        vxm.ethWallet.onNetworkChange(network);
      }
    },
    wallet: wallet => {
      if (wallet.name) {
        localStorage.setItem(selectedWeb3Wallet, wallet.name);
      }
      web3.setProvider(wallet.provider);
    }
  },
  walletSelect: {
    wallets
  }
});

export const fetchReserveBalance = async (
  converterContract: any,
  reserveTokenAddress: string,
  versionNumber: number | string,
  blockHeight?: number
): Promise<string> => {
  try {
    const res =
      (await blockHeight) !== undefined
        ? converterContract.methods[
            Number(versionNumber) >= 17
              ? "getConnectorBalance"
              : "getReserveBalance"
          ](reserveTokenAddress).call(null, blockHeight)
        : converterContract.methods[
            Number(versionNumber) >= 17
              ? "getConnectorBalance"
              : "getReserveBalance"
          ](reserveTokenAddress).call();
    return res;
  } catch (e) {
    try {
      const res = await converterContract.methods[
        Number(versionNumber) >= 17
          ? "getReserveBalance"
          : "getConnectorBalance"
      ](reserveTokenAddress).call();
      return res;
    } catch (e) {
      throw new Error("Failed getting reserve balance" + e);
    }
  }
};

export const fetchTokenSymbol = async (
  contractName: string,
  symbolName: string
): Promise<Sym> => {
  const statRes: {
    rows: { supply: string; max_supply: string; issuer: string }[];
  } = await rpc.get_table_rows({
    code: contractName,
    scope: symbolName,
    table: "stat"
  });
  if (statRes.rows.length == 0)
    throw new Error(
      `Unexpected stats table return from tokenContract ${contractName} ${symbolName}`
    );
  const maxSupplyAssetString = statRes.rows[0].max_supply;
  const maxSupplyAsset = new Asset(maxSupplyAssetString);
  return maxSupplyAsset.symbol;
};

export const getBalance = async (
  contract: string,
  symbolName: string,
  precision?: number
): Promise<string> => {
  const account = currentUserViaModule(vxm.eosWallet);
  const res: { rows: { balance: string }[] } = await rpc.get_table_rows({
    code: contract,
    scope: account,
    table: "accounts",
    limit: 99
  });
  const balance = res.rows.find(balance =>
    compareString(
      new Asset(balance.balance).symbol.code().to_string(),
      symbolName
    )
  );

  if (!balance) {
    if (typeof precision == "number") {
      return number_to_asset(0, new Sym(symbolName, precision)).to_string();
    } else {
      const symbol = await fetchTokenSymbol(contract, symbolName);
      return number_to_asset(0, symbol).to_string();
    }
  }
  return balance.balance;
};

export const fetchTokenStats = async (
  contract: string,
  symbol: string
): Promise<TraditionalStat> => {
  const tableResult = await eosRpc.get_table_rows({
    code: contract,
    table: "stat",
    scope: symbol,
    limit: 1
  });
  const tokenExists = tableResult.rows.length > 0;
  if (!tokenExists) throw new Error("Token does not exist");
  const { supply, max_supply } = tableResult.rows[0];
  return {
    supply: new Asset(supply),
    max_supply: new Asset(max_supply)
  };
};

const isValidBalance = (data: any): boolean =>
  typeof data.contract == "string" &&
  typeof data.symbol == "string" &&
  data.contract.length > 0 &&
  data.symbol.length > 0;

export const getTokenBalances = async (
  accountName: string
): Promise<TokenBalances> => {
  const res = await axios.get<TokenBalances>(
    `https://eos.eosn.io/v2/state/get_tokens?account=${accountName}`
  );
  return {
    ...res.data,
    tokens: res.data.tokens.filter(isValidBalance)
  };
};

export type EosAccount = string;
export type EthereumAddress = string;
export type ContractAccount = EosAccount | EthereumAddress;

export interface Token {
  symbol: string;
  contract: string;
  decimals: number;
  network: string;
}

export enum PoolType {
  Liquid = 0,
  Traditional = 1,
  ChainLink = 2
}
export interface PoolToken {
  reserveId: string;
  poolToken: Token;
}

interface LiqDepth {
  liqDepth: number;
}

export const assetToDecNumberString = (asset: Asset): string =>
  asset.to_string().split(" ")[0];

export const decNumberStringToAsset = (
  decNumberString: string,
  symbolName: string
): Asset => new Asset(`${decNumberString} ${symbolName}`);

export const sortByLiqDepth = (a: LiqDepth, b: LiqDepth) => {
  if (isNaN(a.liqDepth) && isNaN(b.liqDepth)) return 0;
  if (isNaN(a.liqDepth)) return 1;
  if (isNaN(b.liqDepth)) return -1;
  return b.liqDepth - a.liqDepth;
};

export const zeroAddress: string = "0x0000000000000000000000000000000000000000";

export const matchReserveFeed = (reserveFeed: ReserveFeed) => (
  dict: DictionaryItem
) =>
  compareString(dict.smartTokenAddress, reserveFeed.poolId) &&
  compareString(dict.tokenAddress, reserveFeed.reserveAddress);

export const sortAlongSide = <T>(
  arr: readonly T[],
  selector: (item: T) => string,
  sortedArr: string[]
): T[] => {
  const res = arr.slice().sort((a, b) => {
    const aIndex = sortedArr.findIndex(sort =>
      compareString(sort, selector(a))
    );
    const bIndex = sortedArr.findIndex(sort =>
      compareString(sort, selector(b))
    );

    if (aIndex == -1 && bIndex == -1) return 0;
    if (aIndex == -1) return 1;
    if (bIndex == -1) return -1;
    return aIndex - bIndex;
  });

  return res;
};

export const reserveIncludedInEosRelay = (reserveId: string) => (
  relay: EosMultiRelay
) => relay.reserves.some(reserve => compareString(reserve.id, reserveId));

export const reserveIncludedInRelay = (reserveId: string) => (relay: Relay) =>
  relay.reserves.some(reserve => compareString(reserve.contract, reserveId));

export const viewTokenToModalChoice = (token: ViewToken): ModalChoice => ({
  id: token.id,
  symbol: token.symbol,
  img: token.logo,
  contract: token.contract
});

export interface PoolContainer {
  poolContainerAddress: string;
  poolTokens: PoolToken[];
}

export type SmartToken = Token;
export type Anchor = SmartToken | PoolContainer;

interface TokenWithWeight extends Token {
  reserveWeight: number | undefined;
  reserveFeed?: ReserveFeed;
  meta?: {
    logo: string;
    name?: string;
  };
}
export interface Relay {
  id: string;
  reserves: TokenWithWeight[];
  anchor: Anchor;
  contract: ContractAccount;
  isMultiContract: boolean;
  fee: number;
  network: string;
  version: string;
  converterType: PoolType;
}

export interface RelayWithReserveBalances extends Relay {
  reserveBalances: { id: string; amount: string }[];
}

export interface TraditionalRelay extends Relay {
  anchor: SmartToken;
}

export interface ChainLinkRelay extends Relay {
  anchor: PoolContainer;
}

const currentUserViaModule = (module: EosTransitModule) => {
  const currentUser =
    module.wallet && module.wallet.auth && module.wallet.auth.accountName;
  if (!currentUser) throw new Error("Not logged in");
  return currentUser;
};

export const getBankBalance = async (): Promise<
  {
    id: number;
    quantity: string;
    symbl: string;
  }[]
> => {
  const account = currentUserViaModule(vxm.eosWallet);
  const res: {
    rows: {
      id: number;
      quantity: string;
      symbl: string;
    }[];
  } = await rpc.get_table_rows({
    code: process.env.VUE_APP_MULTICONTRACT!,
    scope: account,
    table: "accounts"
  })!;
  return res.rows;
};

export enum Feature {
  Trade,
  Wallet,
  Liquidity,
  CreatePool
}

export interface Service {
  namespace: string;
  features: Feature[];
}

export const services: Service[] = [
  {
    namespace: "eos",
    features: [
      Feature.Trade,
      Feature.Liquidity,
      Feature.Wallet,
      Feature.CreatePool
    ]
  },
  {
    namespace: "eth",
    features: [Feature.Trade, Feature.Liquidity, Feature.CreatePool]
  }
];

export interface ReserveTableRow {
  contract: string;
  ratio: number;
  balance: string;
}

export interface SettingTableRow {
  currency: string;
  owner: string;
  stake_enabled: boolean;
  fee: number;
}

export interface ConverterV2Row {
  currency: string;
  fee: number;
  metadata_json: string[];
  owner: string;
  protocol_features: string[];
  reserve_balances: {
    key: string;
    value: {
      quantity: string;
      contract: string;
    };
  }[];
  reserve_weights: {
    key: string;
    value: number;
  }[];
}

export const formatLockDuration = (seconds: number): string =>
  dayjs.duration(seconds, "seconds").humanize();
interface BaseSymbol {
  symbol: string;
  precision: number;
}

const symToBaseSymbol = (symbol: Sym): BaseSymbol => ({
  symbol: symbol.code().to_string(),
  precision: symbol.precision()
});

const assetStringtoBaseSymbol = (assetString: string): BaseSymbol => {
  const asset = new Asset(assetString);
  return symToBaseSymbol(asset.symbol);
};

export const buildTokenId = ({ contract, symbol }: BaseToken): string =>
  contract + "-" + symbol;

export const fetchMultiRelays = async (): Promise<EosMultiRelay[]> => {
  const contractName = process.env.VUE_APP_MULTICONTRACT!;

  if (!contractName) throw new Error("Failed to find multi contract name");
  const rawRelays: {
    rows: ConverterV2Row[];
    more: boolean;
  } = await rpc.get_table_rows({
    code: contractName,
    table: "converters",
    scope: contractName,
    limit: 99
  });
  if (rawRelays.more) {
    console.warn("Warning, there are more than 99 multi relays!");
  }
  const parsedRelays = rawRelays.rows;
  const passedRelays = parsedRelays
    .filter(
      relay =>
        relay.reserve_weights.reduce(
          (acc, reserve) => reserve.value + acc,
          0
        ) == 1000000
    )
    .filter(relay => relay.reserve_balances.length == 2);

  const smartTokenContract = process.env.VUE_APP_SMARTTOKENCONTRACT!;

  const relays: EosMultiRelay[] = passedRelays.map(relay => ({
    id: buildTokenId({
      contract: smartTokenContract,
      symbol: symToBaseSymbol(new Sym(relay.currency)).symbol
    }),
    reserves: relay.reserve_balances.map(({ value }) => ({
      ...assetStringtoBaseSymbol(value.quantity),
      id: buildTokenId({
        contract: value.contract,
        symbol: assetStringtoBaseSymbol(value.quantity).symbol
      }),
      contract: value.contract,
      network: "eos",
      amount: assetToDecNumberString(new Asset(value.quantity))
    })),
    contract: contractName,
    owner: relay.owner,
    isMultiContract: true,
    smartToken: {
      ...symToBaseSymbol(new Sym(relay.currency)),
      id: buildTokenId({
        contract: smartTokenContract,
        symbol: symToBaseSymbol(new Sym(relay.currency)).symbol
      }),
      contract: smartTokenContract!,
      amount: "0",
      network: "eos"
    },
    fee: relay.fee / 1000000
  }));

  return relays;
};

export const fetchMultiRelay = async (
  smartTokenSymbol: string
): Promise<EosMultiRelay> => {
  const relays = await fetchMultiRelays();
  const relay = findOrThrow(
    relays,
    relay => compareString(relay.smartToken.symbol, smartTokenSymbol),
    `failed to find multi relay with smart token symbol of ${smartTokenSymbol}`
  );
  return {
    ...relay,
    reserves: sortByNetworkTokens(relay.reserves, reserve => reserve.symbol, [
      "BNT"
    ])
  };
};

const tokenMetaDataEndpoint =
  "https://raw.githubusercontent.com/eoscafe/eos-airdrops/master/tokens.json";

const hardCoded: () => TokenMeta[] = () =>
  [
    {
      name: "EOS",
      logo:
        "https://storage.googleapis.com/bancor-prod-file-store/images/communities/359b8290-0767-11e8-8744-97748b632eaf.png",
      logo_lg:
        "https://storage.googleapis.com/bancor-prod-file-store/images/communities/359b8290-0767-11e8-8744-97748b632eaf.png",
      symbol: "EOS",
      account: "eosio.token",
      chain: "eos"
    },
    {
      name: "Prochain",
      logo:
        "https://storage.googleapis.com/bancor-prod-file-store/images/communities/EPRA.png",
      logo_lg:
        "https://storage.googleapis.com/bancor-prod-file-store/images/communities/EPRA.png",
      symbol: "EPRA",
      account: "epraofficial",
      chain: "eos"
    },
    {
      name: "Gold Tael",
      logo:
        "https://storage.googleapis.com/bancor-prod-file-store/images/communities/f146c8c0-1e6c-11e9-96e6-590b33725e90.jpeg",
      logo_lg:
        "https://storage.googleapis.com/bancor-prod-file-store/images/communities/f146c8c0-1e6c-11e9-96e6-590b33725e90.jpeg",
      symbol: "TAEL",
      account: "realgoldtael",
      chain: "eos"
    },
    {
      name: "ZOS",
      logo:
        "https://storage.googleapis.com/bancor-prod-file-store/images/communities/636a3e10-328f-11e9-99c6-21750f32c67e.jpeg",
      logo_lg:
        "https://storage.googleapis.com/bancor-prod-file-store/images/communities/636a3e10-328f-11e9-99c6-21750f32c67e.jpeg",
      symbol: "ZOS",
      account: "zosdiscounts",
      chain: "eos"
    },
    {
      name: "EQUA",
      logo:
        "https://storage.googleapis.com/bancor-prod-file-store/images/communities/d03d3120-cd5b-11e9-923a-f50a5610b222.jpeg",
      logo_lg:
        "https://storage.googleapis.com/bancor-prod-file-store/images/communities/d03d3120-cd5b-11e9-923a-f50a5610b222.jpeg",
      symbol: "EQUA",
      account: "equacasheos1",
      chain: "eos"
    },
    {
      name: "FINX",
      logo:
        "https://storage.googleapis.com/bancor-prod-file-store/images/communities/77c385a0-6675-11e9-9f0e-7591708e99af.jpeg",
      logo_lg:
        "https://storage.googleapis.com/bancor-prod-file-store/images/communities/77c385a0-6675-11e9-9f0e-7591708e99af.jpeg",
      symbol: "FINX",
      account: "finxtokenvci",
      chain: "eos"
    }
  ].map(token => ({
    ...token,
    id: buildTokenId({ contract: token.account, symbol: token.symbol })
  }));

export const getTokenMeta = async (): Promise<TokenMeta[]> => {
  const res: AxiosResponse<TokenMeta[]> = await axios.get(
    tokenMetaDataEndpoint
  );
  return [...res.data, ...hardCoded()]
    .filter(token => compareString(token.chain, "eos"))
    .map(token => ({
      ...token,
      id: buildTokenId({ contract: token.account, symbol: token.symbol })
    }));
};

export interface TickerPrice {
  "15m": number;
  last: number;
  buy: number;
  sell: number;
  symbol: string;
}

export const buildPoolName = (poolId: string): string => {
  const pool: ViewRelay = vxm.bancor.relay(poolId);
  if (pool) {
    return buildPoolNameFromReserves(pool.reserves);
  } else return "N/A";
};

export const buildPoolNameFromReserves = (
  reserves: ViewReserve[],
  separator: string = "/"
): string => {
  const symbols = reserves.map(x => x.symbol);
  return symbols.reverse().join(separator);
};

export const formatUnixTime = (
  unixTime: number
): { date: string; time: string; dateTime: string } => {
  const date = dayjs.unix(unixTime).format("MMM D YYYY");
  const time = dayjs.unix(unixTime).format("HH:mm");
  const dateTime = `${date} ${time}`;

  return { date, time, dateTime };
};

export const formatDuration = (duration: plugin.Duration): string => {
  let sentance = "";
  const days = duration.days();
  const minutes = duration.minutes();
  const hours = duration.hours();
  if (days > 0) sentance += days + ' '+i18n.tc("days");
  if (hours > 0) sentance += ' '+hours + ' '+i18n.tc("hours");
  if (minutes > 0) sentance += ' '+minutes + ' '+i18n.tc("minutes");
  return sentance;
};

export const defaultTableSort = (
  row: TableItem,
  sortBy: string,
  sortZero: boolean = false
) => {
  const value = row[sortBy];
  let isDefined: boolean;
  if (!sortZero) {
    isDefined =
      value !== 0 && value !== "0" && value !== undefined && value !== null;
  } else {
    isDefined = value !== undefined && value !== null;
  }
  const number = new BigNumber(value);
  const isBigNumber = BigNumber.isBigNumber(number);
  if (isBigNumber) {
    if (isDefined) return number.toNumber();
    else return null;
  } else return value;
};

export const generateEtherscanTxLink = (
  txHash: string,
  ropsten: boolean = false
): string => `https://${ropsten ? "ropsten." : ""}etherscan.io/tx/${txHash}`;<|MERGE_RESOLUTION|>--- conflicted
+++ resolved
@@ -34,13 +34,9 @@
 import { DictionaryItem } from "@/api/eth/bancorApiRelayDictionary";
 import { pick, zip } from "lodash";
 import dayjs from "@/utils/dayjs";
-<<<<<<< HEAD
-import { getAlchemyUrl, web3, getInfuraAddress, EthNetworks } from "@/api/web3";
 import { authenticatedReceiver$ } from "./observables/auth";
-=======
 import { EthNetworks, getAlchemyUrl, getInfuraAddress, web3 } from "@/api/web3";
 import { i18n } from "@/i18n";
->>>>>>> 9bbd4a1a
 
 export enum PositionType {
   single,
@@ -1310,9 +1306,9 @@
   const days = duration.days();
   const minutes = duration.minutes();
   const hours = duration.hours();
-  if (days > 0) sentance += days + ' '+i18n.tc("days");
-  if (hours > 0) sentance += ' '+hours + ' '+i18n.tc("hours");
-  if (minutes > 0) sentance += ' '+minutes + ' '+i18n.tc("minutes");
+  if (days > 0) sentance += days + " " + i18n.tc("days");
+  if (hours > 0) sentance += " " + hours + " " + i18n.tc("hours");
+  if (minutes > 0) sentance += " " + minutes + " " + i18n.tc("minutes");
   return sentance;
 };
 
