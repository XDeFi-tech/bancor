import axios, { AxiosResponse } from "axios";
import { vxm } from "@/store";
import { JsonRpc } from "eosjs";
import Onboard from "bnc-onboard";
import { Asset, number_to_asset, Sym } from "eos-common";
import { rpc } from "./eos/rpc";
import {
  BaseToken,
  EosMultiRelay,
  ModalChoice,
  OnUpdate,
  ReserveFeed,
  Step,
  TokenBalanceParam,
  TokenBalanceReturn,
  TokenBalances,
  TokenMeta,
  ViewAmount,
  ViewRelay,
  ViewToken
} from "@/types/bancor";
import Web3 from "web3";
import { EosTransitModule } from "@/store/modules/wallet/eosWallet";
import {
  buildConverterContract,
  buildLiquidityProtectionStoreContract
} from "./eth/contractTypes";
import { removeLeadingZeros, shrinkToken } from "./eth/helpers";
import { sortByNetworkTokens } from "./sortByNetworkTokens";
import numeral from "numeral";
import BigNumber from "bignumber.js";
import { DictionaryItem } from "@/api/eth/bancorApiRelayDictionary";
import { PropOptions } from "vue";
import { createDecorator } from "vue-class-component";
import { pick, zip } from "lodash";
import moment from "moment";
import { getAlchemyUrl, getWeb3, Provider } from "@/api/web3";
import { getNetworkVariables } from "@/store/config";

export enum PositionType {
  single,
  double
}

export const rewindBlocksByDays = (
  currentBlock: number,
  days: number,
  secondsPerBlock = 13.3
) => {
  if (!Number.isInteger(currentBlock))
    throw new Error("Current block should be an integer");
  const secondsToRewind = moment.duration(days, "days").asSeconds();
  const blocksToRewind = parseInt(String(secondsToRewind / secondsPerBlock));
  return currentBlock - blocksToRewind;
};

const zeroIfNegative = (big: BigNumber) =>
  big.isNegative() ? new BigNumber(0) : big;

export const calculateMaxStakes = (
  tknReserveBalanceWei: string,
  bntReserveBalanceWei: string,
  poolTokenSupplyWei: string,
  poolTokenSystemBalanceWei: string,
  maxSystemNetworkTokenAmount: string,
  maxSystemNetworkTokenRatioPpm: string
) => {
  const poolTokenSystemBalance = new BigNumber(poolTokenSystemBalanceWei);
  const poolTokenSupply = new BigNumber(poolTokenSupplyWei);
  const bntReserveBalance = new BigNumber(bntReserveBalanceWei);
  const tknReserveBalance = new BigNumber(tknReserveBalanceWei);
  const maxSystemNetworkTokenRatioDec = new BigNumber(
    maxSystemNetworkTokenRatioPpm
  ).div(1000000);

  // calculating the systemBNT  from system pool tokens
  const rate = bntReserveBalance.div(poolTokenSupply);
  const systemBNT = poolTokenSystemBalance.times(rate);

  // allowed BNT based on limit cap
  const maxLimitBnt = zeroIfNegative(
    new BigNumber(maxSystemNetworkTokenAmount).minus(systemBNT)
  );

  // allowed BNT based on ratio cap
  const maxRatioBnt = zeroIfNegative(
    new BigNumber(maxSystemNetworkTokenRatioDec)
      .times(bntReserveBalance)
      .minus(systemBNT)
  );

  const lowestAmount = BigNumber.min(maxLimitBnt, maxRatioBnt);

  const maxAllowedBntInTkn = lowestAmount.times(
    tknReserveBalance.div(bntReserveBalance)
  );

  const maxAllowedBnt = systemBNT;

  return {
    maxAllowedBntWei: maxAllowedBnt.toString(),
    maxAllowedTknWei: maxAllowedBntInTkn.toString()
  };
};

export interface LockedBalance {
  index: number;
  amountWei: string;
  expirationTime: number;
}

export const traverseLockedBalances = async (
  contract: string,
  owner: string,
  expectedCount: number,
  network: EthNetworks
): Promise<LockedBalance[]> => {
  console.log("traverseHit");
<<<<<<< HEAD
  const storeContract = buildLiquidityProtectionStoreContract(contract);
=======
  const storeContract = buildLiquidityProtectionStoreContract(
    contract,
    getWeb3(network, Provider.Alchemy)
  );
>>>>>>> 1ddb2c02
  let lockedBalances: LockedBalance[] = [];

  const scopeRange = 5;
  for (let i = 0; i < 10; i++) {
    const startIndex = i * scopeRange;
    const endIndex = startIndex + scopeRange;

    console.log(startIndex, endIndex, "is start and end index");
<<<<<<< HEAD
    const lockedBalanceRes = await storeContract.methods
=======
    let lockedBalanceRes = await storeContract.methods
>>>>>>> 1ddb2c02
      .lockedBalanceRange(owner, String(startIndex), String(endIndex))
      .call();
    console.log("traverseHit 33");

    const bntWeis = lockedBalanceRes["0"];
    const expirys = lockedBalanceRes["1"];

    const zipped = zip(bntWeis, expirys);
    const withIndex = zipped.map(
      ([bntWei, expiry], index) =>
        ({
          amountWei: bntWei,
          expirationTime: Number(expiry),
          index: index + startIndex
        } as LockedBalance)
    );
    lockedBalances = lockedBalances.concat(withIndex);
    if (lockedBalances.length >= expectedCount) break;
  }

  console.log(lockedBalances, "should be inspected");
  return lockedBalances;
};

export function VModel(propsArgs: PropOptions = {}) {
  const valueKey: string = "value";
  return createDecorator((componentOptions, key) => {
    (componentOptions.props || ((componentOptions.props = {}) as any))[
      valueKey
    ] = propsArgs;
    (componentOptions.computed || (componentOptions.computed = {}))[key] = {
      get() {
        return (this as any)[valueKey];
      },
      set(value: any) {
        // @ts-ignore
        this.$emit("input", value);
      }
    };
  });
}

export const networkTokens = ["BNT", "USDB"];

export const isOdd = (num: number) => num % 2 == 1;

interface TaskItem {
  description: string;
  task: (state?: any) => Promise<any>;
}

export const multiSteps = async ({
  items,
  onUpdate
}: {
  items: TaskItem[];
  onUpdate?: OnUpdate;
}) => {
  let state: any = {};
  for (const todo in items) {
    const steps = items.map(
      (todo, index): Step => ({
        name: String(index),
        description: todo.description
      })
    );
    if (typeof onUpdate == "function") {
      onUpdate(Number(todo), steps);
    } else if (typeof onUpdate !== "undefined") {
      throw new Error("onUpdate should be either a function or undefined");
    }

    const newState = await items[todo].task(state);
    if (typeof newState !== "undefined") {
      state = newState;
    }
  }
  return state;
};

const eosRpc: JsonRpc = rpc;

interface TraditionalStat {
  supply: Asset;
  max_supply: Asset;
}

export const findOrThrow = <T>(
  arr: readonly T[],
  iteratee: (obj: T, index: number, arr: readonly T[]) => unknown,
  message?: string
) => {
  const res = arr.find(iteratee);
  if (!res)
    throw new Error(message || "Failed to find object in find or throw");
  return res;
};

export const compareToken = (
  a: TokenBalanceParam | TokenBalanceReturn | BaseToken,
  b: TokenBalanceParam | TokenBalanceReturn | BaseToken
): boolean =>
  compareString(a.contract, b.contract) && compareString(a.symbol, b.symbol);

const replaceLastChar = (str: string, char: string) => {
  return str.slice(0, str.length - 1) + char;
};

export const formatNumber = (num: number | string, size: number = 4) => {
  const bigNum = new BigNumber(num);
  if (bigNum.eq(0)) return "0";
  const reduced = bigNum.toFixed(size);
  const isZero = Number(reduced) == 0;
  if (isZero) {
    return `< ${replaceLastChar(reduced, "1")}`;
  }
  return reduced;
};

export const prettifyNumber = (num: number | string, usd = false): string => {
  const bigNum = new BigNumber(num);
  if (usd) {
    if (bigNum.eq(0)) return "$0.00";
    else if (bigNum.lt(0.01)) return "< $0.01";
    else if (bigNum.gt(100)) return numeral(bigNum).format("$0,0");
    else return numeral(bigNum).format("$0,0.00");
  } else {
    if (bigNum.eq(0)) return "0";
    else if (bigNum.gte(2)) return numeral(bigNum).format("0,0.[00]");
    else if (bigNum.lt(0.000001)) return "< 0.000001";
    else return numeral(bigNum).format("0.[000000]");
  }
};

export const findChangedReserve = (
  amounts: ViewAmount[],
  changedReserveId: string
) =>
  findOrThrow(
    amounts,
    reserve => compareString(reserve.id, changedReserveId),
    "failed to find changed reserve id in reserves passed"
  );

export const buildSingleUnitCosts = (
  reserveOneSupply: ViewAmount,
  reserveTwoSupply: ViewAmount
): ViewAmount[] => {
  const reserveTwoCost = new BigNumber(reserveOneSupply.amount)
    .div(reserveTwoSupply.amount)
    .toString();

  const reserveOneCost = new BigNumber(reserveTwoSupply.amount)
    .div(reserveOneSupply.amount)
    .toString();

  return [
    { id: reserveTwoSupply.id, amount: reserveTwoCost },
    { id: reserveOneSupply.id, amount: reserveOneCost }
  ];
};

export interface StringPool {
  pool: string;
  poolToken?: string;
  destSymbol: string;
}

export const formatPercent = (decNumber: number | string) =>
  numeral(decNumber).format("0.00%");

export const calculateProtectionLevel = (
  startTimeSeconds: number,
  minimumDelaySeconds: number,
  maximumDelaySeconds: number
): number => {
  const nowSeconds = moment().unix();

  const timeElaspedSeconds = nowSeconds - startTimeSeconds;

  if (timeElaspedSeconds < minimumDelaySeconds) return 0;
  if (timeElaspedSeconds >= maximumDelaySeconds) return 1;

  const timeProgressedPastMinimum = timeElaspedSeconds - minimumDelaySeconds;
  const waitingPeriod = maximumDelaySeconds - minimumDelaySeconds;

  return new BigNumber(timeProgressedPastMinimum).div(waitingPeriod).toNumber();
};

export const calculateProgressLevel = (
  startTimeSeconds: number,
  endTimeSeconds: number
) => {
  if (endTimeSeconds < startTimeSeconds)
    throw new Error("End time should be greater than start time");
  const totalWaitingTime = endTimeSeconds - startTimeSeconds;
  const now = moment().unix();
  if (now >= endTimeSeconds) return 1;
  const timeWaited = now - startTimeSeconds;
  return timeWaited / totalWaitingTime;
};

export const compareString = (stringOne: string, stringTwo: string) => {
  const strings = [stringOne, stringTwo];
  if (!strings.every(str => typeof str == "string"))
    throw new Error(
      `String one: ${stringOne} String two: ${stringTwo} one of them are falsy or not a string`
    );
  return stringOne.toLowerCase() == stringTwo.toLowerCase();
};

export const fetchBinanceUsdPriceOfBnt = async (): Promise<number> => {
  const res = await axios.get<{ mins: number; price: string }>(
    "https://api.binance.com/api/v3/avgPrice?symbol=BNTUSDT"
  );
  return Number(res.data.price);
};

export const fetchUsdPriceOfBntViaRelay = async (
  relayContractAddress = "0xE03374cAcf4600F56BDDbDC82c07b375f318fc5C",
  network: EthNetworks
): Promise<number> => {
  const contract = buildConverterContract(
    relayContractAddress,
    getWeb3(network, Provider.Alchemy)
  );
  const res = await contract.methods
    .getReturn(
      "0x1F573D6Fb3F13d689FF844B4cE37794d79a7FF1C",
      "0x309627af60F0926daa6041B8279484312f2bf060",
      "1000000000000000000"
    )
    .call();
  return Number(shrinkToken(res["0"], 18));
};

export const updateArray = <T>(
  arr: T[],
  conditioner: (element: T) => boolean,
  updater: (element: T) => T
) => arr.map(element => (conditioner(element) ? updater(element) : element));

export type Wei = string | number;
export type Ether = string | number;
export enum EthNetworks {
  Mainnet = 1,
  Ropsten = 3,
  Rinkeby = 4,
  Goerli = 5
}

<<<<<<< HEAD
export const web3 = new Web3(getAlchemyUrl(EthNetworks.Mainnet));
=======
export let web3 = new Web3(
  Web3.givenProvider || getAlchemyUrl(EthNetworks.Mainnet)
);
>>>>>>> 1ddb2c02

web3.eth.transactionBlockTimeout = 100;

export const selectedWeb3Wallet = "SELECTED_WEB3_WALLET";

export interface InfuraEventResponse {
  jsonrpc: string;
  id: number;
  result: RawEventResponse[];
}

export interface RawEventResponse {
  address: string;
  blockHash: string;
  blockNumber: string;
  data: string;
  logIndex: string;
  removed: boolean;
  topics: string[];
  transactionHash: string;
  transactionIndex: string;
}

const conversionEventNetworkAbi = [
  { type: "uint256", name: "fromAmount" },
  { type: "uint256", name: "toAmount" },
  { type: "address", name: "trader" }
];

const conversionEventAbi = [
  { type: "uint256", name: "fromAmount" },
  { type: "uint256", name: "toAmount" },
  { type: "int256", name: "conversionFee" }
];

const addLiquidityEventAbi = [
  { type: "uint256", name: "amount" },
  { type: "uint256", name: "newBalance" },
  { type: "uint256", name: "newSupply" }
];

const removeLiquidityEventAbi = [
  { type: "uint256", name: "amount" },
  { type: "uint256", name: "newBalance" },
  { type: "uint256", name: "newSupply" }
];

interface TokenAmount {
  address: string;
  weiAmount: string;
}
export interface ConversionEventDecoded {
  poolToken?: string;
  from: TokenAmount;
  to: TokenAmount;
  trader: string;
}

export const shortenEthAddress = (ethAddress: string) =>
  ethAddress.substring(0, 4) +
  "..." +
  ethAddress.substring(ethAddress.length - 6, ethAddress.length);

export interface DecodedEvent<T> {
  blockNumber: string;
  txHash: string;
  data: T;
}

export interface DecodedTimedEvent<T> extends DecodedEvent<T> {
  blockTime: number;
}
export interface RemoveLiquidityEvent {
  tokenRemoved: string;
  trader: string;
  amount: string;
  newBalance: string;
  newSupply: string;
}

export interface AddLiquidityEvent {
  tokenAdded: string;
  trader: string;
  amount: string;
  newBalance: string;
  newSupply: string;
}

const decodeRemoveLiquidity = (
  rawEvent: RawEventResponse
): DecodedEvent<RemoveLiquidityEvent> => {
  const decoded = web3.eth.abi.decodeLog(
    removeLiquidityEventAbi,
    rawEvent.data,
    rawEvent.topics
  );

  const txHash = rawEvent.transactionHash;
  const keys = removeLiquidityEventAbi.map(abi => abi.name);
  const dynamic = pick(decoded, keys) as {
    amount: string;
    newBalance: string;
    newSupply: string;
  };

  const [, trader, tokenAdded] = rawEvent.topics;
  const blockNumber = String(web3.utils.toDecimal(rawEvent.blockNumber));

  return {
    txHash,
    blockNumber,
    data: {
      ...dynamic,
      trader: removeLeadingZeros(trader),
      tokenRemoved: removeLeadingZeros(tokenAdded)
    }
  };
};

const decodeAddLiquidityEvent = (
  rawEvent: RawEventResponse
): DecodedEvent<AddLiquidityEvent> => {
  const decoded = web3.eth.abi.decodeLog(
    addLiquidityEventAbi,
    rawEvent.data,
    rawEvent.topics
  );
  const txHash = rawEvent.transactionHash;
  const blockNumber = String(web3.utils.toDecimal(rawEvent.blockNumber));

  const keys = addLiquidityEventAbi.map(abi => abi.name);
  const dynamic = pick(decoded, keys) as {
    amount: string;
    newBalance: string;
    newSupply: string;
  };
  const [, trader, tokenAdded] = rawEvent.topics;
  console.log("decoded add liquidity event", rawEvent);
  return {
    blockNumber,
    txHash,
    data: {
      ...dynamic,
      trader: removeLeadingZeros(trader),
      tokenAdded: removeLeadingZeros(tokenAdded)
    }
  };
};

const decodeConversionEvent = (
  rawEvent: RawEventResponse
): DecodedEvent<ConversionEventDecoded> => {
  const decoded = web3.eth.abi.decodeLog(
    conversionEventAbi,
    rawEvent.data,
    rawEvent.topics
  );

  const blockNumber = String(web3.utils.toDecimal(rawEvent.blockNumber));
  const txHash = rawEvent.transactionHash;

  const [, fromAddress, toAddress, trader] = rawEvent.topics;
  const picked = (pick(
    decoded,
    conversionEventNetworkAbi.map(abi => abi.name)
  ) as unknown) as {
    fromAmount: string;
    toAmount: string;
    conversionFee: string;
  };

  const res = {
    blockNumber,
    txHash,
    data: {
      from: {
        address: removeLeadingZeros(fromAddress),
        weiAmount: picked.fromAmount
      },
      to: {
        address: removeLeadingZeros(toAddress),
        weiAmount: picked.toAmount
      },
      trader: removeLeadingZeros(trader)
    }
  };

  console.log(decoded, { rawEvent, res }, "big deal");
  return res;
};

const decodeNetworkConversionEvent = (
  rawEvent: RawEventResponse
): DecodedEvent<ConversionEventDecoded> => {
  const decoded = web3.eth.abi.decodeLog(
    conversionEventNetworkAbi,
    rawEvent.data,
    rawEvent.topics
  );

  const blockNumber = String(web3.utils.toDecimal(rawEvent.blockNumber));
  const txHash = rawEvent.transactionHash;

  const [, poolToken, fromAddress, toAddress] = rawEvent.topics;
  const picked = (pick(
    decoded,
    conversionEventNetworkAbi.map(abi => abi.name)
  ) as unknown) as { fromAmount: string; toAmount: string; trader: string };

  return {
    blockNumber,
    txHash,
    data: {
      poolToken: removeLeadingZeros(poolToken),
      from: {
        address: removeLeadingZeros(fromAddress),
        weiAmount: picked.fromAmount
      },
      to: {
        address: removeLeadingZeros(toAddress),
        weiAmount: picked.toAmount
      },
      trader: picked.trader
    }
  };
};

const isTopic = (topic: string) => (event: RawEventResponse) =>
  compareString(event.topics[0], topic);
const isNotTopics = (topicsToIgnore: string[]) => (
  rawEvent: RawEventResponse
) =>
  !topicsToIgnore.some(topicToIgnore =>
    compareString(topicToIgnore, rawEvent.topics[0])
  );

export const getConverterLogs = async (
  network: EthNetworks,
  converterAddress: string,
  fromBlock: number
) => {
  const address = getAlchemyUrl(network, false);
  const LiquidityRemoved = web3.utils.sha3(
    "LiquidityRemoved(address,address,uint256,uint256,uint256)"
  ) as string;

  const LiquidityAdded = web3.utils.sha3(
    "LiquidityAdded(address,address,uint256,uint256,uint256)"
  ) as string;

  const Conversion = web3.utils.sha3(
    "Conversion(address,address,address,uint256,uint256,int256)"
  ) as string;

  const res = await axios.post<InfuraEventResponse>(address, {
    jsonrpc: "2.0",
    method: "eth_getLogs",
    params: [
      {
        fromBlock: web3.utils.toHex(fromBlock),
        toBlock: "latest",
        address: converterAddress
        // topics: [Conversion, LiquidityAdded, LiquidityRemoved]
      }
    ],
    id: 1
  });

  console.log(res, "was the raw res");

  const TokenRateUpdate = web3.utils.sha3(
    "TokenRateUpdate(address,address,uint256,uint256)"
  ) as string;

  const PriceDataUpdate =
    "0x8a6a7f53b3c8fa1dc4b83e3f1be668c1b251ff8d44cdcb83eb3acec3fec6a788";

  const topicsToIgnore = [TokenRateUpdate, PriceDataUpdate];

  const focusedTopics = res.data.result.filter(isNotTopics(topicsToIgnore));

  const conversions = focusedTopics
    .filter(isTopic(Conversion))
    .map(decodeConversionEvent);

  const removeLiquidity = focusedTopics
    .filter(isTopic(LiquidityRemoved))
    .map(decodeRemoveLiquidity);

  const addLiquidity = focusedTopics
    .filter(isTopic(LiquidityAdded))
    .map(decodeAddLiquidityEvent);

  return {
    addLiquidity,
    removeLiquidity,
    conversions
  };
};

export const getLogs = async (
  network: EthNetworks,
  networkAddress: string,
  fromBlock: number
) => {
  const address = getAlchemyUrl(network, false);

  const res = await axios.post<InfuraEventResponse>(address, {
    jsonrpc: "2.0",
    method: "eth_getLogs",
    params: [
      {
        fromBlock: web3.utils.toHex(fromBlock),
        toBlock: "latest",
        address: networkAddress
      }
    ],
    id: 1
  });

  console.log(res, "is the raw return");
  const decoded = res.data.result.map(decodeNetworkConversionEvent);

  return decoded;
};

const RPC_URL = getAlchemyUrl(EthNetworks.Mainnet, false);
const APP_NAME = "Bancor Swap";

const wallets = [
  { walletName: "metamask", preferred: true },
  { walletName: "imToken", rpcUrl: RPC_URL, preferred: true },
  { walletName: "coinbase" },
  { walletName: "trust", rpcUrl: RPC_URL, preferred: true },
  { walletName: "dapper" },
  {
    walletName: "ledger",
    rpcUrl: RPC_URL
  },
  { walletName: "authereum" },
  { walletName: "opera", preferred: true },
  { walletName: "operaTouch" },
  { walletName: "torus" },
  { walletName: "status" },
  { walletName: "unilogin" },
  { walletName: "walletLink", rpcUrl: RPC_URL, appName: APP_NAME },
  { walletName: "meetone", preferred: true },
  { walletName: "mykey", rpcUrl: RPC_URL },
  { walletName: "huobiwallet", rpcUrl: RPC_URL },
  { walletName: "hyperpay" }
];

export const onboard = Onboard({
  dappId: process.env.VUE_APP_BLOCKNATIVE,
  networkId: 1,
  hideBranding: true,
  subscriptions: {
    address: address => {
      vxm.ethWallet.accountChange(address);
    },
    balance: balance => vxm.ethWallet.nativeBalanceChange(balance),
    network: (network: EthNetworks) => {
      if (network == EthNetworks.Mainnet || network == EthNetworks.Ropsten) {
        onboard.config({ networkId: network });
        vxm.ethWallet.onNetworkChange(network);
      }
    },
    wallet: wallet => {
      if (wallet.name) {
        localStorage.setItem(selectedWeb3Wallet, wallet.name);
      }
      web3.setProvider(wallet.provider);
    }
  },
  walletSelect: {
    wallets
  }
});

export const fetchReserveBalance = async (
  converterContract: any,
  reserveTokenAddress: string,
  versionNumber: number | string,
  blockHeight?: number
): Promise<string> => {
  try {
    const res =
      (await blockHeight) !== undefined
        ? converterContract.methods[
            Number(versionNumber) >= 17
              ? "getConnectorBalance"
              : "getReserveBalance"
          ](reserveTokenAddress).call(null, blockHeight)
        : converterContract.methods[
            Number(versionNumber) >= 17
              ? "getConnectorBalance"
              : "getReserveBalance"
          ](reserveTokenAddress).call();
    return res;
  } catch (e) {
    try {
      const res = await converterContract.methods[
        Number(versionNumber) >= 17
          ? "getReserveBalance"
          : "getConnectorBalance"
      ](reserveTokenAddress).call();
      return res;
    } catch (e) {
      throw new Error("Failed getting reserve balance" + e);
    }
  }
};

export const fetchTokenSymbol = async (
  contractName: string,
  symbolName: string
): Promise<Sym> => {
  const statRes: {
    rows: { supply: string; max_supply: string; issuer: string }[];
  } = await rpc.get_table_rows({
    code: contractName,
    scope: symbolName,
    table: "stat"
  });
  if (statRes.rows.length == 0)
    throw new Error(
      `Unexpected stats table return from tokenContract ${contractName} ${symbolName}`
    );
  const maxSupplyAssetString = statRes.rows[0].max_supply;
  const maxSupplyAsset = new Asset(maxSupplyAssetString);
  return maxSupplyAsset.symbol;
};

export const getBalance = async (
  contract: string,
  symbolName: string,
  precision?: number
): Promise<string> => {
  const account = isAuthenticatedViaModule(vxm.eosWallet);
  const res: { rows: { balance: string }[] } = await rpc.get_table_rows({
    code: contract,
    scope: account,
    table: "accounts",
    limit: 99
  });
  const balance = res.rows.find(balance =>
    compareString(
      new Asset(balance.balance).symbol.code().to_string(),
      symbolName
    )
  );

  if (!balance) {
    if (typeof precision == "number") {
      return number_to_asset(0, new Sym(symbolName, precision)).to_string();
    } else {
      const symbol = await fetchTokenSymbol(contract, symbolName);
      return number_to_asset(0, symbol).to_string();
    }
  }
  return balance.balance;
};

export const fetchTokenStats = async (
  contract: string,
  symbol: string
): Promise<TraditionalStat> => {
  const tableResult = await eosRpc.get_table_rows({
    code: contract,
    table: "stat",
    scope: symbol,
    limit: 1
  });
  const tokenExists = tableResult.rows.length > 0;
  if (!tokenExists) throw new Error("Token does not exist");
  const { supply, max_supply } = tableResult.rows[0];
  return {
    supply: new Asset(supply),
    max_supply: new Asset(max_supply)
  };
};

const isValidBalance = (data: any): boolean =>
  typeof data.contract == "string" &&
  typeof data.symbol == "string" &&
  data.contract.length > 0 &&
  data.symbol.length > 0;

export const getTokenBalances = async (
  accountName: string
): Promise<TokenBalances> => {
  const res = await axios.get<TokenBalances>(
    `https://eos.eosn.io/v2/state/get_tokens?account=${accountName}`
  );
  return {
    ...res.data,
    tokens: res.data.tokens.filter(isValidBalance)
  };
};

export type EosAccount = string;
export type EthereumAddress = string;
export type ContractAccount = EosAccount | EthereumAddress;

export interface Token {
  symbol: string;
  contract: string;
  decimals: number;
  network: string;
}

export enum PoolType {
  Liquid = 0,
  Traditional = 1,
  ChainLink = 2
}
export interface PoolToken {
  reserveId: string;
  poolToken: Token;
}

interface LiqDepth {
  liqDepth: number;
}

export const assetToDecNumberString = (asset: Asset): string =>
  asset.to_string().split(" ")[0];

export const decNumberStringToAsset = (
  decNumberString: string,
  symbolName: string
): Asset => new Asset(`${decNumberString} ${symbolName}`);

export const sortByLiqDepth = (a: LiqDepth, b: LiqDepth) => {
  if (isNaN(a.liqDepth) && isNaN(b.liqDepth)) return 0;
  if (isNaN(a.liqDepth)) return 1;
  if (isNaN(b.liqDepth)) return -1;
  return b.liqDepth - a.liqDepth;
};

export const zeroAddress: string = "0x0000000000000000000000000000000000000000";

export const matchReserveFeed = (reserveFeed: ReserveFeed) => (
  dict: DictionaryItem
) =>
  compareString(dict.smartTokenAddress, reserveFeed.poolId) &&
  compareString(dict.tokenAddress, reserveFeed.reserveAddress);

export const sortAlongSide = <T>(
  arr: readonly T[],
  selector: (item: T) => string,
  sortedArr: string[]
): T[] => {
  const res = arr.slice().sort((a, b) => {
    const aIndex = sortedArr.findIndex(sort =>
      compareString(sort, selector(a))
    );
    const bIndex = sortedArr.findIndex(sort =>
      compareString(sort, selector(b))
    );

    if (aIndex == -1 && bIndex == -1) return 0;
    if (aIndex == -1) return 1;
    if (bIndex == -1) return -1;
    return aIndex - bIndex;
  });

  return res;
};

export const reserveIncludedInEosRelay = (reserveId: string) => (
  relay: EosMultiRelay
) => relay.reserves.some(reserve => compareString(reserve.id, reserveId));

export const reserveIncludedInRelay = (reserveId: string) => (relay: Relay) =>
  relay.reserves.some(reserve => compareString(reserve.contract, reserveId));

export const viewTokenToModalChoice = (token: ViewToken): ModalChoice => ({
  id: token.id,
  symbol: token.symbol,
  img: token.logo,
  contract: token.contract
});

export interface PoolContainer {
  poolContainerAddress: string;
  poolTokens: PoolToken[];
}

export type SmartToken = Token;
export type Anchor = SmartToken | PoolContainer;

interface TokenWithWeight extends Token {
  reserveWeight: number | undefined;
  reserveFeed?: ReserveFeed;
  meta?: {
    logo: string;
    name?: string;
  };
}
export interface Relay {
  id: string;
  reserves: TokenWithWeight[];
  anchor: Anchor;
  contract: ContractAccount;
  isMultiContract: boolean;
  fee: number;
  network: string;
  version: string;
  converterType: PoolType;
  owner: string;
}

export interface RelayWithReserveBalances extends Relay {
  reserveBalances: { id: string; amount: string }[];
}

export interface TraditionalRelay extends Relay {
  anchor: SmartToken;
}

export interface ChainLinkRelay extends Relay {
  anchor: PoolContainer;
}

const isAuthenticatedViaModule = (module: EosTransitModule) => {
  const isAuthenticated =
    module.wallet && module.wallet.auth && module.wallet.auth.accountName;
  if (!isAuthenticated) throw new Error("Not logged in");
  return isAuthenticated;
};

export const getBankBalance = async (): Promise<
  {
    id: number;
    quantity: string;
    symbl: string;
  }[]
> => {
  const account = isAuthenticatedViaModule(vxm.eosWallet);
  const res: {
    rows: {
      id: number;
      quantity: string;
      symbl: string;
    }[];
  } = await rpc.get_table_rows({
    code: process.env.VUE_APP_MULTICONTRACT!,
    scope: account,
    table: "accounts"
  })!;
  return res.rows;
};

export enum Feature {
  Trade,
  Wallet,
  Liquidity,
  CreatePool
}

export interface Service {
  namespace: string;
  features: Feature[];
}

export const services: Service[] = [
  {
    namespace: "eos",
    features: [
      Feature.Trade,
      Feature.Liquidity,
      Feature.Wallet,
      Feature.CreatePool
    ]
  },
  {
    namespace: "eth",
    features: [Feature.Trade, Feature.Liquidity, Feature.CreatePool]
  }
];

export interface ReserveTableRow {
  contract: string;
  ratio: number;
  balance: string;
}

export interface SettingTableRow {
  currency: string;
  owner: string;
  stake_enabled: boolean;
  fee: number;
}

export interface ConverterV2Row {
  currency: string;
  fee: number;
  metadata_json: string[];
  owner: string;
  protocol_features: string[];
  reserve_balances: {
    key: string;
    value: {
      quantity: string;
      contract: string;
    };
  }[];
  reserve_weights: {
    key: string;
    value: number;
  }[];
}

export const formatLockDuration = (seconds: number): string =>
  moment.duration(seconds, "seconds").humanize();
interface BaseSymbol {
  symbol: string;
  precision: number;
}

const symToBaseSymbol = (symbol: Sym): BaseSymbol => ({
  symbol: symbol.code().to_string(),
  precision: symbol.precision()
});

const assetStringtoBaseSymbol = (assetString: string): BaseSymbol => {
  const asset = new Asset(assetString);
  return symToBaseSymbol(asset.symbol);
};

export const buildTokenId = ({ contract, symbol }: BaseToken): string =>
  contract + "-" + symbol;

export const fetchMultiRelays = async (): Promise<EosMultiRelay[]> => {
  const contractName = process.env.VUE_APP_MULTICONTRACT!;

  if (!contractName) throw new Error("Failed to find multi contract name");
  const rawRelays: {
    rows: ConverterV2Row[];
    more: boolean;
  } = await rpc.get_table_rows({
    code: contractName,
    table: "converter.v2",
    scope: contractName,
    limit: 99
  });
  if (rawRelays.more) {
    console.warn("Warning, there are more than 99 multi relays!");
  }
  const parsedRelays = rawRelays.rows;
  const passedRelays = parsedRelays
    .filter(
      relay =>
        relay.reserve_weights.reduce(
          (acc, reserve) => reserve.value + acc,
          0
        ) == 1000000
    )
    .filter(relay => relay.reserve_balances.length == 2);

  const smartTokenContract = process.env.VUE_APP_SMARTTOKENCONTRACT!;

  const relays: EosMultiRelay[] = passedRelays.map(relay => ({
    id: buildTokenId({
      contract: smartTokenContract,
      symbol: symToBaseSymbol(new Sym(relay.currency)).symbol
    }),
    reserves: relay.reserve_balances.map(({ value }) => ({
      ...assetStringtoBaseSymbol(value.quantity),
      id: buildTokenId({
        contract: value.contract,
        symbol: assetStringtoBaseSymbol(value.quantity).symbol
      }),
      contract: value.contract,
      network: "eos",
      amount: assetToDecNumberString(new Asset(value.quantity))
    })),
    contract: contractName,
    owner: relay.owner,
    isMultiContract: true,
    smartToken: {
      ...symToBaseSymbol(new Sym(relay.currency)),
      id: buildTokenId({
        contract: smartTokenContract,
        symbol: symToBaseSymbol(new Sym(relay.currency)).symbol
      }),
      contract: smartTokenContract!,
      amount: "0",
      network: "eos"
    },
    fee: relay.fee / 1000000
  }));

  return relays;
};

export const fetchMultiRelay = async (
  smartTokenSymbol: string
): Promise<EosMultiRelay> => {
  const relays = await fetchMultiRelays();
  const relay = findOrThrow(
    relays,
    relay => compareString(relay.smartToken.symbol, smartTokenSymbol),
    `failed to find multi relay with smart token symbol of ${smartTokenSymbol}`
  );
  return {
    ...relay,
    reserves: sortByNetworkTokens(relay.reserves, reserve => reserve.symbol, [
      "BNT"
    ])
  };
};

const tokenMetaDataEndpoint =
  "https://raw.githubusercontent.com/eoscafe/eos-airdrops/master/tokens.json";

const hardCoded: () => TokenMeta[] = () =>
  [
    {
      name: "EOS",
      logo:
        "https://storage.googleapis.com/bancor-prod-file-store/images/communities/359b8290-0767-11e8-8744-97748b632eaf.png",
      logo_lg:
        "https://storage.googleapis.com/bancor-prod-file-store/images/communities/359b8290-0767-11e8-8744-97748b632eaf.png",
      symbol: "EOS",
      account: "eosio.token",
      chain: "eos"
    },
    {
      name: "Prochain",
      logo:
        "https://storage.googleapis.com/bancor-prod-file-store/images/communities/EPRA.png",
      logo_lg:
        "https://storage.googleapis.com/bancor-prod-file-store/images/communities/EPRA.png",
      symbol: "EPRA",
      account: "epraofficial",
      chain: "eos"
    },
    {
      name: "Gold Tael",
      logo:
        "https://storage.googleapis.com/bancor-prod-file-store/images/communities/f146c8c0-1e6c-11e9-96e6-590b33725e90.jpeg",
      logo_lg:
        "https://storage.googleapis.com/bancor-prod-file-store/images/communities/f146c8c0-1e6c-11e9-96e6-590b33725e90.jpeg",
      symbol: "TAEL",
      account: "realgoldtael",
      chain: "eos"
    },
    {
      name: "ZOS",
      logo:
        "https://storage.googleapis.com/bancor-prod-file-store/images/communities/636a3e10-328f-11e9-99c6-21750f32c67e.jpeg",
      logo_lg:
        "https://storage.googleapis.com/bancor-prod-file-store/images/communities/636a3e10-328f-11e9-99c6-21750f32c67e.jpeg",
      symbol: "ZOS",
      account: "zosdiscounts",
      chain: "eos"
    },
    {
      name: "EQUA",
      logo:
        "https://storage.googleapis.com/bancor-prod-file-store/images/communities/d03d3120-cd5b-11e9-923a-f50a5610b222.jpeg",
      logo_lg:
        "https://storage.googleapis.com/bancor-prod-file-store/images/communities/d03d3120-cd5b-11e9-923a-f50a5610b222.jpeg",
      symbol: "EQUA",
      account: "equacasheos1",
      chain: "eos"
    },
    {
      name: "FINX",
      logo:
        "https://storage.googleapis.com/bancor-prod-file-store/images/communities/77c385a0-6675-11e9-9f0e-7591708e99af.jpeg",
      logo_lg:
        "https://storage.googleapis.com/bancor-prod-file-store/images/communities/77c385a0-6675-11e9-9f0e-7591708e99af.jpeg",
      symbol: "FINX",
      account: "finxtokenvci",
      chain: "eos"
    }
  ].map(token => ({
    ...token,
    id: buildTokenId({ contract: token.account, symbol: token.symbol })
  }));

export const getTokenMeta = async (): Promise<TokenMeta[]> => {
  const res: AxiosResponse<TokenMeta[]> = await axios.get(
    tokenMetaDataEndpoint
  );
  return [...res.data, ...hardCoded()]
    .filter(token => compareString(token.chain, "eos"))
    .map(token => ({
      ...token,
      id: buildTokenId({ contract: token.account, symbol: token.symbol })
    }));
};

export interface TickerPrice {
  "15m": number;
  last: number;
  buy: number;
  sell: number;
  symbol: string;
}

export const getCountryCode = async (): Promise<string> => {
  try {
    const res: AxiosResponse<any> = await axios.get("https://ipapi.co/json");
    const code = res.data.country_code_iso3;
    if (code) return code;
    else return "UNKOWN";
  } catch (e) {
    console.error(e);
    return "UNKOWN";
  }
};

export const buildPoolName = (
  poolId: string,
  separator: string = "/"
): string => {
  const pool: ViewRelay = vxm.bancor.relay(poolId);
  const symbols = pool.reserves.map(x => x.symbol);
  return symbols.reverse().join(separator);
};

export const formatUnixTime = (
  unixTime: number
): { date: string; time: string; dateTime: string } => {
  const date = moment.unix(unixTime).format("MMM D yyyy");
  const time = moment.unix(unixTime).format("HH:mm");
  const dateTime = `${date} ${time}`;

  return { date, time, dateTime };
};<|MERGE_RESOLUTION|>--- conflicted
+++ resolved
@@ -116,14 +116,10 @@
   network: EthNetworks
 ): Promise<LockedBalance[]> => {
   console.log("traverseHit");
-<<<<<<< HEAD
-  const storeContract = buildLiquidityProtectionStoreContract(contract);
-=======
   const storeContract = buildLiquidityProtectionStoreContract(
     contract,
     getWeb3(network, Provider.Alchemy)
   );
->>>>>>> 1ddb2c02
   let lockedBalances: LockedBalance[] = [];
 
   const scopeRange = 5;
@@ -132,11 +128,7 @@
     const endIndex = startIndex + scopeRange;
 
     console.log(startIndex, endIndex, "is start and end index");
-<<<<<<< HEAD
-    const lockedBalanceRes = await storeContract.methods
-=======
     let lockedBalanceRes = await storeContract.methods
->>>>>>> 1ddb2c02
       .lockedBalanceRange(owner, String(startIndex), String(endIndex))
       .call();
     console.log("traverseHit 33");
@@ -388,13 +380,9 @@
   Goerli = 5
 }
 
-<<<<<<< HEAD
-export const web3 = new Web3(getAlchemyUrl(EthNetworks.Mainnet));
-=======
 export let web3 = new Web3(
   Web3.givenProvider || getAlchemyUrl(EthNetworks.Mainnet)
 );
->>>>>>> 1ddb2c02
 
 web3.eth.transactionBlockTimeout = 100;
 
