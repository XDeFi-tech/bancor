--- conflicted
+++ resolved
@@ -1313,20 +1313,10 @@
     const isBigNumber = BigNumber.isBigNumber(number);
     if (isBigNumber) return number.toNumber();
   }
-<<<<<<< HEAD
-  const number = new BigNumber(value);
-  const isBigNumber = BigNumber.isBigNumber(number);
-  if (isBigNumber) {
-    if (isDefined) return number.toNumber();
-    else return null;
-  } else return value;
+  return value;
 };
 
 export const generateEtherscanTxLink = (
   txHash: string,
   ropsten: boolean = false
-): string => `https://${ropsten ? "ropsten." : ""}etherscan.io/tx/${txHash}`;
-=======
-  return value;
-};
->>>>>>> e75e12bd
+): string => `https://${ropsten ? "ropsten." : ""}etherscan.io/tx/${txHash}`;