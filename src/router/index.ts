import Vue from "vue";
import Router, { Route } from "vue-router";
import Data from "@/views/Data.vue";
import PageNotFound from "@/views/PageNotFound.vue";
import Navigation from "@/components/layout/Navigation.vue";
import { services } from "@/api/helpers";
import PoolHome from "@/components/pool/PoolHome.vue";
import PoolActions from "@/components/pool/PoolActions.vue";
import SwapHome from "@/components/swap/SwapHome.vue";
import CreateHome from "@/views/CreateHome.vue";
import DataDetailsPool from "@/components/data/details/DataDetailsPool.vue";
import DataSummary from "@/components/data/DataSummary.vue";
import DataDetailsToken from "@/components/data/details/DataDetailsToken.vue";
import LiquidityProtectionSummary from "@/views/LiquidityProtectionSummary.vue";
import AddProtectionHome from "@/views/AddProtectionHome.vue";
import ProtectionActions from "@/components/protection/ProtectionActions.vue";
import PrivacyPolicy from "@/views/PrivacyPolicy.vue";
import TermsOfUse from "@/views/TermsOfUse.vue";
import PoolActionsAddHome from "@/components/pool/PoolActionsAddHome.vue";

Vue.use(Router);

export const defaultModule = "eth";
const PREFERRED_SERVICE = "preferredService";

export const router = new Router({
  mode: "history",
  base: process.env.BASE_URL,
  scrollBehavior(to, from, savedPosition) {
    return new Promise((resolve, reject) => {
      setTimeout(() => {
        if (savedPosition) {
          resolve(savedPosition);
        } else {
          resolve({ x: 0, y: 0 });
        }
      }, 500);
    });
  },
  routes: [
    {
      path: "*",
      redirect: `/404`
    },
    {
      path: "/",
      name: "Root",
      redirect: () => {
        const preferredService = localStorage.getItem(PREFERRED_SERVICE);
        if (preferredService) {
          const foundService = services.find(
            service => service.namespace == preferredService
          );
          if (foundService) return `/${foundService.namespace}/swap`;
        }
        return `/${defaultModule}/swap`;
      }
    },
    {
      path: "/404",
      name: "404",
      components: {
        Nav: Navigation,
        default: PageNotFound
      }
    },
    {
      path: "/:service/pool",
      name: "Pool",
      components: {
        Nav: Navigation,
        Hero: PoolHome
      },
      props: true,
      meta: {
        feature: "Liquidity"
      }
    },
    {
      path: "/:service/pool/:id",
      redirect: "/404",
      name: "PoolAdd",
      components: {
        Nav: Navigation,
        Hero: PoolActionsAddHome
      },
      props: true,
      meta: {
        feature: "Liquidity"
      }
    },
    {
      path: "/:service/pool/:poolAction/:account",
      name: "PoolAction",
      components: {
        Nav: Navigation,
        Hero: PoolActions
      },
      props: true,
      meta: {
        feature: "Liquidity"
      }
    },
    {
      path: "/:service/liquidity-protection",
      redirect: "/404",
      name: "LiqProtection",
      components: {
        Nav: Navigation,
        default: LiquidityProtectionSummary
      }
    },
    {
      path: "/:service/liquidity-protection/add",
      redirect: "/404",
      name: "AddProtection",
      components: {
        Nav: Navigation,
        Hero: AddProtectionHome
      }
    },
    {
      path: "/:service/liquidity-protection/:action/:id",
      redirect: "/404",
      name: "ProtectionAction",
      components: {
        Nav: Navigation,
        Hero: ProtectionActions
      },
      props: true
    },
    // {
<<<<<<< HEAD
    // path: "/:service/liquidity-protection/add/:id",
    // name: "AddLiqProtection",
    // components: {
    // Nav: Navigation,
    // Hero: AddLiqProtection
    // },
    // props: true
=======
    //   path: "/:service/liquidity-protection/add/:id",
    //   name: "AddLiqProtection",
    //   components: {
    //     Nav: Navigation,
    //     Hero: AddLiqProtection
    //   },
    //   props: true
>>>>>>> a1322e80
    // },
    {
      path: "/:service/pool/create/",
      name: "PoolCreate",
      components: {
        Nav: Navigation,
        Hero: CreateHome
      },
      props: true
    },
    {
      path: "/:service/swap",
      name: "Swap",
      components: {
        Nav: Navigation,
        Hero: SwapHome
      },
      props: true,
      meta: {
        feature: "Trade"
      }
    },
    {
      path: "/:service/data",
      name: "Data",
      components: {
        Nav: Navigation,
        default: Data
      },
      props: true,
      children: [
        {
          path: "",
          component: DataSummary
        },
        {
          path: "token/:id",
          name: "DetailsToken",
          redirect: "/404",
          component: DataDetailsToken
        },
        {
          path: "pool/:id",
          name: "DetailsPool",
          redirect: "/404",
          component: DataDetailsPool
        }
      ]
    },
    {
      path: "/:service",
      props: true,
      redirect: (to: Route) => {
        const foundService = services.find(
          service => service.namespace == to.params.service
        );
        return foundService ? `/${foundService.namespace}/swap` : "/404";
      }
    },
    {
      path: "/privacy-policy",
      name: "PrivacyPolicy",
      components: {
        Nav: Navigation,
        default: PrivacyPolicy
      }
    },
    {
      path: "/terms-of-use",
      name: "TermsOfUse",
      components: {
        Nav: Navigation,
        default: TermsOfUse
      }
    },
    {
      path: "*",
      redirect: `/${defaultModule}`
    },
    {
      path: "/",
      redirect: () => {
        const preferredService = localStorage.getItem(PREFERRED_SERVICE);
        if (preferredService) {
          const foundService = services.find(
            service => service.namespace == preferredService
          );
          if (foundService) return `/${foundService.namespace}/swap`;
        }
        return `/${defaultModule}/swap`;
      }
    }
  ]
});

const setPreferredService = (service: string) => {
  localStorage.setItem(PREFERRED_SERVICE, service);
};

router.beforeEach((to, from, next) => {
  if (to.meta && to.meta.feature) {
    const service = services.find(
      service => service.namespace == to.params.service
    )!;
    if (!service) {
      next("/404");
      return;
    }
    setPreferredService(service.namespace);
    switch (to.meta.feature) {
      case "Trade":
        if (service.features.includes(0)) next();
        else next("/404");
        break;
      case "Liquidity":
        if (service.features.includes(2)) next();
        else next("/404");
        break;
      default:
        next();
    }
  } else {
    next();
  }
});<|MERGE_RESOLUTION|>--- conflicted
+++ resolved
@@ -130,15 +130,6 @@
       props: true
     },
     // {
-<<<<<<< HEAD
-    // path: "/:service/liquidity-protection/add/:id",
-    // name: "AddLiqProtection",
-    // components: {
-    // Nav: Navigation,
-    // Hero: AddLiqProtection
-    // },
-    // props: true
-=======
     //   path: "/:service/liquidity-protection/add/:id",
     //   name: "AddLiqProtection",
     //   components: {
@@ -146,7 +137,6 @@
     //     Hero: AddLiqProtection
     //   },
     //   props: true
->>>>>>> a1322e80
     // },
     {
       path: "/:service/pool/create/",
