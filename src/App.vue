--- conflicted
+++ resolved
@@ -153,16 +153,6 @@
   async created() {
     console.log(this.$route, "initial route on render");
     const darkMode = localStorage.getItem("darkMode") === "true";
-<<<<<<< HEAD
-    const locale = localStorage.getItem("locale");
-    const lang =
-      navigator.languages && navigator.languages.length
-        ? navigator.languages[0]
-        : navigator.language;
-    if (darkMode) vxm.general.toggleDarkMode();
-    if (locale) vxm.general.setLocale(locale);
-    else vxm.general.setLocale(lang);
-=======
     // const locale = localStorage.getItem("locale");
     // const lang =
     //   navigator.languages && navigator.languages.length
@@ -172,7 +162,6 @@
     // if (locale) vxm.general.setLocale(locale);
     // else vxm.general.setLocale(lang);
     vxm.general.setLocale("en");
->>>>>>> c7c2673e
 
     await this.loadBancor();
 
