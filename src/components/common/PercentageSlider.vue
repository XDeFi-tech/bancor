<template>
  <div>
    <label-content-split :label="label">
      <span
        :class="darkMode ? 'text-dark' : 'text-light'"
        class="font-size-16 font-w700"
        >{{ percentage }} %</span
      >
    </label-content-split>
    <b-form-input
      id="range-1"
      v-model="percentage"
      type="range"
      min="0"
      max="100"
      debounce="300"
      :disabled="disabled"
      class="my-2"
    ></b-form-input>
    <b-row v-if="showButtons">
      <b-col cols="3" v-for="p in percentages" :key="p">
        <b-btn @click="percentage = p" :variant="getVariant(p)" size="xs" block>
          {{ p }}%
        </b-btn>
      </b-col>
    </b-row>
  </div>
</template>

<script lang="ts">
<<<<<<< HEAD
import { Component, Prop } from "vue-property-decorator";
import LabelContentSplit from "@/components/common/LabelContentSplit.vue";
import MainButton from "@/components/common/Button.vue";
import { VModel } from "@/api/helpers";
import BaseComponent from "@/components/BaseComponent.vue";
=======
import { Component, Prop, Vue, VModel } from "vue-property-decorator";
import { vxm } from "@/store";
import LabelContentSplit from "@/components/common/LabelContentSplit.vue";
import MainButton from "@/components/common/Button.vue";
>>>>>>> 4001039b

@Component({
  components: { LabelContentSplit, MainButton }
})
export default class PercentageSlider extends BaseComponent {
  @Prop() label!: string;
  @Prop({ default: false }) showButtons!: boolean;
  @VModel({ type: String }) percentage!: string;
  @Prop({ default: false }) disabled!: boolean;
  @Prop({ default: true }) buttonsDirty!: boolean;

  percentages = ["25", "50", "75", "100"];

  getVariant(percentage: string) {
    if (this.percentage === percentage) return "primary";
    else if (this.darkMode) return "outline-gray-dark";
    else return "outline-gray";
  }
}
</script>

<style scoped lang="scss">
.btn-xs {
  padding: 0.25rem 0.4rem !important;
  font-size: 12px !important;
  line-height: 1.1 !important;
  border-radius: 8px !important;
}
</style><|MERGE_RESOLUTION|>--- conflicted
+++ resolved
@@ -28,18 +28,10 @@
 </template>
 
 <script lang="ts">
-<<<<<<< HEAD
-import { Component, Prop } from "vue-property-decorator";
+import { Component, Prop, VModel } from "vue-property-decorator";
 import LabelContentSplit from "@/components/common/LabelContentSplit.vue";
 import MainButton from "@/components/common/Button.vue";
-import { VModel } from "@/api/helpers";
 import BaseComponent from "@/components/BaseComponent.vue";
-=======
-import { Component, Prop, Vue, VModel } from "vue-property-decorator";
-import { vxm } from "@/store";
-import LabelContentSplit from "@/components/common/LabelContentSplit.vue";
-import MainButton from "@/components/common/Button.vue";
->>>>>>> 4001039b
 
 @Component({
   components: { LabelContentSplit, MainButton }
