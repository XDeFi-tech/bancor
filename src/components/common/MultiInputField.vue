<template>
  <div>
    <label-content-split v-if="label" :label="label" class="mb-2" />
    <b-input-group>
      <b-input-group-prepend v-if="prepend">
        <div
          class="rounded-left d-flex align-items-center font-size-12 font-w500"
          :class="darkMode ? 'form-control-alt-dark' : 'form-control-alt-light'"
          style="padding-left: 12px"
          :style="stylePrepend"
        >
          <span v-if="prepend !== 'search'">{{ prepend }}</span>
          <font-awesome-icon
            v-else
            icon="search"
            class="ml-1"
            :class="darkMode ? 'text-muted-dark' : 'text-muted-light'"
          />
        </div>
      </b-input-group-prepend>
      <b-form-input
        @blur.native="blur"
        :class="[
          !darkMode ? 'form-control-alt-light' : 'form-control-alt-dark',
          fontSizeClass,
          active ? 'custom-input-active' : ''
        ]"
        v-model="text"
        :placeholder="placeholder"
        :type="type"
        :style="styleInput"
        :autofocus="autofocus"
        :formatter="format ? formatter : null"
      />
      <b-input-group-append v-if="append || clear || appendSlot">
        <div
          class="rounded-right d-flex align-items-center font-size-12 font-w500"
          :class="[
            darkMode ? 'form-control-alt-dark' : 'form-control-alt-light',
            padding ? 'pr-2 pl-2' : ''
          ]"
          :style="styleAppend"
        >
          <div v-if="append" class="pr-2">
            {{ append }}
          </div>

          <slot v-if="appendSlot"></slot>

          <font-awesome-icon
            v-if="clear && text"
            class="cursor"
            @click="clearText"
            :class="darkMode ? 'text-muted-dark' : 'text-muted-light'"
            icon="times"
          />
          <div v-else style="min-width: 8px"></div>
        </div>
      </b-input-group-append>
    </b-input-group>
    <alert-block
      v-if="alertMsg !== ''"
      :variant="alertVariant"
      :msg="alertMsg"
    />
  </div>
</template>

<script lang="ts">
import { Component, Prop, VModel } from "vue-property-decorator";
import { i18n } from "@/i18n";
import LabelContentSplit from "@/components/common/LabelContentSplit.vue";
import AlertBlock from "@/components/common/AlertBlock.vue";
import BaseComponent from "@/components/BaseComponent.vue";

@Component({
  components: { LabelContentSplit, AlertBlock }
})
export default class MultiInputField extends BaseComponent {
  @VModel() text!: string | number;
  @Prop({ default: i18n.t("enter_here") }) placeholder!: string;
  @Prop({ default: "text" }) type!: string;
  @Prop() label?: string;
  @Prop({ default: "md" }) fontSize!: "sm" | "md" | "lg";
  @Prop({ default: 32 }) height!: number;
  @Prop() append?: string;
  @Prop() prepend?: string;
<<<<<<< HEAD
  @Prop() alertMsg?: string;
  @Prop({ default: true }) padding?: boolean;
  @Prop({ default: false }) format?: boolean;
  @Prop({ default: "error" }) alertVariant?: string;
  @Prop() autofocus?: boolean;
=======
  @Prop({ default: false }) format?: boolean;
  @Prop({ default: false }) autofocus?: boolean;
>>>>>>> 362b9c49
  @Prop({ default: false }) clear!: boolean;
  @Prop({ default: false }) active!: boolean;
  @Prop({ default: false }) appendSlot!: boolean;
  @Prop({ default: false }) centerText!: boolean;
  @Prop() blurFunc?: Function;

  get styleInput() {
    const height = "height: " + this.height + "px;";
    const borderRight = "border-right: 0 !important;";
    const borderLeft = "border-left: 0 !important;";
    let border = "";
    if (this.append || this.clear || this.appendSlot) border += borderRight;
    if (this.prepend) border += borderLeft;
    if (this.centerText) border += "text-align:center;";
    return height + border;
  }

  get stylePrepend() {
    const height = "height: " + this.height + "px;";
    const border = "border-right: 0 !important;";
    return height + border;
  }

  get styleAppend() {
    const height = "height: " + this.height + "px;";
    const border = "border-left: 0 !important;";
    return height + border;
  }

  get fontSizeClass() {
    if (this.fontSize === "sm") return "font-size-12";
    else if (this.fontSize === "md") return "font-size-14";
    else return "font-size-16";
  }

<<<<<<< HEAD
  blur() {
    if (this.blurFunc) this.blurFunc();
  }

=======
>>>>>>> 362b9c49
  formatter(text: String) {
    if (text === undefined) text = this.text.toString();

    return text
      .replace(/[^\d\.]/g, "")
      .replace(/\./, "x")
      .replace(/\./g, "")
      .replace(/x/, ".");
  }

  clearText() {
    this.text = "";
  }
}
</script>
<style lang="scss">
// @import "../../../assets/_scss/custom/variables";
</style><|MERGE_RESOLUTION|>--- conflicted
+++ resolved
@@ -6,7 +6,6 @@
         <div
           class="rounded-left d-flex align-items-center font-size-12 font-w500"
           :class="darkMode ? 'form-control-alt-dark' : 'form-control-alt-light'"
-          style="padding-left: 12px"
           :style="stylePrepend"
         >
           <span v-if="prepend !== 'search'">{{ prepend }}</span>
@@ -19,12 +18,12 @@
         </div>
       </b-input-group-prepend>
       <b-form-input
-        @blur.native="blur"
         :class="[
           !darkMode ? 'form-control-alt-light' : 'form-control-alt-dark',
           fontSizeClass,
           active ? 'custom-input-active' : ''
         ]"
+        @blur.native="blur"
         v-model="text"
         :placeholder="placeholder"
         :type="type"
@@ -85,16 +84,11 @@
   @Prop({ default: 32 }) height!: number;
   @Prop() append?: string;
   @Prop() prepend?: string;
-<<<<<<< HEAD
   @Prop() alertMsg?: string;
   @Prop({ default: true }) padding?: boolean;
   @Prop({ default: false }) format?: boolean;
   @Prop({ default: "error" }) alertVariant?: string;
-  @Prop() autofocus?: boolean;
-=======
-  @Prop({ default: false }) format?: boolean;
   @Prop({ default: false }) autofocus?: boolean;
->>>>>>> 362b9c49
   @Prop({ default: false }) clear!: boolean;
   @Prop({ default: false }) active!: boolean;
   @Prop({ default: false }) appendSlot!: boolean;
@@ -130,13 +124,10 @@
     else return "font-size-16";
   }
 
-<<<<<<< HEAD
   blur() {
     if (this.blurFunc) this.blurFunc();
   }
 
-=======
->>>>>>> 362b9c49
   formatter(text: String) {
     if (text === undefined) text = this.text.toString();
 
