--- conflicted
+++ resolved
@@ -17,12 +17,8 @@
 
     <b-input-group>
       <b-form-input
-<<<<<<< HEAD
+        v-model="tokenAmount"
         @blur.native="blur"
-        type="text"
-=======
->>>>>>> 362b9c49
-        v-model="tokenAmount"
         inputmode="decimal"
         style="border-right: 0 !important"
         :class="darkMode ? 'form-control-alt-dark' : 'form-control-alt-light'"
@@ -139,10 +135,6 @@
     return defaultImage;
   }
 
-  blur() {
-    if (this.blurFunc) this.blurFunc();
-  }
-
   @Emit()
   select(id: string) {
     return id;
@@ -166,6 +158,10 @@
     }
   }
 
+  blur() {
+    if (this.blurFunc) this.blurFunc();
+  }
+
   formatter(text: String) {
     if (text === undefined) text = this.tokenAmount;
 
