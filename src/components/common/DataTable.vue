<template>
  <div class="table-responsive">
    <table :class="darkMode ? 'dark-table' : 'table'">
      <thead>
        <tr :class="darkMode ? 'table-header-dark' : 'table-header-light'">
          <th
            @click="setSortBy(column)"
            v-for="column in fields"
            :key="column.id"
            scope="col"
            :class="getThClass(column)"
            :style="getWidthStyle(column)"
          >
            <slot :name="`head(${column.key})`">
              {{ column.label }}
            </slot>
<<<<<<< HEAD

            <font-awesome-icon
              v-if="column.tooltip"
              icon="info-circle"
              class="mr-1"
              v-b-popover.hover.top="column.tooltip"
            />
=======
            <template v-if="column.tooltip || isHtmlTooltip(column.key)">
              <font-awesome-icon
                :id="`tooltip-column-${column.id}`"
                icon="info-circle"
                class="mr-1"
              />
              <b-popover
                :target="`tooltip-column-${column.id}`"
                triggers="hover"
                placement="bottom"
              >
                <slot :name="`tooltip(${column.key})`">
                  {{ column.tooltip }}
                </slot>
              </b-popover>
            </template>

>>>>>>> b783b867
            <font-awesome-icon
              v-if="column.key === sortBy"
              :icon="descOrder ? 'caret-down' : 'caret-up'"
              :class="darkMode ? 'text-white' : 'text-primary'"
            />
          </th>
        </tr>
      </thead>
      <tbody>
        <tr v-for="item in paginatedItems" :key="item.id">
          <td v-for="column in fields" :key="column.id">
            <slot
              :name="`cell(${column.key})`"
              :item="item"
              :value="item[column.key]"
            >
              {{ item[column.key] }}
            </slot>
          </td>
        </tr>
      </tbody>
    </table>

    <table-pagination
      v-if="!hidePagination"
      :current-page.sync="currentPage"
      :row-count="filteredItems.length"
      :per-page="perPage"
    />
  </div>
</template>

<script lang="ts">
import { Component, Prop, Watch } from "vue-property-decorator";
import TablePagination from "@/components/common/TablePagination.vue";
import sort from "fast-sort";
import BigNumber from "bignumber.js";
<<<<<<< HEAD
import { defaultTableSort } from "@/api/helpers";
=======
import BaseComponent from "@/components/BaseComponent.vue";
>>>>>>> b783b867

export interface ViewTableField {
  id: number;
  label: string;
  key: string;
  sortable?: boolean;
  tooltip?: string;
  minWidth?: string;
  maxWidth?: string;
  thClass?: string;
}
export interface Item {
  id: string;
  [key: string]: any;
}
@Component({
  components: {
    TablePagination
  }
})
export default class DataTable extends BaseComponent {
  @Prop() fields!: ViewTableField[];
  @Prop() items!: Item[];
  @Prop() filter?: string;
  @Prop() filterBy?: string;
  @Prop() defaultSort?: string;
  @Prop({ default: "desc" }) defaultOrder!: "desc" | "asc";
  @Prop({ default: 10 }) perPage!: number;
  @Prop({ default: false }) hidePagination!: boolean;
  @Prop() filterFunction?: Function;
  @Prop() sortFunction?: Function;

  sortBy: string = "";
  descOrder: boolean = this.defaultOrder === "desc";
  currentPage = 1;

  created() {
    this.sortBy = this.defaultSort ? this.defaultSort : "";
  }

  get filteredItems() {
    let filtered = [];
    const items = this.items.slice();
    const filter = this.filter;
    const filterBy = this.filterBy;
    const filterFunction = this.filterFunction;

    if (filterFunction !== undefined) {
      filtered = items.filter((t: any) => filterFunction(t, filter));
    } else if (filter && filterBy) {
      filtered = items.filter(
        (t: any) =>
          t[filterBy] &&
          t[filterBy].toUpperCase().includes(filter.toUpperCase())
      );
    } else {
      filtered = items;
    }

    return filtered;
  }

  get sortedItems() {
    const filtered = this.filteredItems;
    let sorted = [];
    const sortBy = this.sortBy;
    const sortFunction = this.sortFunction;
    const orderBy = this.descOrder ? "desc" : "asc";

    if (!sortBy) sorted = filtered;
    else if (sortFunction !== undefined) {
      sorted = sort(filtered)[orderBy]((t: Item) => sortFunction(t, sortBy));
    } else {
      sorted = sort(filtered)[orderBy]((t: Item) =>
        defaultTableSort(t, sortBy)
      );
    }

    return sorted;
  }

  get paginatedItems() {
    const perPage = this.perPage;
    const endIndex = this.currentPage * perPage;
    const startIndex = endIndex - perPage;
    return this.sortedItems.slice(startIndex, endIndex);
  }

  isColumnSort(column: ViewTableField) {
    return column.sortable === undefined || column.sortable;
  }

  setSortBy(column: ViewTableField) {
    if (this.isColumnSort(column)) {
      if (this.sortBy === column.key) this.descOrder = !this.descOrder;
      else this.sortBy = column.key;
    } else return;
  }

  getThClass(column: ViewTableField) {
    const styles = [];
    if (column.thClass) {
      styles.push(column.thClass);
    }
    if (this.isColumnSort(column)) {
      styles.push("cursor");
    }
    return styles;
  }

  getWidthStyle(column: ViewTableField) {
    let styleString = "";
    if (column.maxWidth) styleString = "width: " + column.maxWidth + ";";
    if (column.minWidth)
      styleString = styleString + "min-width: " + column.minWidth + ";";
    return styleString;
  }

  isHtmlTooltip(key: string) {
    return !!this.$slots[`tooltip(${key})`];
  }

  @Watch("filter")
  @Watch("sortBy")
  @Watch("descOrder")
  onFilterChange() {
    this.currentPage = 1;
  }
}
</script>

<style lang="scss"></style><|MERGE_RESOLUTION|>--- conflicted
+++ resolved
@@ -14,15 +14,7 @@
             <slot :name="`head(${column.key})`">
               {{ column.label }}
             </slot>
-<<<<<<< HEAD
-
-            <font-awesome-icon
-              v-if="column.tooltip"
-              icon="info-circle"
-              class="mr-1"
-              v-b-popover.hover.top="column.tooltip"
-            />
-=======
+
             <template v-if="column.tooltip || isHtmlTooltip(column.key)">
               <font-awesome-icon
                 :id="`tooltip-column-${column.id}`"
@@ -40,7 +32,6 @@
               </b-popover>
             </template>
 
->>>>>>> b783b867
             <font-awesome-icon
               v-if="column.key === sortBy"
               :icon="descOrder ? 'caret-down' : 'caret-up'"
@@ -78,11 +69,8 @@
 import TablePagination from "@/components/common/TablePagination.vue";
 import sort from "fast-sort";
 import BigNumber from "bignumber.js";
-<<<<<<< HEAD
 import { defaultTableSort } from "@/api/helpers";
-=======
 import BaseComponent from "@/components/BaseComponent.vue";
->>>>>>> b783b867
 
 export interface ViewTableField {
   id: number;
