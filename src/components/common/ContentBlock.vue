<template>
  <div
    class="block"
    :class="[
      { 'block-rounded-tabs': tabs },
      { 'block-rounded': rounded },
      { 'block-shadow': shadow },
      { 'block-shadow-light': shadowLight },
      { 'bg-block-dark': darkMode },
      { 'bg-block-light': !darkMode }
    ]"
  >
    <div :class="darkMode ? 'border-bottom-dark' : 'border-bottom-light'">
      <div v-if="noHeader"></div>

<<<<<<< HEAD
      <div
        v-if="!noHeader && title"
        class="d-flex justify-content-between align-items-center py-2 px-3 font-size-12 font-w400"
        :class="searchInput !== null ? 'pr-2' : ''"
=======
    <div
      v-else-if="title"
      class="d-flex justify-content-between align-items-center py-2 px-3 font-size-14 font-w600"
      :class="[
        tabs ? '' : darkMode ? 'border-bottom-dark' : 'border-bottom-light',
        searchInput !== null ? 'pr-2' : ''
      ]"
    >
      <div v-if="backButton" class="fix-width">
        <font-awesome-icon icon="chevron-left" @click="back" class="cursor" />
      </div>

      <h3
        class="m-0 p-0 my-2 w-100"
        :class="[
          ...titleClasses,
          tabs ? 'font-size-14 font-w400' : 'font-size-16 font-w500'
        ]"
>>>>>>> fbe6d9b7
      >
        <div v-if="backButton">
          <font-awesome-icon icon="chevron-left" @click="back" class="cursor" />
        </div>

        <h3 class="m-0 p-0 my-2 font-size-12 font-w400" :class="titleClasses">
          {{ title }}
        </h3>

        <slot name="dropDowns"> </slot>
        <div class="d-none d-lg-inline">
          <slot name="date"></slot>
        </div>

        <div v-if="rippleAnimation">
          <img
            id="ripple"
            width="30"
            height="30"
            :src="
              darkMode
                ? require(`@/assets/media/icons/rippleDark.svg`)
                : require(`@/assets/media/icons/ripple.svg`)
            "
          />
          <b-popover
            :target="`ripple`"
            triggers="hover"
            placement="bottom"
            class="font-size-12 font-w400"
            :class="darkMode ? 'text-muted-dark' : 'text-muted-light'"
          >
            {{ $t("data_refreshes_auto") }}
          </b-popover>
        </div>

        <multi-input-field
          v-if="searchInput !== null"
          class="d-none d-lg-inline"
          :style="searchStyle"
          v-model="searchInput"
          :clear="true"
          :placeholder="$t('search')"
          prepend="search"
        />
      </div>

      <div
        v-if="!noHeader && !title"
        class="block-header"
        :class="darkMode ? 'border-bottom-dark' : 'border-bottom-light'"
      >
        <slot name="header"> </slot>
      </div>
      <div v-if="filters" class="d-lg-none d-flex align-items-center pb-2 px-3">
        <multi-input-field
          v-if="searchInput !== null"
          class="mr-2"
          style="width: 100%"
          v-model="searchInput"
          :clear="true"
          :placeholder="$t('search')"
          prepend="search"
        />
        <slot name="mobileFilters"></slot>
      </div>
    </div>

    <div :class="padding ? 'block-content pb-3 pt-0 ' : '' + px0 ? 'px-0' : ''">
      <slot></slot>
    </div>
  </div>
</template>
<script lang="ts">
import { Component, Prop, PropSync, Emit } from "vue-property-decorator";
import MultiInputField from "@/components/common/MultiInputField.vue";
import BaseComponent from "@/components/BaseComponent.vue";

@Component({
  components: { MultiInputField }
})
export default class ContentBlock extends BaseComponent {
  @Prop() title?: string;
  @Prop({ default: false }) noHeader?: boolean;
  @Prop({ default: true }) rounded?: boolean;
  @Prop({ default: false }) tabs?: boolean;
  @Prop({ default: false }) shadow?: boolean;
  @Prop({ default: false }) shadowLight?: boolean;
  @Prop({ default: false }) px0?: boolean;
  @Prop({ default: true }) padding?: boolean;
  @Prop({ default: false }) backButton!: boolean;
  @Prop({ default: false }) filters!: boolean;
  @Prop({ default: false }) rippleAnimation?: boolean;
  @PropSync("search", { default: null }) searchInput!: string | null;
  @Prop() searchStyle!: string;

  @Emit()
  back() {}

  get titleClasses() {
    const color = this.darkMode ? "text-dark" : "text-light";
    const alignment = this.backButton ? "text-center w-100" : "text-left";
    return [color, alignment];
  }
}
</script>

<style scoped lang="scss">
@import "../../assets/_scss/custom/_variables";

.border-bottom-light {
  border-bottom: 1px solid $gray-border;
}

.border-bottom-dark {
  border-bottom: 1px solid $gray-border-dark;
}
</style><|MERGE_RESOLUTION|>--- conflicted
+++ resolved
@@ -13,12 +13,6 @@
     <div :class="darkMode ? 'border-bottom-dark' : 'border-bottom-light'">
       <div v-if="noHeader"></div>
 
-<<<<<<< HEAD
-      <div
-        v-if="!noHeader && title"
-        class="d-flex justify-content-between align-items-center py-2 px-3 font-size-12 font-w400"
-        :class="searchInput !== null ? 'pr-2' : ''"
-=======
     <div
       v-else-if="title"
       class="d-flex justify-content-between align-items-center py-2 px-3 font-size-14 font-w600"
@@ -37,7 +31,7 @@
           ...titleClasses,
           tabs ? 'font-size-14 font-w400' : 'font-size-16 font-w500'
         ]"
->>>>>>> fbe6d9b7
+
       >
         <div v-if="backButton">
           <font-awesome-icon icon="chevron-left" @click="back" class="cursor" />
