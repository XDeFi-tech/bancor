--- conflicted
+++ resolved
@@ -83,19 +83,8 @@
         <slot name="mobileFilters"></slot>
       </div>
     </div>
-<<<<<<< HEAD
 
-    <div class="block-content pb-3 pt-0" :class="px0 ? 'px-0' : ''">
-=======
-    <div
-      v-else
-      class="block-header"
-      :class="darkMode ? 'border-bottom-dark' : 'border-bottom-light'"
-    >
-      <slot name="header"> </slot>
-    </div>
     <div :class="padding ? 'block-content pb-3 pt-0 ' : '' + px0 ? 'px-0' : ''">
->>>>>>> ad4a1671
       <slot></slot>
     </div>
   </div>
@@ -103,9 +92,7 @@
 <script lang="ts">
 import { Component, Prop, PropSync, Emit } from "vue-property-decorator";
 import MultiInputField from "@/components/common/MultiInputField.vue";
-
 import BaseComponent from "@/components/BaseComponent.vue";
-import { drop } from "node_modules/@types/lodash";
 
 @Component({
   components: { MultiInputField }
