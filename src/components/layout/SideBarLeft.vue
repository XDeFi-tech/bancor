--- conflicted
+++ resolved
@@ -71,8 +71,6 @@
   @Prop() links!: ViewSideBarLink[];
   @Prop() darkMode!: boolean;
 
-<<<<<<< HEAD
-=======
   get currentService() {
     return this.$route.params.service ?? "eth";
   }
@@ -88,7 +86,6 @@
     return classNames.join(" ");
   }
 
->>>>>>> 6752978c
   imgLogo(): string {
     if (this.darkMode) return require("@/assets/media/logos/bancor-white.png");
     else return require("@/assets/media/logos/bancor-black.png");
