<template>
  <div class="container-xl px-0">
    <div id="navigation-top" class="d-flex justify-content-end">
      <b-form-input class="width 800px !important" v-model="user" />
      <b-btn @click="setUser"> SetUser </b-btn>
      <Notifications />
      <settings-menu @showLocaleModal="showLocaleMod" />
      <bancor-menu />
    </div>
    <modal-language-change v-model="modal" />
  </div>
</template>

<script lang="ts">
import { Component, Watch } from "vue-property-decorator";
import { vxm } from "@/store/";
import { i18n } from "@/i18n";
import SettingsMenu from "@/components/layout/SettingsMenu.vue";
import BancorMenu from "@/components/layout/BancorMenu.vue";
import { onboard, shortenEthAddress } from "@/api/helpers";
import BaseComponent from "@/components/BaseComponent.vue";
import Notifications from "@/components/compositions/notifications/Notifications.vue";
<<<<<<< HEAD
import { authenticatedReceiver$, onLogout$ } from "@/api/observables/auth";
=======
import ModalLanguageChange from "@/components/modals/ModalLanguageChange.vue";
import { onLogout$ } from "@/api/observables/auth";
>>>>>>> f98601d1

@Component({
  components: { BancorMenu, SettingsMenu, Notifications, ModalLanguageChange }
})
export default class Navigation extends BaseComponent {
<<<<<<< HEAD
  user = "";
=======
  modal: boolean = false;
>>>>>>> f98601d1

  get selectedWallet() {
    return vxm.wallet.currentWallet;
  }

  created() {
    vxm.ethWallet.checkAlreadySignedIn();
  }

  @Watch("currentUser")
  onAuthentication(account: string) {
    if (account) {
      vxm.bancor.refreshBalances();
    }
  }

<<<<<<< HEAD
  setUser() {
    vxm.wallet.setUser(this.user);
    vxm.ethBancor.onAuthChange(this.user);
    vxm.ethWallet.setLoggedInAccount(this.user);
    vxm.ethBancor.fetchProtectionPositions();
    authenticatedReceiver$.next(this.user);
=======
  showLocaleMod() {
    this.modal = true;
>>>>>>> f98601d1
  }

  get loginStatus() {
    return vxm.eosWallet.loginStatus;
  }

  get shortenedEthAddress() {
    const currentUser = vxm.ethWallet.currentUser;
    return currentUser.length > 13
      ? shortenEthAddress(currentUser)
      : currentUser;
  }

  get loginButtonLabel() {
    if (this.selectedWallet == "eos") {
      return this.loginStatus[0];
    } else {
      const currentUser = vxm.ethWallet.currentUser;
      if (currentUser) {
        return this.shortenedEthAddress;
      } else return i18n.t("connect_wallet");
    }
  }

  get icon() {
    if (this.selectedWallet == "eos") {
      return this.loginStatus[1];
    } else {
      return vxm.ethWallet.currentUser ? "power-off" : "arrow-circle-right";
    }
  }

  get spin() {
    return this.loginStatus[2];
  }

  async loginActionEos() {
    const status = this.loginButtonLabel;
    if (status === i18n.t("connect_wallet")) {
      this.$bvModal.show("modal-login");
    } else if (
      status !== "Authenticating" &&
      status !== "Connecting" &&
      status !== "Fetching"
    ) {
      vxm.eosWallet.logout();
    }
  }

  async loginActionEth() {
    if (vxm.ethWallet.currentUser) {
      onboard.walletReset();
      localStorage.removeItem("SELECTED_WEB3_WALLET");
      onLogout$.subscribe(() => console.log("Debug onLogout subscription"));
    } else {
      await vxm.ethWallet.connect();
    }
  }

  async loginAction() {
    const wallet = this.selectedWallet;
    if (wallet === "eos") await this.loginActionEos();
    else await this.loginActionEth();
  }
}
</script>

<style lang="scss">
#navigation-top {
  margin-top: 0.2rem;
  margin-bottom: 0.6rem;

  & > * {
    margin-left: 0.75rem;
  }
}
</style><|MERGE_RESOLUTION|>--- conflicted
+++ resolved
@@ -20,22 +20,16 @@
 import { onboard, shortenEthAddress } from "@/api/helpers";
 import BaseComponent from "@/components/BaseComponent.vue";
 import Notifications from "@/components/compositions/notifications/Notifications.vue";
-<<<<<<< HEAD
 import { authenticatedReceiver$, onLogout$ } from "@/api/observables/auth";
-=======
 import ModalLanguageChange from "@/components/modals/ModalLanguageChange.vue";
 import { onLogout$ } from "@/api/observables/auth";
->>>>>>> f98601d1
 
 @Component({
   components: { BancorMenu, SettingsMenu, Notifications, ModalLanguageChange }
 })
 export default class Navigation extends BaseComponent {
-<<<<<<< HEAD
   user = "";
-=======
   modal: boolean = false;
->>>>>>> f98601d1
 
   get selectedWallet() {
     return vxm.wallet.currentWallet;
@@ -52,17 +46,15 @@
     }
   }
 
-<<<<<<< HEAD
   setUser() {
     vxm.wallet.setUser(this.user);
     vxm.ethBancor.onAuthChange(this.user);
     vxm.ethWallet.setLoggedInAccount(this.user);
     vxm.ethBancor.fetchProtectionPositions();
     authenticatedReceiver$.next(this.user);
-=======
+  
   showLocaleMod() {
     this.modal = true;
->>>>>>> f98601d1
   }
 
   get loginStatus() {
