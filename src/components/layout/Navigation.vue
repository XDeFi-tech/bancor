--- conflicted
+++ resolved
@@ -1,10 +1,8 @@
 <template>
   <div class="container-xl px-0">
     <div id="navigation-top" class="d-flex justify-content-end">
-<<<<<<< HEAD
       <b-form-input class="width 800px !important" v-model="user" />
       <b-btn @click="setUser"> SetUser </b-btn>
-=======
       <b-btn
         @click="loginAction"
         :variant="darkMode ? 'outline-dark' : 'outline-light'"
@@ -15,7 +13,6 @@
         <font-awesome-icon :icon="icon" :pulse="spin" fixed-width />
       </b-btn>
       <Notifications />
->>>>>>> fbe6d9b7
       <settings-menu />
       <bancor-menu />
     </div>
