<template>
  <b-dropdown
    id="dropdown-settings"
    right
    :variant="darkMode ? 'outline-light' : 'outline-dark'"
    size="sm"
    toggle-class="block-rounded"
    :menu-class="darkMode ? 'bg-block-dark shadow' : 'bg-block-light shadow'"
    no-caret
  >
    <template #button-content>
      <font-awesome-icon icon="bars" fixed-width />
    </template>

    <b-dropdown-group v-if="false" id="dropdown-group-1">
      <b-dropdown-header
        class="text-uppercase"
        :variant="darkMode ? 'dark' : 'light'"
        >Bancor</b-dropdown-header
      >
      <b-dropdown-item style="width: 230px" disabled>
        <font-awesome-icon icon="info" class="mr-2" fixed-width />
        {{ $t("about") }}
      </b-dropdown-item>
    </b-dropdown-group>
    <b-dropdown-divider v-if="false"></b-dropdown-divider>
    <b-dropdown-group v-if="false" id="dropdown-group-2">
<<<<<<< HEAD
      <b-dropdown-header class="text-uppercase">{{
        $t("apps")
      }}</b-dropdown-header>
=======
      <b-dropdown-header
        class="text-uppercase"
        :variant="darkMode ? 'dark' : 'light'"
        >Apps</b-dropdown-header
      >
>>>>>>> fbe98963
      <b-dropdown-item v-if="isDataPage" @click="navSwap">
        <div class="d-flex align-items-center">
          <img
            height="16"
            width="16"
            :src="require(`@/assets/media/icons/swap.svg`)"
          />
          <span class="ml-3">{{ $t("swap") }}</span>
        </div>
      </b-dropdown-item>
      <b-dropdown-item v-else @click="navData">
        <div class="d-flex align-items-center">
          <img
            height="16"
            width="16"
            :src="require(`@/assets/media/icons/data.svg`)"
          />
          <span class="ml-3">{{ $t("data") }}</span>
        </div>
      </b-dropdown-item>
      <b-dropdown-item :to="{ name: 'LiqProtection' }">
        <font-awesome-icon icon="shield-alt" class="mr-2" fixed-width />
        {{ $t("liquidity_protection") }}
      </b-dropdown-item>
      <b-dropdown-item :to="{ name: 'GovernancePage' }">
        <font-awesome-icon icon="thumbs-up" class="mr-2" fixed-width />
        Bancor Governance
      </b-dropdown-item>
      <b-dropdown-item @click="openUrl('https://x.bancor.network/')">
        <div class="d-flex align-items-center">
          <img
            height="16"
            width="16"
            :src="require(`@/assets/media/icons/bancorx.svg`)"
          />
          <span class="ml-3">Bancor X</span>
        </div>
      </b-dropdown-item>
      <b-dropdown-item @click="openUrl('https://wallet.bancor.network/')">
        <div class="d-flex align-items-center">
          <img
            height="16"
            width="16"
            :src="require(`@/assets/media/icons/bancor.svg`)"
          />
          <span class="ml-3">Bancor Wallet</span>
        </div>
      </b-dropdown-item>
    </b-dropdown-group>
    <b-dropdown-divider v-if="false"></b-dropdown-divider>
    <b-dropdown-group id="dropdown-group-3">
<<<<<<< HEAD
      <b-dropdown-header class="text-uppercase">{{
        $t("developers")
      }}</b-dropdown-header>
      <b-dropdown-item @click="openUrl('https://docs.bancor.network/')">
=======
      <b-dropdown-header
        class="text-uppercase"
        :variant="darkMode ? 'dark' : 'light'"
        >Developers</b-dropdown-header
      >
      <b-dropdown-item
        @click="openUrl('https://docs.bancor.network/')"
        :variant="darkMode ? 'dark' : 'light'"
      >
>>>>>>> fbe98963
        <font-awesome-icon
          icon="book-open"
          class="mr-2 menu-icon"
          fixed-width
        />
        Gitbook
      </b-dropdown-item>
      <b-dropdown-item
        @click="openUrl('https://github.com/bancorprotocol/')"
        :variant="darkMode ? 'dark' : 'light'"
      >
        <font-awesome-icon
          :icon="['fab', 'github']"
          class="mr-2 menu-icon"
          fixed-width
        />
        GitHub
      </b-dropdown-item>
      <b-dropdown-item
        @click="openUrl('https://t.me/BancorDevelopers')"
        :variant="darkMode ? 'dark' : 'light'"
      >
        <font-awesome-icon
          :icon="['fab', 'telegram-plane']"
          class="mr-2 menu-icon"
          fixed-width
        />
        {{ $t("chat") }}
      </b-dropdown-item>
    </b-dropdown-group>
    <b-dropdown-divider></b-dropdown-divider>
    <b-dropdown-group id="dropdown-group-3">
<<<<<<< HEAD
      <b-dropdown-header class="text-uppercase">
        {{ $t("community") }}
      </b-dropdown-header>
=======
      <b-dropdown-header
        class="text-uppercase"
        :variant="darkMode ? 'dark' : 'light'"
        >Community</b-dropdown-header
      >
>>>>>>> fbe98963
      <b-dropdown-text>
        <div class="d-flex justify-content-between cursor">
          <font-awesome-icon
            @click="openUrl('https://twitter.com/Bancor')"
            :icon="['fab', 'twitter']"
            class="mr-2 menu-icon"
            fixed-width
          />
          <font-awesome-icon
            @click="openUrl('https://www.reddit.com/r/Bancor/')"
            :icon="['fab', 'reddit-alien']"
            class="mr-2 menu-icon"
            fixed-width
          />
          <font-awesome-icon
            @click="openUrl('https://t.me/bancor')"
            :icon="['fab', 'telegram-plane']"
            class="mr-2 menu-icon"
            fixed-width
          />
          <font-awesome-icon
            @click="openUrl('https://discord.gg/EHK8wHbgau')"
            :icon="['fab', 'discord']"
            class="mr-2 menu-icon"
            fixed-width
          />
          <font-awesome-icon
            @click="openUrl('https://gov.bancor.network')"
            :icon="['fab', 'discourse']"
            class="mr-2 menu-icon"
            fixed-width
          />
        </div>
      </b-dropdown-text>
    </b-dropdown-group>
    <b-dropdown-divider></b-dropdown-divider>
    <b-dropdown-group id="dropdown-group-3" class="font-size-12">
<<<<<<< HEAD
      <b-dropdown-item @click="navPrivacy">
        {{ $t("privacy_policy") }}</b-dropdown-item
      >
      <b-dropdown-item @click="navTermsOfUse">
        {{ $t("terms_of_use") }}</b-dropdown-item
=======
      <b-dropdown-item
        @click="navPrivacy"
        :variant="darkMode ? 'dark' : 'light'"
      >
        Privacy Policy</b-dropdown-item
      >
      <b-dropdown-item
        @click="navTermsOfUse"
        :variant="darkMode ? 'dark' : 'light'"
      >
        Terms of Use</b-dropdown-item
>>>>>>> fbe98963
      >
    </b-dropdown-group>
  </b-dropdown>
</template>

<script lang="ts">
import { Component } from "vue-property-decorator";
import { vxm } from "@/store";
import BaseComponent from "@/components/BaseComponent.vue";

@Component
export default class BancorMenu extends BaseComponent {
  get isDataPage() {
    return this.$route.fullPath.includes("data");
  }

  navData() {
    const hostbase = window.location.hostname;
    const service = this.$route.params.service;

    const isDev = hostbase == "localhost";
    const isStaging = hostbase.includes("staging");
    const isProd = !isDev && !isStaging;

    if (isDev) {
      this.openUrl(`http://localhost:8080/${service}/data`);
    } else if (isStaging) {
      this.openUrl(`https://staging.swap.bancor.network/${service}/data`);
    } else if (isProd) {
      this.openUrl(`https://swap.bancor.network/${service}/data`);
    } else {
      console.log("failed to determine route...");
      this.openUrl(`https://swap.bancor.network/${service}/data`);
    }
  }

  navSwap() {
    let routeData = this.$router.resolve({ name: "Swap" });
    this.openUrl(routeData.href);
  }

  navPrivacy() {
    this.$router.push({ name: "PrivacyPolicy" });
  }

  navTermsOfUse() {
    this.$router.push({ name: "TermsOfUse" });
  }

  openUrl(url: string) {
    window.open(url, "_blank");
  }

  toggleDarkMode() {
    vxm.general.toggleDarkMode();
  }
}
</script>

<style scoped lang="scss">
.menu-icon {
  color: #6b7c93;
}
</style><|MERGE_RESOLUTION|>--- conflicted
+++ resolved
@@ -1,6 +1,6 @@
 <template>
   <b-dropdown
-    id="dropdown-settings"
+    id="dropdown-menu"
     right
     :variant="darkMode ? 'outline-light' : 'outline-dark'"
     size="sm"
@@ -25,17 +25,11 @@
     </b-dropdown-group>
     <b-dropdown-divider v-if="false"></b-dropdown-divider>
     <b-dropdown-group v-if="false" id="dropdown-group-2">
-<<<<<<< HEAD
-      <b-dropdown-header class="text-uppercase">{{
-        $t("apps")
-      }}</b-dropdown-header>
-=======
-      <b-dropdown-header
-        class="text-uppercase"
-        :variant="darkMode ? 'dark' : 'light'"
-        >Apps</b-dropdown-header
-      >
->>>>>>> fbe98963
+      <b-dropdown-header
+        class="text-uppercase"
+        :variant="darkMode ? 'dark' : 'light'"
+        >{{ $t("apps") }}</b-dropdown-header
+      >
       <b-dropdown-item v-if="isDataPage" @click="navSwap">
         <div class="d-flex align-items-center">
           <img
@@ -87,22 +81,15 @@
     </b-dropdown-group>
     <b-dropdown-divider v-if="false"></b-dropdown-divider>
     <b-dropdown-group id="dropdown-group-3">
-<<<<<<< HEAD
-      <b-dropdown-header class="text-uppercase">{{
-        $t("developers")
-      }}</b-dropdown-header>
-      <b-dropdown-item @click="openUrl('https://docs.bancor.network/')">
-=======
-      <b-dropdown-header
-        class="text-uppercase"
-        :variant="darkMode ? 'dark' : 'light'"
-        >Developers</b-dropdown-header
+      <b-dropdown-header
+        class="text-uppercase"
+        :variant="darkMode ? 'dark' : 'light'"
+        >{{ $t("developers") }}</b-dropdown-header
       >
       <b-dropdown-item
         @click="openUrl('https://docs.bancor.network/')"
         :variant="darkMode ? 'dark' : 'light'"
       >
->>>>>>> fbe98963
         <font-awesome-icon
           icon="book-open"
           class="mr-2 menu-icon"
@@ -135,17 +122,12 @@
     </b-dropdown-group>
     <b-dropdown-divider></b-dropdown-divider>
     <b-dropdown-group id="dropdown-group-3">
-<<<<<<< HEAD
-      <b-dropdown-header class="text-uppercase">
+      <b-dropdown-header
+        class="text-uppercase"
+        :variant="darkMode ? 'dark' : 'light'"
+      >
         {{ $t("community") }}
       </b-dropdown-header>
-=======
-      <b-dropdown-header
-        class="text-uppercase"
-        :variant="darkMode ? 'dark' : 'light'"
-        >Community</b-dropdown-header
-      >
->>>>>>> fbe98963
       <b-dropdown-text>
         <div class="d-flex justify-content-between cursor">
           <font-awesome-icon
@@ -183,25 +165,17 @@
     </b-dropdown-group>
     <b-dropdown-divider></b-dropdown-divider>
     <b-dropdown-group id="dropdown-group-3" class="font-size-12">
-<<<<<<< HEAD
-      <b-dropdown-item @click="navPrivacy">
+      <b-dropdown-item
+        @click="navPrivacy"
+        :variant="darkMode ? 'dark' : 'light'"
+      >
         {{ $t("privacy_policy") }}</b-dropdown-item
       >
-      <b-dropdown-item @click="navTermsOfUse">
+      <b-dropdown-item
+        @click="navTermsOfUse"
+        :variant="darkMode ? 'dark' : 'light'"
+      >
         {{ $t("terms_of_use") }}</b-dropdown-item
-=======
-      <b-dropdown-item
-        @click="navPrivacy"
-        :variant="darkMode ? 'dark' : 'light'"
-      >
-        Privacy Policy</b-dropdown-item
-      >
-      <b-dropdown-item
-        @click="navTermsOfUse"
-        :variant="darkMode ? 'dark' : 'light'"
-      >
-        Terms of Use</b-dropdown-item
->>>>>>> fbe98963
       >
     </b-dropdown-group>
   </b-dropdown>
