<template>
  <b-dropdown
    id="dropdown-menu"
    right
    :variant="darkMode ? 'outline-dark' : 'outline-light'"
    size="sm"
    toggle-class="block-rounded"
    :menu-class="darkMode ? 'bg-block-dark shadow' : 'bg-block-light shadow'"
    no-caret
  >
    <template #button-content>
      <font-awesome-icon icon="bars" fixed-width />
    </template>

    <b-dropdown-group v-if="false" id="dropdown-group-1">
      <b-dropdown-header>Bancor</b-dropdown-header>
      <b-dropdown-item style="width: 230px" disabled>
        <font-awesome-icon icon="info" class="mr-2" fixed-width />
        {{ $t("about") }}
      </b-dropdown-item>
    </b-dropdown-group>
    <b-dropdown-divider v-if="false"></b-dropdown-divider>
    <b-dropdown-group v-if="false" id="dropdown-group-2">
      <b-dropdown-header>{{ $t("apps") }}</b-dropdown-header>
      <b-dropdown-item v-if="isDataPage" @click="navSwap">
        <div class="d-flex align-items-center">
          <img
            height="16"
            width="16"
            :src="require(`@/assets/media/icons/swap.svg`)"
          />
          <span class="ml-3">{{ $t("swap") }}</span>
        </div>
      </b-dropdown-item>
      <b-dropdown-item v-else @click="navData">
        <div class="d-flex align-items-center">
          <img
            height="16"
            width="16"
            :src="require(`@/assets/media/icons/data.svg`)"
          />
          <span class="ml-3">{{ $t("data") }}</span>
        </div>
      </b-dropdown-item>
      <b-dropdown-item :to="{ name: 'Portfolio' }">
        <font-awesome-icon icon="shield-alt" class="mr-2" fixed-width />
        {{ $t("liquidity_protection") }}
      </b-dropdown-item>
      <b-dropdown-item :to="{ name: 'GovernancePage' }">
        <font-awesome-icon icon="thumbs-up" class="mr-2" fixed-width />
        Bancor Governance
      </b-dropdown-item>
      <b-dropdown-item @click="openUrl('https://x.bancor.network/')">
        <div class="d-flex align-items-center">
          <img
            height="16"
            width="16"
            :src="require(`@/assets/media/icons/bancorx.svg`)"
          />
          <span class="ml-3">Bancor X</span>
        </div>
      </b-dropdown-item>
      <b-dropdown-item @click="openUrl('https://wallet.bancor.network/')">
        <div class="d-flex align-items-center">
          <img
            height="16"
            width="16"
            :src="require(`@/assets/media/icons/bancor.svg`)"
          />
          <span class="ml-3">Bancor Wallet</span>
        </div>
      </b-dropdown-item>
    </b-dropdown-group>
    <b-dropdown-divider v-if="false"></b-dropdown-divider>
    <b-dropdown-group id="dropdown-group-3">
      <b-dropdown-header>
        <div class="font-size-16">
          {{ $t("community_support") }}
        </div>
      </b-dropdown-header>
      <b-dropdown-text>
        <div class="d-flex justify-content-between cursor">
          <font-awesome-icon
            @click="openUrl('https://twitter.com/Bancor')"
            :icon="['fab', 'twitter']"
            class="mr-2 menu-icon"
            fixed-width
          />
          <font-awesome-icon
            @click="openUrl('https://www.reddit.com/r/Bancor/')"
            :icon="['fab', 'reddit-alien']"
            class="mr-2 menu-icon"
            fixed-width
          />
          <font-awesome-icon
            @click="openUrl('https://t.me/bancor')"
            :icon="['fab', 'telegram-plane']"
            class="mr-2 menu-icon"
            fixed-width
          />
          <font-awesome-icon
            @click="openUrl('https://discord.gg/EHK8wHbgau')"
            :icon="['fab', 'discord']"
            class="mr-2 menu-icon"
            fixed-width
          />
          <font-awesome-icon
            @click="openUrl('https://gov.bancor.network')"
            :icon="['fab', 'discourse']"
            class="mr-2 menu-icon"
            fixed-width
          />
        </div>
      </b-dropdown-text>
    </b-dropdown-group>
    <b-dropdown-divider></b-dropdown-divider>
    <b-dropdown-group id="dropdown-group-4">
      <b-dropdown-header>
        <div class="font-size-16">
          {{ $t("developers") }}
        </div>
      </b-dropdown-header>
      <b-dropdown-item
        @click="openUrl('https://twitter.com/Bancor')"
        :variant="darkMode ? 'dark' : 'light'"
      >
        <font-awesome-icon
          :icon="['fab', 'twitter']"
          class="menu-icon"
          fixed-width
        />
        Twitter
      </b-dropdown-item>
      <b-dropdown-item
        @click="openUrl('https://www.reddit.com/r/Bancor/')"
        :variant="darkMode ? 'dark' : 'light'"
      >
        <font-awesome-icon
          :icon="['fab', 'reddit-alien']"
          class="menu-icon"
          fixed-width
        />
        Reddit
      </b-dropdown-item>
      <b-dropdown-item
        @click="openUrl('https://t.me/bancor')"
        :variant="darkMode ? 'dark' : 'light'"
      >
        <font-awesome-icon
          :icon="['fab', 'telegram-plane']"
          class="menu-icon"
          fixed-width
        />
        Telegram
      </b-dropdown-item>
      <b-dropdown-item
        @click="openUrl('https://discord.gg/EHK8wHbgau')"
        :variant="darkMode ? 'dark' : 'light'"
      >
        <font-awesome-icon
          :icon="['fab', 'discord']"
          class="menu-icon"
          fixed-width
        />
        Discord
      </b-dropdown-item>
      <b-dropdown-item
        @click="openUrl('https://gov.bancor.network')"
        :variant="darkMode ? 'dark' : 'light'"
      >
        <font-awesome-icon
          @click="openUrl('https://gov.bancor.network')"
          :icon="['fab', 'discourse']"
          class="menu-icon"
          fixed-width
        />
        Governance
      </b-dropdown-item>
    </b-dropdown-group>
    <b-dropdown-divider></b-dropdown-divider>
    <b-dropdown-group id="dropdown-group-4">
      <b-dropdown-header>
<<<<<<< HEAD
        <div class="font-size-16">
          {{ $t("developer_resources") }}
        </div>
=======
        {{ $t("developers") }}
>>>>>>> 4e63fba4
      </b-dropdown-header>
      <b-dropdown-text>
        <div
          class="d-flex justify-content-between"
          style="width: 115px !important"
        >
          <font-awesome-icon
            icon="book-open"
            @click="openUrl('https://docs.bancor.network/')"
            class="mr-2 menu-icon cursor"
            fixed-width
          />
          <font-awesome-icon
            :icon="['fab', 'github']"
            @click="openUrl('https://github.com/bancorprotocol/')"
            class="mr-2 menu-icon cursor"
            fixed-width
          />
          <font-awesome-icon
            :icon="['fab', 'telegram-plane']"
            @click="openUrl('https://t.me/BancorDevelopers')"
            class="mr-2 menu-icon cursor"
            fixed-width
          />
        </div>
      </b-dropdown-text>
    </b-dropdown-group>
    <b-dropdown-divider></b-dropdown-divider>
    <b-dropdown-group id="dropdown-group-5" class="font-size-16">
      <b-dropdown-item
        @click="navPrivacy"
        :variant="darkMode ? 'dark' : 'light'"
      >
        {{ $t("privacy_policy") }}
      </b-dropdown-item>
      <b-dropdown-item
        @click="navTermsOfUse"
        :variant="darkMode ? 'dark' : 'light'"
      >
        {{ $t("terms_of_use") }}
      </b-dropdown-item>
    </b-dropdown-group>
  </b-dropdown>
</template>

<script lang="ts">
import { Component } from "vue-property-decorator";
import { vxm } from "@/store";
import BaseComponent from "@/components/BaseComponent.vue";

@Component
export default class BancorMenu extends BaseComponent {
  get isDataPage() {
    return this.$route.fullPath.includes("data");
  }

  navData() {
    const hostbase = window.location.hostname;
    const service = this.$route.params.service;

    const isDev = hostbase == "localhost";
    const isStaging = hostbase.includes("staging");
    const isProd = !isDev && !isStaging;

    if (isDev) {
      this.openUrl(`http://localhost:8080/${service}/data`);
    } else if (isStaging) {
      this.openUrl(`https://staging.swap.bancor.network/${service}/data`);
    } else if (isProd) {
      this.openUrl(`https://swap.bancor.network/${service}/data`);
    } else {
      this.openUrl(`https://swap.bancor.network/${service}/data`);
    }
  }

  navSwap() {
    let routeData = this.$router.resolve({ name: "Swap" });
    this.openUrl(routeData.href);
  }

  navPrivacy() {
    this.$router.push({ name: "PrivacyPolicy" });
  }

  navTermsOfUse() {
    this.$router.push({ name: "TermsOfUse" });
  }

  openUrl(url: string) {
    window.open(url, "_blank");
  }

  toggleDarkMode() {
    vxm.general.toggleDarkMode();
  }
}
</script>

<style scoped lang="scss">
.menu-icon {
  color: #6b7c93;
}
</style><|MERGE_RESOLUTION|>--- conflicted
+++ resolved
@@ -180,13 +180,7 @@
     <b-dropdown-divider></b-dropdown-divider>
     <b-dropdown-group id="dropdown-group-4">
       <b-dropdown-header>
-<<<<<<< HEAD
-        <div class="font-size-16">
-          {{ $t("developer_resources") }}
-        </div>
-=======
         {{ $t("developers") }}
->>>>>>> 4e63fba4
       </b-dropdown-header>
       <b-dropdown-text>
         <div
