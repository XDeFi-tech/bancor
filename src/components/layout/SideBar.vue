--- conflicted
+++ resolved
@@ -107,7 +107,6 @@
         label: "Bancor Wallet",
         newTab: true,
         hideMobile: true,
-<<<<<<< HEAD
         icon: "bancor.svg"
       },
       {
@@ -124,8 +123,7 @@
         label: "Bancor Analytics",
         newTab: true,
         hideMobile: false,
-        icon: "analytics.svg"
-=======
+        icon: "analytics.svg",
         svgName: "bancor"
       },
       {
@@ -135,7 +133,6 @@
         newTab: false,
         hideMobile: true,
         svgName: "fiat"
->>>>>>> e3421e5e
       }
     ].map(link => ({
       ...link,
