<template>
  <div class="bar-container">
    <side-bar-left
      class="d-none d-md-flex"
      :dark-mode="darkMode"
      :links="links"
      @linkClicked="navigateToRoute"
    />
    <side-bar-bottom
      class="d-md-none"
      :dark-mode="darkMode"
      :links="links"
      @linkClicked="navigateToRoute"
    />

    <div class="sidebar-more">
      <side-bar-bottom-more
        :dark-mode="darkMode"
        :links="links"
        @linkClicked="navigateToRoute"
      />
    </div>
  </div>
</template>

<script lang="ts">
import { i18n } from "@/i18n";
import { Component } from "vue-property-decorator";
import SideBarLeft from "@/components/layout/SideBarLeft.vue";
import SideBarBottom from "@/components/layout/SideBarBottom.vue";
import SideBarBottomMore from "@/components/layout/SideBarBottomMore.vue";
import BaseComponent from "@/components/BaseComponent.vue";

export interface ViewSideBarLink {
  route: string;
  key: string;
  label: string;
  newTab: boolean;
  hideMobile: boolean;
  icon: string;
  active: boolean;
}

@Component({
  components: { SideBarBottom, SideBarBottomMore, SideBarLeft }
})
export default class SideBar extends BaseComponent {
  get links() {
    const currentKeys = this.$route.matched.map(
      match => match.meta.key as string
    );
    return [
      {
        route: "Data",
        key: "data",
        label: i18n.t("data"),
        newTab: false,
        hideMobile: false,
        icon: "data.svg"
      },
      {
        route: "Swap",
        key: "swap",
        label: i18n.t("swap"),
        newTab: false,
        hideMobile: false,
        icon: "swap.svg"
      },
      {
        route: "Portfolio",
        key: "portfolio",
        label: i18n.t("portfolio"),
        newTab: false,
        hideMobile: false,
        icon: "liquidity.svg"
      },
      {
        route: "https://gov.bancor.network",
        key: "governance",
        label: i18n.t("governance"),
        newTab: true,
        hideMobile: false,
        icon: "governance.svg"
      },
      {
        route: "Vote",
        key: "vote",
        label: i18n.t("vote.title"),
        newTab: false,
        hideMobile: true,
        icon: "vote.svg"
      },
      {
        route: "FiatPage",
        key: "fiat",
        label: "Fiat",
        newTab: false,
        hideMobile: true,
        icon: "fiat.svg",
        svgName: "fiat"
      },
      {
        route: "https://x.bancor.network/",
        key: "bancorx",
        label: "Bancor X",
        newTab: true,
        hideMobile: true,
        icon: "bancorx.svg"
      },
      {
        route: "https://wallet.bancor.network/",
        key: "wallet",
        label: "Bancor Wallet",
        newTab: true,
        hideMobile: true,
        icon: "bancor.svg"
      },
      {
        route: "https://www.bntee.shop/",
        key: "bntee",
        label: "BNTEE Shop",
        newTab: true,
        hideMobile: false,
        icon: "bntee.png"
      },
      {
        route: "https://duneanalytics.com/Bancor/bancor_1",
        key: "analytics",
        label: "Bancor Analytics",
        newTab: true,
        hideMobile: false,
        icon: "analytics.svg",
        svgName: "bancor"
      }
    ].map(link => ({
      ...link,
      active: currentKeys.some(key => link.key === key)
    })) as ViewSideBarLink[];
  }

  openNewTab(url: string) {
    window.open(url, "_blank");
  }

  navigateToRoute(link: ViewSideBarLink) {
<<<<<<< HEAD
=======
    this.showMore = false;
    const currentService = this.$route.params.service ?? "eth";

>>>>>>> 6752978c
    if (!link.newTab) {
      this.$router.push({
        name: link.route,
        params: { service: currentService }
      });
    } else {
      this.openNewTab(link.route);
    }
  }
}
</script>

<style lang="scss" scoped>
.btn-toggle {
  position: absolute;
  top: 60px;
  left: 15px;
  z-index: 999;
}

.sidebar-more {
  position: absolute;
  right: 10px;
  bottom: 60px;
  z-index: 300;
}
</style><|MERGE_RESOLUTION|>--- conflicted
+++ resolved
@@ -143,12 +143,7 @@
   }
 
   navigateToRoute(link: ViewSideBarLink) {
-<<<<<<< HEAD
-=======
-    this.showMore = false;
     const currentService = this.$route.params.service ?? "eth";
-
->>>>>>> 6752978c
     if (!link.newTab) {
       this.$router.push({
         name: link.route,
