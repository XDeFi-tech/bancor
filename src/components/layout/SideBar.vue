<template>
  <div class="bar-container">
    <side-bar-left
      class="d-none d-md-flex"
      :dark-mode="darkMode"
      :links="links"
      @linkClicked="navigateToRoute"
    />
    <side-bar-bottom
      class="d-md-none"
      :dark-mode="darkMode"
      :links="links"
      @linkClicked="navigateToRoute"
      @moreClicked="showMore = !showMore"
    />

    <div v-if="showMore" class="sidebar-more">
      <side-bar-bottom-more
        :dark-mode="darkMode"
        :links="links"
        @linkClicked="navigateToRoute"
      />
    </div>
  </div>
</template>

<script lang="ts">
import { i18n } from "@/i18n";
import { Component } from "vue-property-decorator";
import SideBarLeft from "@/components/layout/SideBarLeft.vue";
import SideBarBottom from "@/components/layout/SideBarBottom.vue";
import SideBarBottomMore from "@/components/layout/SideBarBottomMore.vue";
import BaseComponent from "@/components/BaseComponent.vue";

export interface ViewSideBarLink {
  route: string;
  key: string;
  label: string;
  newTab: boolean;
  hideMobile: boolean;
  icon: string;
  active: boolean;
}

@Component({
  components: { SideBarBottom, SideBarBottomMore, SideBarLeft }
})
export default class SideBar extends BaseComponent {
  showMore: boolean = false;

  get links() {
    const currentKeys = this.$route.matched.map(
      match => match.meta.key as string
    );
    return [
      {
        route: "Data",
        key: "data",
        label: i18n.t("data"),
        newTab: false,
        hideMobile: false,
        icon: "data.svg"
      },
      {
        route: "Swap",
        key: "swap",
        label: i18n.t("swap"),
        newTab: false,
        hideMobile: false,
        icon: "swap.svg"
      },
      {
        route: "LiqProtection",
        key: "protection",
        label: i18n.t("protection"),
        newTab: false,
        hideMobile: false,
        icon: "liquidity.svg"
      },
      {
        route: "https://gov.bancor.network",
        key: "governance",
        label: i18n.t("governance"),
        newTab: true,
        hideMobile: false,
        icon: "governance.svg"
      },
      {
        route: "Vote",
        key: "vote",
        label: i18n.t("vote.title"),
        newTab: false,
        hideMobile: true,
        icon: "vote.svg"
      },
      {
        route: "FiatPage",
        key: "fiat",
        label: "Fiat",
        newTab: false,
        hideMobile: true,
        icon: "fiat.svg",
        svgName: "fiat"
      },
      {
        route: "https://x.bancor.network/",
        key: "bancorx",
        label: "Bancor X",
        newTab: true,
        hideMobile: true,
        icon: "bancorx.svg"
      },
      {
        route: "https://wallet.bancor.network/",
        key: "wallet",
        label: "Bancor Wallet",
        newTab: true,
        hideMobile: true,
        icon: "bancor.svg"
      },
      {
        route: "https://www.bntee.shop/",
        key: "bntee",
        label: "BNTEE Shop",
        newTab: true,
        hideMobile: false,
        icon: "bntee.png"
      },
      {
        route: "https://www.duneanalytics.com/bancor",
        key: "analytics",
        label: "Bancor Analytics",
        newTab: true,
        hideMobile: false,
        icon: "analytics.svg",
        svgName: "bancor"
<<<<<<< HEAD
      },
      {
        route: "FiatPage",
        key: "fiat",
        label: "Fiat",
        newTab: false,
        hideMobile: true,
        icon: "fiat.svg",
        svgName: "fiat.svg"
=======
>>>>>>> c369d454
      }
    ].map(link => ({
      ...link,
      active: currentKeys.some(key => link.key === key)
    })) as ViewSideBarLink[];
  }

  openNewTab(url: string) {
    window.open(url, "_blank");
  }

  navigateToRoute(link: ViewSideBarLink) {
    this.showMore = false;
    if (!link.newTab) {
      this.$router.push({ name: link.route });
    } else {
      this.openNewTab(link.route);
    }
  }
}
</script>

<style lang="scss" scoped>
.btn-toggle {
  position: absolute;
  top: 60px;
  left: 15px;
  z-index: 999;
}

.sidebar-more {
  position: absolute;
  right: 10px;
  bottom: 60px;
  z-index: 300;
}
</style><|MERGE_RESOLUTION|>--- conflicted
+++ resolved
@@ -134,18 +134,6 @@
         hideMobile: false,
         icon: "analytics.svg",
         svgName: "bancor"
-<<<<<<< HEAD
-      },
-      {
-        route: "FiatPage",
-        key: "fiat",
-        label: "Fiat",
-        newTab: false,
-        hideMobile: true,
-        icon: "fiat.svg",
-        svgName: "fiat.svg"
-=======
->>>>>>> c369d454
       }
     ].map(link => ({
       ...link,
