--- conflicted
+++ resolved
@@ -13,45 +13,27 @@
     <template #button-content>
       <font-awesome-icon icon="cog" fixed-width />
     </template>
-<<<<<<< HEAD
-    <b-dropdown-group id="dropdown-group-1" v-if="showTx">
-      <b-dropdown-header class="text-uppercase"
-        >Transaction Settings</b-dropdown-header
-=======
     <b-dropdown-group id="dropdown-group-1" v-if="showTx && !showLocale">
-      <b-dropdown-header
-        class="text-uppercase"
-        :variant="darkMode ? 'dark' : 'light'"
-        >{{ $t("transaction_settings") }}</b-dropdown-header
->>>>>>> 865b1ce4
-      >
+      <b-dropdown-header class="text-uppercase">{{
+        $t("transaction_settings")
+      }}</b-dropdown-header>
       <b-dropdown-text
         style="width: 300px"
-        :class="darkMode ? 'text-dark' : 'text-light'"
+        :variant="darkMode ? 'dark' : 'light'"
       >
         <p class="font-size-sm mb-0">{{ $t("slippage_tolerance") }}</p>
         <slippage-tolerance />
       </b-dropdown-text>
     </b-dropdown-group>
-<<<<<<< HEAD
-    <b-dropdown-divider v-if="showTx"></b-dropdown-divider>
-    <b-dropdown-group id="dropdown-group-2">
-      <b-dropdown-header class="text-uppercase"
-        >Interface Settings</b-dropdown-header
-=======
     <b-dropdown-divider v-if="showTx && !showLocale"></b-dropdown-divider>
     <b-dropdown-group id="dropdown-group-2" v-if="!showLocale">
-      <b-dropdown-header
-        class="text-uppercase"
-        :variant="darkMode ? 'dark' : 'light'"
-        >{{ $t("interface_settings") }}</b-dropdown-header
->>>>>>> 865b1ce4
-      >
+      <b-dropdown-header class="text-uppercase">{{
+        $t("interface_settings")
+      }}</b-dropdown-header>
       <b-dropdown-text :variant="darkMode ? 'dark' : 'light'">
         <div class="d-flex justify-content-between align-items-center">
           <span class="font-size-sm">{{ $t("dark_mode") }}</span>
           <div>
-<<<<<<< HEAD
             <b-button-group class="d-flex">
               <b-button
                 class="shadow-none"
@@ -78,33 +60,10 @@
                 >ON</b-button
               >
             </b-button-group>
-=======
-            <b-btn
-              size="sm"
-              :variant="!darkMode ? 'primary' : 'light'"
-              class="mr-2 rounded"
-              style="width: 50px"
-              @click="toggleDarkMode"
-              >{{ $t("off") }}</b-btn
-            >
-            <b-btn
-              size="sm"
-              :variant="darkMode ? 'primary' : 'light'"
-              class="rounded"
-              style="width: 50px"
-              @click="toggleDarkMode"
-              >{{ $t("on") }}</b-btn
-            >
->>>>>>> 865b1ce4
           </div>
         </div>
       </b-dropdown-text>
     </b-dropdown-group>
-<<<<<<< HEAD
-    <b-dropdown-divider />
-    <b-dropdown-group id="dropdown-group-3">
-      <b-dropdown-header class="text-uppercase">Blockchains</b-dropdown-header>
-=======
     <b-dropdown-text
       :variant="darkMode ? 'dark' : 'light'"
       v-if="!showLocale"
@@ -122,13 +81,11 @@
     <b-dropdown-group id="dropdown-group-3" v-if="!showLocale">
       <b-dropdown-header
         class="text-uppercase"
-        :variant="darkMode ? 'dark' : 'light'"
         v-if="showLocale"
         style="width: 300px !important"
         @click="goToSettings"
         >{{ $t("blockchains") }}
       </b-dropdown-header>
->>>>>>> 865b1ce4
       <b-dropdown-text style="width: 300px">
         <div class="d-flex justify-content-between align-items-end">
           <b-btn
@@ -154,7 +111,6 @@
       </div>
     </b-dropdown-group>
     <b-dropdown-header
-      :variant="darkMode ? 'dark' : 'light'"
       v-if="showLocale"
       style="width: 300px !important"
       class="cursor"
