<template>
  <div class="mt-3">
    <alert-block :title="`${$t('add_liquidity_pool')}:`" class="my-3">
      <ol class="m-0 pl-3">
        <li>
          <a
            href="https://blog.bancor.network/how-to-stake-liquidity-earn-fees-on-bancor-bff8369274a1"
            target="_blank"
          >
            {{ `${$t("make_money_liquidity")}?` }}
          </a>
        </li>
        <li>
          <a
            href="https://blog.bancor.network/beginners-guide-to-getting-rekt-by-impermanent-loss-7c9510cb2f22"
            target="_blank"
          >
            {{ `${$t("impermanent_loss")}?` }}
          </a>
        </li>
        <li>
          <a
            href="https://bankless.substack.com/p/how-to-protect-yourself-from-impermanent"
            target="_blank"
          >
            {{ `${$t("protect_impermanent_loss")}?` }}
          </a>
        </li>
      </ol>
    </alert-block>

    <label-content-split :label="$t('stake_pool')" class="my-3">
      <pool-logos
        :pool="pool"
        :dropdown="true"
        :cursor="true"
        @click="openPoolSelectModal"
      />
      <modal-pool-select
        @select="selectPool"
        v-model="poolSelectModal"
        :pools="pools"
      />
    </label-content-split>

    <token-input-field
      :label="$t('stake_amount')"
      :token="token"
      v-model="amount"
      :disabled="focusedReserveIsDisabled"
      @input="amountChanged"
      :balance="balance"
      :error-msg="inputError"
      :tokens="tokens"
      @select="toggleReserveIndex"
    />

    <alert-block
      v-if="!isWhitelisted"
      variant="warning"
      :msg="whitelistWarning.msg"
      class="mt-3 mb-3"
    />

    <gray-border-block v-else-if="outputs.length" :gray-bg="true" class="my-3">
      <div>
        {{ outputs }}
        <label-content-split
          v-for="(output, index) in outputs"
          :key="output.id"
          :label="index == 0 ? $t('value_receive') : ''"
          :value="`${prettifyNumber(output.amount)} ${output.symbol}`"
        />
      </div>
    </gray-border-block>

    <alert-block
      v-if="focusedReserveIsDisabled"
      variant="error"
      :msg="
        bothReservesAreDisabled
          ? $t('pool_not_accepting')
          : $t(`available_reserve_only`, { symbol: opposingTokenSymbol })
      "
      class="mt-3 mb-3"
    />

    <gray-border-block
      :gray-bg="true"
      class="my-3"
      v-if="!focusedReserveIsDisabled"
    >
      <label-content-split
        :label="$t('space_available')"
        :loading="loading"
        :tooltip="`${$t('for_more_information')} `"
        :href-text="$t('click_here')"
        href="https://docs.bancor.network/faqs#why-is-there-no-space-available-for-my-tokens-in-certain-pools"
      >
        <span @click="setAmount(maxStakeAmount)" class="cursor">{{
          `${prettifyNumber(maxStakeAmount)} ${maxStakeSymbol}`
        }}</span>
      </label-content-split>
      <label-content-split
        v-if="
          amountToMakeSpace &&
          !opposingReserveIsDisabled &&
          !focusedReserveIsDisabled
        "
        class="mt-2"
        :label="
          $t('needed_open_space', { bnt: bnt.symbol, tkn: otherTkn.symbol })
        "
        :loading="loading"
      >
        <span @click="setAmount(amountToMakeSpace, 0)" class="cursor">{{
          `${prettifyNumber(amountToMakeSpace)} ${bnt.symbol}`
        }}</span>
      </label-content-split>
    </gray-border-block>

    <price-deviation-error
      v-if="!bothReservesAreDisabled"
      v-model="priceDeviationTooHigh"
      :pool-id="pool.id"
      :token-contract="token.contract"
      class="mb-3"
      ref="priceDeviationError"
    />

    <main-button
      :label="actionButtonLabel"
      @click="openModal"
      :active="true"
      :large="true"
      :disabled="disableActionButton"
    />

    <modal-base
      :title="`${$t('staking_protecting')}:`"
      v-model="modal"
      @input="setDefault"
    >
      <b-row v-if="!(txBusy || success || error)">
        <b-col cols="12" class="text-center mb-3">
          <span
            class="font-size-24 font-w600"
            :class="darkMode ? 'text-dark' : 'text-light'"
          >
            {{ `${prettifyNumber(amount)} ${token.symbol}` }}
          </span>
        </b-col>
      </b-row>

      <action-modal-status
        v-else
        :error="error"
        :success="success"
        :step-description="currentStatus"
      />

      <main-button
        @click="initAction"
        class="mt-3"
        :label="modalConfirmButton"
        :active="true"
        :large="true"
        :disabled="txBusy"
      />
    </modal-base>
  </div>
</template>

<script lang="ts">
import { Component, Watch } from "vue-property-decorator";
import { vxm } from "@/store/";
import { i18n } from "@/i18n";
import { Step, TxResponse, ViewRelay, ViewAmountDetail } from "@/types/bancor";
import TokenInputField from "@/components/common/TokenInputField.vue";
import BigNumber from "bignumber.js";
import GrayBorderBlock from "@/components/common/GrayBorderBlock.vue";
import LabelContentSplit from "@/components/common/LabelContentSplit.vue";
import {
  formatUnixTime,
  formatNumber,
  compareString,
  findOrThrow
} from "@/api/helpers";
import MainButton from "@/components/common/Button.vue";
import AlertBlock from "@/components/common/AlertBlock.vue";
import ModalBase from "@/components/modals/ModalBase.vue";
import dayjs from "@/utils/dayjs";
import PoolLogos from "@/components/common/PoolLogos.vue";
import ActionModalStatus from "@/components/common/ActionModalStatus.vue";
import ModalPoolSelect from "@/components/modals/ModalSelects/ModalPoolSelect.vue";
import Vue from "vue";
import PriceDeviationError from "@/components/common/PriceDeviationError.vue";
import BaseTxAction from "@/components/BaseTxAction.vue";
<<<<<<< HEAD
=======
import wait from "waait";
import { addNotification } from "@/components/compositions/notifications";
>>>>>>> 4534e93c

@Component({
  components: {
    PriceDeviationError,
    ModalPoolSelect,
<<<<<<< HEAD
    ActionModalStatus,
=======
    ModalTxAction,
>>>>>>> 4534e93c
    PoolLogos,
    ModalBase,
    AlertBlock,
    LabelContentSplit,
    GrayBorderBlock,
    TokenInputField,
    MainButton
  }
})
export default class AddProtectionSingle extends BaseTxAction {
  get pool(): ViewRelay {
    const [poolId] = this.$route.params.id.split(":");
    return vxm.bancor.relay(poolId);
  }

  maxStakeAmount: string = "";
  maxStakeSymbol: string = "";
  amountToMakeSpace: string = "";
  priceDeviationTooHigh: boolean = false;

  loading: boolean = false;

  amount: string = "";

  modal = false;
  poolSelectModal = false;

  txBusy = false;
  success: TxResponse | string | null = null;
  error = "";
  sections: Step[] = [];
  stepIndex = 0;
  preTxError = "";
  outputs: ViewAmountDetail[] = [];

  selectedTokenIndex = 0;

  private interval: any;

  @Watch("token")
  async onTokenChange() {
    await this.load();
    await this.loadRecentAverageRate();
  }

  toggleReserveIndex(x: string) {
    this.preTxError = "";
    this.selectedTokenIndex = this.pool.reserves.findIndex(
      reserve => reserve.id == x
    );
    this.amountChanged(this.amount);
  }

  get token() {
    return this.pool.reserves[this.selectedTokenIndex];
  }

  get bnt() {
    return this.pool.reserves[0];
  }

  get otherTkn() {
    return this.pool.reserves[1];
  }

  get opposingToken() {
    return this.pool.reserves.find(
      (reserve, index) => index !== this.selectedTokenIndex
    );
  }

  get opposingTokenSymbol() {
    return this.opposingToken ? this.opposingToken.symbol : "";
  }

  disabledReserves: string[] = [];

  get tokens() {
    return this.pool.reserves;
  }

  get focusedReserveIsDisabled() {
    return this.disabledReserves.some(reserveId =>
      compareString(reserveId, this.token.id)
    );
  }

  get bothReservesAreDisabled() {
    return this.disabledReserves.length > 1;
  }

  get opposingReserveIsDisabled() {
    return this.disabledReserves.some(reserveId =>
      compareString(reserveId, this.opposingToken ? this.opposingToken.id : "")
    );
  }

  get pools() {
    return vxm.bancor.relays.filter(x => x.whitelisted);
  }

  get isWhitelisted() {
    return this.pool.whitelisted;
  }

  get balance() {
    const poolBalance = vxm.ethBancor.tokenBalance(this.token.id);
    return poolBalance ? poolBalance.balance : "0";
  }

  get fullCoverageDate() {
    const maxDelayTime = vxm.ethBancor.liquidityProtectionSettings.maxDelay;
    const currentTime = dayjs().unix();
    return formatUnixTime(currentTime + maxDelayTime).date;
  }

  get actionButtonLabel() {
    if (!this.amount) return i18n.t("enter_amount");
    else if (this.priceDeviationTooHigh) return i18n.t("price_deviation_high");
    else return i18n.t("stake_protect");
  }

  get disableActionButton() {
    if (this.focusedReserveIsDisabled) return true;
    if (!this.amount) return true;
    else if (this.priceDeviationTooHigh) return true;
    else if (this.loading) return true;
    else return this.inputError ? true : false;
  }

  get inputError() {
    if (this.amount == "") return "";
    if (this.preTxError) return this.preTxError;
    if (parseFloat(this.amount) === 0) return i18n.t("amount_not_zero");

    const amountNumber = new BigNumber(this.amount);
    const balanceNumber = new BigNumber(this.balance || 0);

    if (amountNumber.gt(balanceNumber)) return i18n.t("insufficient_balance");
    else return "";
  }

  get whitelistWarning() {
    const msg = i18n.t("pool_not_approved");
    const show = true;

    return { show, msg };
  }

  get modalConfirmButton() {
    return this.error
      ? i18n.t("close")
      : this.success
      ? i18n.t("close")
      : this.txBusy
      ? `${i18n.t("processing")}...`
      : i18n.t("confirm");
  }

  async initAction() {
    if (this.success) {
      this.setDefault();
      this.modal = false;
      this.$router.push({ name: "Portfolio" });
      return;
    } else if (this.error || this.inputError) {
      this.modal = false;
      this.setDefault();
      return;
    }

    this.txBusy = true;
    try {
      const txRes = await vxm.ethBancor.addProtection({
        poolId: this.pool.id,
        reserveAmount: {
          id: this.token.id,
          amount: this.amount
        },
        onUpdate: this.onUpdate,
        onPrompt: this.onPrompt
      });
<<<<<<< HEAD
      this.success = txRes;
      this.amount = "";
=======
      this.txMeta.showTxModal = false;
      addNotification({
        title: this.$tc("notifications.add.stake.title"),
        description: this.$tc("notifications.add.stake.description", 0, {
          amount: this.prettifyNumber(this.amount),
          symbol: this.token.symbol,
          pool: this.pool.name
        }),
        txHash: this.txMeta.success.txId
      });
>>>>>>> 4534e93c
    } catch (e) {
      this.error = e.message;
    } finally {
      this.txBusy = false;
    }
  }

  async amountChanged(tokenAmount: string) {
    const input = new BigNumber(tokenAmount);
    const inputIsNumber = !input.isNaN() && input.isGreaterThan(0);
    if (inputIsNumber) {
      const res = await vxm.ethBancor.calculateProtectionSingle({
        poolId: this.pool.id,
        reserveAmount: { id: this.token.id, amount: this.amount }
      });
      this.outputs = res.outputs;

      const errorMsg = this.opposingReserveIsDisabled
        ? i18n.tc("wait_until_space_opens", 0, {
            token: this.token.symbol
          })
        : i18n.tc("limit_reached", 0, {
            token: this.token.symbol,
            opposingToken: this.opposingToken!.symbol
          });

      if (res.error) {
        this.preTxError =
          res.error == "overMaxLimit"
            ? errorMsg
            : i18n.tc("insufficient_store_balance");
      } else {
        this.preTxError = "";
      }
    } else {
      this.outputs = [];
    }
  }

  openPoolSelectModal() {
    this.poolSelectModal = true;
  }

  setDefault() {
    this.sections = [];
    this.error = "";
    this.success = null;
  }

  get currentStatus() {
    if (this.sections.length) {
      return this.sections[this.stepIndex].description;
    }
    return undefined;
  }

  onUpdate(index: number, steps: any[]) {
    this.sections = steps;
    this.stepIndex = index;
  }

  async loadRecentAverageRate() {
    await (this.$refs.priceDeviationError as Vue & {
      loadRecentAverageRate: () => boolean;
    }).loadRecentAverageRate();
  }

  async selectPool(id: string) {
    await this.$router.replace({
      name: "AddProtectionSingle",
      params: { id }
    });
  }

  async fetchAndSetMaxStakes(poolId: string) {
    this.amountToMakeSpace = "";

    const res = await vxm.ethBancor.getAvailableAndAmountToGetSpace({
      poolId
    });
    const availableSpace = res.availableSpace;

    const selectedToken = findOrThrow(
      availableSpace,
      space => compareString(space.token, this.token.symbol),
      "Failed finding focused token in available space"
    );
    this.maxStakeAmount = selectedToken.amount;
    this.maxStakeSymbol = selectedToken.token;

    if (res.amountToGetSpace) this.amountToMakeSpace = res.amountToGetSpace;
  }

  async fetchAndSetDisabledReserves(poolId: string) {
    const disabledReserves = await vxm.ethBancor.fetchDisabledReserves(poolId);
    this.disabledReserves = disabledReserves;
  }

  async load() {
    if (this.loading) return;
    this.loading = true;
    try {
      await Promise.all([
        new Promise(r => setTimeout(r, 1000)),
        this.fetchAndSetMaxStakes(this.pool.id),
        this.fetchAndSetDisabledReserves(this.pool.id)
      ]);
    } catch (e) {
      console.error(e.message);
    } finally {
      this.loading = false;
    }
  }

  setAmount(amount: string, switchToken: number = -1) {
    if (switchToken != -1 && this.selectedTokenIndex != switchToken)
      this.selectedTokenIndex = switchToken;
    this.amount = parseFloat(amount) > 0 ? amount : "0";
  }

  async mounted() {
    await this.load();
    await this.loadRecentAverageRate();
    this.interval = setInterval(async () => {
      await this.load();
      await this.loadRecentAverageRate();
    }, 30000);
  }

  destroyed() {
    clearInterval(this.interval);
  }
}
</script>

<style scoped lang="scss"></style><|MERGE_RESOLUTION|>--- conflicted
+++ resolved
@@ -68,7 +68,7 @@
         <label-content-split
           v-for="(output, index) in outputs"
           :key="output.id"
-          :label="index == 0 ? $t('value_receive') : ''"
+          :label="index === 0 ? $t('value_receive') : ''"
           :value="`${prettifyNumber(output.amount)} ${output.symbol}`"
         />
       </div>
@@ -196,21 +196,13 @@
 import Vue from "vue";
 import PriceDeviationError from "@/components/common/PriceDeviationError.vue";
 import BaseTxAction from "@/components/BaseTxAction.vue";
-<<<<<<< HEAD
-=======
-import wait from "waait";
 import { addNotification } from "@/components/compositions/notifications";
->>>>>>> 4534e93c
 
 @Component({
   components: {
     PriceDeviationError,
     ModalPoolSelect,
-<<<<<<< HEAD
     ActionModalStatus,
-=======
-    ModalTxAction,
->>>>>>> 4534e93c
     PoolLogos,
     ModalBase,
     AlertBlock,
@@ -226,26 +218,24 @@
     return vxm.bancor.relay(poolId);
   }
 
+  priceDeviationTooHigh: boolean = false;
+  loading: boolean = false;
+  modal: boolean = false;
+  poolSelectModal: boolean = false;
+  txBusy: boolean = false;
+
+  success: TxResponse | string | null = null;
+  outputs: ViewAmountDetail[] = [];
+  sections: Step[] = [];
+
   maxStakeAmount: string = "";
   maxStakeSymbol: string = "";
   amountToMakeSpace: string = "";
-  priceDeviationTooHigh: boolean = false;
-
-  loading: boolean = false;
-
   amount: string = "";
-
-  modal = false;
-  poolSelectModal = false;
-
-  txBusy = false;
-  success: TxResponse | string | null = null;
-  error = "";
-  sections: Step[] = [];
+  preTxError: string = "";
+  error: string = "";
+
   stepIndex = 0;
-  preTxError = "";
-  outputs: ViewAmountDetail[] = [];
-
   selectedTokenIndex = 0;
 
   private interval: any;
@@ -369,7 +359,6 @@
       ? `${i18n.t("processing")}...`
       : i18n.t("confirm");
   }
-
   async initAction() {
     if (this.success) {
       this.setDefault();
@@ -383,6 +372,7 @@
     }
 
     this.txBusy = true;
+
     try {
       const txRes = await vxm.ethBancor.addProtection({
         poolId: this.pool.id,
@@ -393,10 +383,7 @@
         onUpdate: this.onUpdate,
         onPrompt: this.onPrompt
       });
-<<<<<<< HEAD
       this.success = txRes;
-      this.amount = "";
-=======
       this.txMeta.showTxModal = false;
       addNotification({
         title: this.$tc("notifications.add.stake.title"),
@@ -405,9 +392,8 @@
           symbol: this.token.symbol,
           pool: this.pool.name
         }),
-        txHash: this.txMeta.success.txId
+        txHash: txRes.txId
       });
->>>>>>> 4534e93c
     } catch (e) {
       this.error = e.message;
     } finally {
@@ -456,14 +442,12 @@
     this.error = "";
     this.success = null;
   }
-
   get currentStatus() {
     if (this.sections.length) {
       return this.sections[this.stepIndex].description;
     }
     return undefined;
   }
-
   onUpdate(index: number, steps: any[]) {
     this.sections = steps;
     this.stepIndex = index;
