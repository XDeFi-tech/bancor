<template>
  <div class="mt-3">
    <alert-block :title="`${$t('add_liquidity_pool')}:`" class="my-3">
      <ol class="m-0 pl-3">
        <li>
          <a
            href="https://blog.bancor.network/how-to-stake-liquidity-earn-fees-on-bancor-bff8369274a1"
            target="_blank"
          >
            {{ `${$t("make_money_liquidity")}?` }}
          </a>
        </li>
        <li>
          <a
            href="https://blog.bancor.network/beginners-guide-to-getting-rekt-by-impermanent-loss-7c9510cb2f22"
            target="_blank"
          >
            {{ `${$t("impermanent_loss")}?` }}
          </a>
        </li>
        <li>
          <a
            href="https://bankless.substack.com/p/how-to-protect-yourself-from-impermanent"
            target="_blank"
          >
            {{ `${$t("protect_impermanent_loss")}?` }}
          </a>
        </li>
      </ol>
    </alert-block>

    <label-content-split :label="$t('stake_pool')" class="my-3">
      <pool-logos
        :pool="pool"
        :dropdown="true"
        :cursor="true"
        @click="openPoolSelectModal"
      />
      <modal-pool-select
        @select="selectPool"
        v-model="poolSelectModal"
        :pools="pools"
      />
    </label-content-split>

    <token-input-field
      :label="$t('stake_amount')"
      :token="token"
      v-model="amount"
      :disabled="focusedReserveIsDisabled"
      @input="amountChanged"
      :balance="balance"
      :error-msg="inputError"
      :tokens="tokens"
      @select="toggleReserveIndex"
    />

    <alert-block
      v-if="!isWhitelisted"
      variant="warning"
      :msg="whitelistWarning.msg"
      class="mt-3 mb-3"
    />

    <gray-border-block v-else-if="outputs.length" :gray-bg="true" class="my-3">
      <div>
        {{ outputs }}
        <label-content-split
          v-for="(output, index) in outputs"
          :key="output.id"
          :label="index === 0 ? $t('value_receive') : ''"
          :value="`${prettifyNumber(output.amount)} ${output.symbol}`"
        />
      </div>
    </gray-border-block>

    <alert-block
      v-if="focusedReserveIsDisabled"
      variant="error"
      :msg="
        bothReservesAreDisabled
          ? $t('pool_not_accepting')
          : $t(`available_reserve_only`, { symbol: opposingTokenSymbol })
      "
      class="mt-3 mb-3"
    />

    <gray-border-block
      :gray-bg="true"
      class="my-3"
      v-if="!focusedReserveIsDisabled"
    >
      <label-content-split
        :label="$t('space_available')"
        :loading="loading"
        :tooltip="`${$t('for_more_information')} `"
        :href-text="$t('click_here')"
        href="https://docs.bancor.network/faqs#why-is-there-no-space-available-for-my-tokens-in-certain-pools"
      >
        <span @click="setAmount(maxStakeAmount)" class="cursor">{{
          `${prettifyNumber(maxStakeAmount)} ${maxStakeSymbol}`
        }}</span>
      </label-content-split>
      <label-content-split
        v-if="
          amountToMakeSpace &&
          !opposingReserveIsDisabled &&
          !focusedReserveIsDisabled
        "
        class="mt-2"
        :label="
          $t('needed_open_space', { bnt: bnt.symbol, tkn: otherTkn.symbol })
        "
        :loading="loading"
      >
        <span @click="setAmount(amountToMakeSpace, 0)" class="cursor">{{
          `${prettifyNumber(amountToMakeSpace)} ${bnt.symbol}`
        }}</span>
      </label-content-split>
    </gray-border-block>

    <price-deviation-error
      v-if="!bothReservesAreDisabled"
      v-model="priceDeviationTooHigh"
      :pool-id="pool.id"
      :token-contract="token.contract"
      class="mb-3"
      ref="priceDeviationError"
    />

    <main-button
      :label="actionButtonLabel"
      @click="initStake"
      :active="true"
      :large="true"
      :disabled="disableActionButton"
    />

    <modal-tx-action
      title="Confirm Stake & Protect"
      icon="coins"
      :tx-meta.sync="txMeta"
      redirect-on-success="LiqProtection"
    >
      <gray-border-block>
        <span
          class="font-size-12"
          :class="darkMode ? 'text-muted-dark' : 'text-muted-light'"
        >
          You are staking and protecting
        </span>
        <div
          class="font-w500 font-size-14"
          v-text="`${prettifyNumber(amount)} ${token.symbol}`"
        />
      </gray-border-block>
    </modal-tx-action>
  </div>
</template>

<script lang="ts">
import { Component, Watch } from "vue-property-decorator";
import { vxm } from "@/store/";
import { i18n } from "@/i18n";
<<<<<<< HEAD
import { Step, TxResponse, ViewAmountDetail, ViewRelay } from "@/types/bancor";
=======
import { ViewAmountDetail, ViewRelay } from "@/types/bancor";
>>>>>>> 3258d12e
import TokenInputField from "@/components/common/TokenInputField.vue";
import BigNumber from "bignumber.js";
import GrayBorderBlock from "@/components/common/GrayBorderBlock.vue";
import LabelContentSplit from "@/components/common/LabelContentSplit.vue";
import { compareString, findOrThrow, formatUnixTime } from "@/api/helpers";
import MainButton from "@/components/common/Button.vue";
import AlertBlock from "@/components/common/AlertBlock.vue";
import dayjs from "@/utils/dayjs";
import PoolLogos from "@/components/common/PoolLogos.vue";
import ModalPoolSelect from "@/components/modals/ModalSelects/ModalPoolSelect.vue";
import Vue from "vue";
import PriceDeviationError from "@/components/common/PriceDeviationError.vue";
<<<<<<< HEAD
import {
  addNotification,
  ENotificationStatus
} from "@/components/compositions/notifications";
=======
import ModalTxAction from "@/components/modals/ModalTxAction.vue";
import BaseTxAction from "@/components/BaseTxAction.vue";
import wait from "waait";
>>>>>>> 3258d12e

@Component({
  components: {
    ModalTxAction,
    PriceDeviationError,
    ModalPoolSelect,
    PoolLogos,
    AlertBlock,
    LabelContentSplit,
    GrayBorderBlock,
    TokenInputField,
    MainButton
  }
})
export default class AddProtectionSingle extends BaseTxAction {
  get pool(): ViewRelay {
    const [poolId] = this.$route.params.id.split(":");
    return vxm.bancor.relay(poolId);
  }

  maxStakeAmount: string = "";
  maxStakeSymbol: string = "";
  amountToMakeSpace: string = "";
  priceDeviationTooHigh: boolean = false;

  loading: boolean = false;

  amount: string = "";

  poolSelectModal = false;

  preTxError = "";
  outputs: ViewAmountDetail[] = [];

  selectedTokenIndex = 0;

  private interval: any;

  @Watch("token")
  async onTokenChange() {
    await this.load();
    await this.loadRecentAverageRate();
  }

  toggleReserveIndex(x: string) {
    this.preTxError = "";
    this.selectedTokenIndex = this.pool.reserves.findIndex(
      reserve => reserve.id == x
    );
    this.amountChanged(this.amount);
  }

  get token() {
    return this.pool.reserves[this.selectedTokenIndex];
  }

  get bnt() {
    return this.pool.reserves[0];
  }

  get otherTkn() {
    return this.pool.reserves[1];
  }

  get opposingToken() {
    return this.pool.reserves.find(
      (reserve, index) => index !== this.selectedTokenIndex
    );
  }

  get opposingTokenSymbol() {
    return this.opposingToken ? this.opposingToken.symbol : "";
  }

  disabledReserves: string[] = [];

  get tokens() {
    return this.pool.reserves;
  }

  get focusedReserveIsDisabled() {
    return this.disabledReserves.some(reserveId =>
      compareString(reserveId, this.token.id)
    );
  }

  get bothReservesAreDisabled() {
    return this.disabledReserves.length > 1;
  }

  get opposingReserveIsDisabled() {
    return this.disabledReserves.some(reserveId =>
      compareString(reserveId, this.opposingToken ? this.opposingToken.id : "")
    );
  }

  get pools() {
    return vxm.bancor.relays.filter(x => x.whitelisted);
  }

  get isWhitelisted() {
    return this.pool.whitelisted;
  }

  get balance() {
    const poolBalance = vxm.ethBancor.tokenBalance(this.token.id);
    return poolBalance ? poolBalance.balance : "0";
  }

  get fullCoverageDate() {
    const maxDelayTime = vxm.ethBancor.liquidityProtectionSettings.maxDelay;
    const currentTime = dayjs().unix();
    return formatUnixTime(currentTime + maxDelayTime).date;
  }

  get actionButtonLabel() {
    if (!this.amount) return i18n.t("enter_amount");
    else if (this.priceDeviationTooHigh) return i18n.t("price_deviation_high");
    else return i18n.t("stake_protect");
  }

  get disableActionButton() {
    if (this.focusedReserveIsDisabled) return true;
    if (!this.amount) return true;
    else if (this.priceDeviationTooHigh) return true;
    else if (this.loading) return true;
    else return !!this.inputError;
  }

  get inputError() {
    if (this.amount == "") return "";
    if (this.preTxError) return this.preTxError;
    if (parseFloat(this.amount) === 0) return i18n.t("amount_not_zero");

    const amountNumber = new BigNumber(this.amount);
    const balanceNumber = new BigNumber(this.balance || 0);

    if (amountNumber.gt(balanceNumber)) return i18n.t("insufficient_balance");
    else return "";
  }

  get whitelistWarning() {
    const msg = i18n.t("pool_not_approved");
    const show = true;

    return { show, msg };
  }

  async initStake() {
    this.openModal();

    if (this.txMeta.txBusy) return;
    this.txMeta.txBusy = true;

    try {
      this.txMeta.success = await vxm.ethBancor.addProtection({
        poolId: this.pool.id,
        reserveAmount: {
          id: this.token.id,
          amount: this.amount
        },
        onUpdate: this.onUpdate,
        onPrompt: this.onPrompt
      });
<<<<<<< HEAD
      this.success = txRes;
      addNotification(
        "Add Single-Sided Liquidity",
        `Add ${this.prettifyNumber(this.amount)} ${this.token.symbol} to ${
          this.pool.name
        } pool,`,
        undefined,
        txRes.txId
      );
      this.amount = "";
    } catch (e) {
      this.error = e.message;
      addNotification(
        "Add Single-Sided Liquidity",
        e.message,
        ENotificationStatus.error,
        undefined,
        undefined,
        true
      );
      this.modal = false;
=======
      this.amount = "";
    } catch (e) {
      this.txMeta.txError = e.message;
>>>>>>> 3258d12e
    } finally {
      this.txMeta.txBusy = false;
    }
  }

  async amountChanged(tokenAmount: string) {
    const input = new BigNumber(tokenAmount);
    const inputIsNumber = !input.isNaN() && input.isGreaterThan(0);
    if (inputIsNumber) {
      const res = await vxm.ethBancor.calculateProtectionSingle({
        poolId: this.pool.id,
        reserveAmount: { id: this.token.id, amount: this.amount }
      });
      this.outputs = res.outputs;

      const errorMsg = this.opposingReserveIsDisabled
        ? i18n.tc("wait_until_space_opens", 0, {
            token: this.token.symbol
          })
        : i18n.tc("limit_reached", 0, {
            token: this.token.symbol,
            opposingToken: this.opposingToken!.symbol
          });

      if (res.error) {
        this.preTxError =
          res.error == "overMaxLimit"
            ? errorMsg
            : i18n.tc("insufficient_store_balance");
      } else {
        this.preTxError = "";
      }
    } else {
      this.outputs = [];
    }
  }

  openPoolSelectModal() {
    this.poolSelectModal = true;
  }

  async loadRecentAverageRate() {
    await (this.$refs.priceDeviationError as Vue & {
      loadRecentAverageRate: () => boolean;
    }).loadRecentAverageRate();
  }

  async selectPool(id: string) {
    await this.$router.replace({
      name: "AddProtectionSingle",
      params: { id }
    });
  }

  async fetchAndSetMaxStakes(poolId: string) {
    this.amountToMakeSpace = "";

    const res = await vxm.ethBancor.getAvailableAndAmountToGetSpace({
      poolId
    });
    const availableSpace = res.availableSpace;

    const selectedToken = findOrThrow(
      availableSpace,
      space => compareString(space.token, this.token.symbol),
      "Failed finding focused token in available space"
    );
    this.maxStakeAmount = selectedToken.amount;
    this.maxStakeSymbol = selectedToken.token;

    if (res.amountToGetSpace) this.amountToMakeSpace = res.amountToGetSpace;
  }

  async fetchAndSetDisabledReserves(poolId: string) {
    this.disabledReserves = await vxm.ethBancor.fetchDisabledReserves(poolId);
  }

  async load() {
    if (this.loading) return;
    this.loading = true;
    try {
      await Promise.all([
        wait(1000),
        this.fetchAndSetMaxStakes(this.pool.id),
        this.fetchAndSetDisabledReserves(this.pool.id)
      ]);
    } catch (e) {
      console.error(e.message);
    } finally {
      this.loading = false;
    }
  }

  setAmount(amount: string, switchToken: number = -1) {
    if (switchToken != -1 && this.selectedTokenIndex != switchToken)
      this.selectedTokenIndex = switchToken;
    this.amount = parseFloat(amount) > 0 ? amount : "0";
  }

  async mounted() {
    await this.load();
    await this.loadRecentAverageRate();
    this.interval = setInterval(async () => {
      await this.load();
      await this.loadRecentAverageRate();
    }, 30000);
  }

  destroyed() {
    clearInterval(this.interval);
  }
}
</script>

<style scoped lang="scss"></style><|MERGE_RESOLUTION|>--- conflicted
+++ resolved
@@ -162,11 +162,7 @@
 import { Component, Watch } from "vue-property-decorator";
 import { vxm } from "@/store/";
 import { i18n } from "@/i18n";
-<<<<<<< HEAD
-import { Step, TxResponse, ViewAmountDetail, ViewRelay } from "@/types/bancor";
-=======
 import { ViewAmountDetail, ViewRelay } from "@/types/bancor";
->>>>>>> 3258d12e
 import TokenInputField from "@/components/common/TokenInputField.vue";
 import BigNumber from "bignumber.js";
 import GrayBorderBlock from "@/components/common/GrayBorderBlock.vue";
@@ -179,22 +175,15 @@
 import ModalPoolSelect from "@/components/modals/ModalSelects/ModalPoolSelect.vue";
 import Vue from "vue";
 import PriceDeviationError from "@/components/common/PriceDeviationError.vue";
-<<<<<<< HEAD
-import {
-  addNotification,
-  ENotificationStatus
-} from "@/components/compositions/notifications";
-=======
 import ModalTxAction from "@/components/modals/ModalTxAction.vue";
 import BaseTxAction from "@/components/BaseTxAction.vue";
 import wait from "waait";
->>>>>>> 3258d12e
 
 @Component({
   components: {
-    ModalTxAction,
     PriceDeviationError,
     ModalPoolSelect,
+    ModalTxAction,
     PoolLogos,
     AlertBlock,
     LabelContentSplit,
@@ -353,33 +342,9 @@
         onUpdate: this.onUpdate,
         onPrompt: this.onPrompt
       });
-<<<<<<< HEAD
-      this.success = txRes;
-      addNotification(
-        "Add Single-Sided Liquidity",
-        `Add ${this.prettifyNumber(this.amount)} ${this.token.symbol} to ${
-          this.pool.name
-        } pool,`,
-        undefined,
-        txRes.txId
-      );
-      this.amount = "";
-    } catch (e) {
-      this.error = e.message;
-      addNotification(
-        "Add Single-Sided Liquidity",
-        e.message,
-        ENotificationStatus.error,
-        undefined,
-        undefined,
-        true
-      );
-      this.modal = false;
-=======
       this.amount = "";
     } catch (e) {
       this.txMeta.txError = e.message;
->>>>>>> 3258d12e
     } finally {
       this.txMeta.txBusy = false;
     }
