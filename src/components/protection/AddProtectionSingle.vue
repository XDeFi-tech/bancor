<template>
  <div class="mt-3">
    <alert-block :title="`${$t('add_liquidity_pool')}:`" class="my-3">
      <ol class="m-0 pl-3">
        <li>
          <a
            href="https://blog.bancor.network/how-to-stake-liquidity-earn-fees-on-bancor-bff8369274a1"
            target="_blank"
          >
            {{ `${$t("make_money_liquidity")}?` }}
          </a>
        </li>
        <li>
          <a
            href="https://blog.bancor.network/beginners-guide-to-getting-rekt-by-impermanent-loss-7c9510cb2f22"
            target="_blank"
          >
            {{ `${$t("impermanent_loss")}?` }}
          </a>
        </li>
        <li>
          <a
            href="https://bankless.substack.com/p/how-to-protect-yourself-from-impermanent"
            target="_blank"
          >
            {{ `${$t("protect_impermanent_loss")}?` }}
          </a>
        </li>
      </ol>
    </alert-block>

    <label-content-split :label="$t('stake_pool')" class="my-3">
      <pool-logos
        :pool="pool"
        :dropdown="true"
        :cursor="true"
        @click="openPoolSelectModal"
      />
      <modal-pool-select
        @select="selectPool"
        v-model="poolSelectModal"
        :pools="pools"
      />
    </label-content-split>

    <token-input-field
      :label="$t('stake_amount')"
      :token="token"
      v-model="amount"
      @input="amountChanged"
      :balance="balance"
      :error-msg="inputError"
      :tokens="tokens"
      @select="toggleReserveIndex"
    />

    <alert-block
      v-if="!isWhitelisted"
      variant="warning"
      :msg="whitelistWarning.msg"
      class="mt-3 mb-3"
    />

    <alert-block
      v-if="priceDeviationTooHigh && !inputError && amount"
      variant="error"
      :msg="$t('price_volatility')"
    />

    <gray-border-block v-else-if="outputs.length" :gray-bg="true" class="my-3">
      <div>
        {{ outputs }}
        <label-content-split
          v-for="(output, index) in outputs"
          :key="output.id"
          :label="index == 0 ? $t('value_receive') : ''"
          :value="`${prettifyNumber(output.amount)} ${output.symbol}`"
        />
      </div>
    </gray-border-block>

    <gray-border-block :gray-bg="true" class="my-3">
      <label-content-split
        :label="$t('space_available')"
        :loading="loading"
<<<<<<< HEAD
        :tooltip="`${$t('for_more_information')} `"
        :hrefText="$t('click_here')"
=======
        tooltip="For more information "
        href-text="click here"
>>>>>>> dda8a59b
        href="https://docs.bancor.network/faqs#why-is-there-no-space-available-for-my-tokens-in-certain-pools"
      >
        <span @click="setAmount(maxStakeAmount)" class="cursor">{{
          `${prettifyNumber(maxStakeAmount)} ${maxStakeSymbol}`
        }}</span>
      </label-content-split>
      <label-content-split
        v-if="amountToMakeSpace"
        class="mt-2"
        :label="
          $t('needed_open_space', { bnt: bnt.symbol, tkn: otherTkn.symbol })
        "
        :loading="loading"
      >
        <span @click="setAmount(amountToMakeSpace, 0)" class="cursor">{{
          `${prettifyNumber(amountToMakeSpace)} ${bnt.symbol}`
        }}</span>
      </label-content-split>
    </gray-border-block>

    <main-button
      :label="actionButtonLabel"
      @click="openModal"
      :active="true"
      :large="true"
      :disabled="disableActionButton"
    />

    <modal-base
      :title="`${$t('staking_protecting')}:`"
      v-model="modal"
      @input="setDefault"
    >
      <b-row v-if="!(txBusy || success || error)">
        <b-col cols="12" class="text-center mb-3">
          <span
            class="font-size-24 font-w600"
            :class="darkMode ? 'text-dark' : 'text-light'"
          >
            {{ `${prettifyNumber(amount)} ${token.symbol}` }}
          </span>
        </b-col>
      </b-row>

      <action-modal-status
        v-else
        :error="error"
        :success="success"
        :step-description="currentStatus"
      />

      <main-button
        @click="initAction"
        class="mt-3"
        :label="modalConfirmButton"
        :active="true"
        :large="true"
        :disabled="txBusy"
      />
    </modal-base>
  </div>
</template>

<script lang="ts">
import { Component, Watch } from "vue-property-decorator";
import { vxm } from "@/store/";
import { i18n } from "@/i18n";
import { Step, TxResponse, ViewRelay, ViewAmountDetail } from "@/types/bancor";
import TokenInputField from "@/components/common/TokenInputField.vue";
import BigNumber from "bignumber.js";
import GrayBorderBlock from "@/components/common/GrayBorderBlock.vue";
import LabelContentSplit from "@/components/common/LabelContentSplit.vue";
import {
  formatUnixTime,
  formatNumber,
  compareString,
  findOrThrow
} from "@/api/helpers";
import MainButton from "@/components/common/Button.vue";
import AlertBlock from "@/components/common/AlertBlock.vue";
import ModalBase from "@/components/modals/ModalBase.vue";
import dayjs from "@/utils/dayjs";
import PoolLogos from "@/components/common/PoolLogos.vue";
import ActionModalStatus from "@/components/common/ActionModalStatus.vue";
import ModalPoolSelect from "@/components/modals/ModalSelects/ModalPoolSelect.vue";
import BaseComponent from "@/components/BaseComponent.vue";

@Component({
  components: {
    ModalPoolSelect,
    ActionModalStatus,
    PoolLogos,
    ModalBase,
    AlertBlock,
    LabelContentSplit,
    GrayBorderBlock,
    TokenInputField,
    MainButton
  }
})
export default class AddProtectionSingle extends BaseComponent {
  get pool(): ViewRelay {
    const [poolId] = this.$route.params.id.split(":");
    return vxm.bancor.relay(poolId);
  }

  maxStakeAmount: string = "";
  maxStakeSymbol: string = "";
  amountToMakeSpace: string = "";
  priceDeviationTooHigh: boolean = false;

  loading: boolean = false;

  amount: string = "";

  modal = false;
  poolSelectModal = false;

  txBusy = false;
  success: TxResponse | string | null = null;
  error = "";
  sections: Step[] = [];
  stepIndex = 0;
  preTxError = "";
  outputs: ViewAmountDetail[] = [];

  selectedTokenIndex = 0;

  private interval: any;

  @Watch("token")
  async onTokenChange() {
    await this.load();
    await this.loadRecentAverageRate();
  }

  toggleReserveIndex(x: string) {
    this.preTxError = "";
    this.selectedTokenIndex = this.pool.reserves.findIndex(
      reserve => reserve.id == x
    );
    this.amountChanged(this.amount);
  }

  get token() {
    return this.pool.reserves[this.selectedTokenIndex];
  }

  get bnt() {
    return this.pool.reserves[0];
  }

  get otherTkn() {
    return this.pool.reserves[1];
  }

  get opposingToken() {
    return this.pool.reserves.find(
      (reserve, index) => index !== this.selectedTokenIndex
    );
  }

  get tokens() {
    return this.pool.reserves;
  }

  get pools() {
    return vxm.bancor.relays.filter(x => x.whitelisted);
  }

  get isWhitelisted() {
    return this.pool.whitelisted;
  }

  get balance() {
    const poolBalance = vxm.ethBancor.tokenBalance(this.token.id);
    return poolBalance ? poolBalance.balance : "0";
  }

  get fullCoverageDate() {
    const maxDelayTime = vxm.ethBancor.liquidityProtectionSettings.maxDelay;
    const currentTime = dayjs().unix();
    return formatUnixTime(currentTime + maxDelayTime).date;
  }

  get actionButtonLabel() {
    if (!this.amount) return i18n.t("enter_amount");
    else if (this.priceDeviationTooHigh) return i18n.t("price_deviation_high");
    else return i18n.t("stake_protect");
  }

  get disableActionButton() {
    if (!this.amount) return true;
    else if (this.priceDeviationTooHigh) return true;
    else if (this.loading) return true;
    else return this.inputError ? true : false;
  }

  get inputError() {
    if (this.amount == "") return "";
    if (this.preTxError) return this.preTxError;
    if (parseFloat(this.amount) === 0) return i18n.t("amount_not_zero");

    const amountNumber = new BigNumber(this.amount);
    const balanceNumber = new BigNumber(this.balance || 0);

    if (amountNumber.gt(balanceNumber)) return i18n.t("insufficient_balance");
    else return "";
  }

  get whitelistWarning() {
<<<<<<< HEAD
    const msg = i18n.t("pool_not_approved");
=======
    const msg =
      "Pool you have selected is not approved for protection. Your stake will provide you with vBNT voting power which can be used to propose including it. If is approved, your original stake time will be used for vesting.";
>>>>>>> dda8a59b
    const show = true;

    return { show, msg };
  }

  get modalConfirmButton() {
    return this.error
      ? i18n.t("close")
      : this.success
      ? i18n.t("close")
      : this.txBusy
      ? `${i18n.t("processing")}...`
      : i18n.t("confirm");
  }

  async initAction() {
    if (this.success) {
      this.setDefault();
      this.modal = false;
      this.$router.push({ name: "LiqProtection" });
      return;
    } else if (this.error || this.inputError) {
      this.modal = false;
      this.setDefault();
      return;
    }

    this.txBusy = true;
    try {
      const txRes = await vxm.ethBancor.addProtection({
        poolId: this.pool.id,
        reserveAmount: {
          id: this.token.id,
          amount: this.amount
        },
        onUpdate: this.onUpdate
      });
      this.success = txRes;
      this.amount = "";
    } catch (e) {
      this.error = e.message;
    } finally {
      this.txBusy = false;
    }
  }

  async amountChanged(tokenAmount: string) {
    const input = new BigNumber(tokenAmount);
    const inputIsNumber = !input.isNaN() && input.isGreaterThan(0);

    console.log(inputIsNumber);
    if (inputIsNumber) {
      const res = await vxm.ethBancor.calculateProtectionSingle({
        poolId: this.pool.id,
        reserveAmount: { id: this.token.id, amount: this.amount }
      });
      this.outputs = res.outputs;

      console.log(res, "was res");

      const errorMsg = i18n.tc("limit_reached", 0, {
        token: this.token.symbol,
        opposingToken: this.opposingToken!.symbol
      });

      if (res.error) {
        this.preTxError =
          res.error == "balance"
            ? i18n.tc("insufficient_store_balance")
            : errorMsg;
      } else {
        this.preTxError = "";
      }
    } else {
      this.outputs = [];
    }
  }
  async openModal() {
    if (this.currentUser) this.modal = true;
    // @ts-ignore
    else await this.promptAuth();
  }

  openPoolSelectModal() {
    this.poolSelectModal = true;
  }

  setDefault() {
    this.sections = [];
    this.error = "";
    this.success = null;
  }

  get currentStatus() {
    if (this.sections.length) {
      return this.sections[this.stepIndex].description;
    }
    return undefined;
  }

  onUpdate(index: number, steps: any[]) {
    this.sections = steps;
    this.stepIndex = index;
  }

  async loadRecentAverageRate() {
    this.priceDeviationTooHigh = await vxm.bancor.checkPriceDeviationTooHigh({
      relayId: this.pool.id,
      selectedTokenAddress: this.token.contract
    });

    console.log("priceDeviationTooHigh", this.priceDeviationTooHigh);
  }

  async selectPool(id: string) {
    await this.$router.replace({
      name: "AddProtectionSingle",
      params: { id }
    });
  }

  async load() {
    if (this.loading) return;
    this.loading = true;
    this.amountToMakeSpace = "";
    try {
      const res = await vxm.ethBancor.getAvailableAndAmountToGetSpace({
        poolId: this.pool.id
      });
      const availableSpace = res.availableSpace;

      const selectedToken = findOrThrow(
        availableSpace,
        space => compareString(space.token, this.token.symbol),
        "Failed finding focused token in available space"
      );
      this.maxStakeAmount = selectedToken.amount;
      this.maxStakeSymbol = selectedToken.token;

      if (res.amountToGetSpace) this.amountToMakeSpace = res.amountToGetSpace;
    } catch (e) {
      console.log(e.message);
    } finally {
      this.loading = false;
    }
  }

  setAmount(amount: string, switchToken: number = -1) {
    if (switchToken != -1 && this.selectedTokenIndex != switchToken)
      this.selectedTokenIndex = switchToken;
    this.amount = parseFloat(amount) > 0 ? amount : "0";
  }

  async mounted() {
    await this.load();
    await this.loadRecentAverageRate();
    this.interval = setInterval(async () => {
      await this.load();
      await this.loadRecentAverageRate();
    }, 30000);
  }

  destroyed() {
    clearInterval(this.interval);
  }
}
</script>

<style scoped lang="scss"></style><|MERGE_RESOLUTION|>--- conflicted
+++ resolved
@@ -83,13 +83,8 @@
       <label-content-split
         :label="$t('space_available')"
         :loading="loading"
-<<<<<<< HEAD
-        :tooltip="`${$t('for_more_information')} `"
-        :hrefText="$t('click_here')"
-=======
         tooltip="For more information "
         href-text="click here"
->>>>>>> dda8a59b
         href="https://docs.bancor.network/faqs#why-is-there-no-space-available-for-my-tokens-in-certain-pools"
       >
         <span @click="setAmount(maxStakeAmount)" class="cursor">{{
@@ -301,12 +296,8 @@
   }
 
   get whitelistWarning() {
-<<<<<<< HEAD
-    const msg = i18n.t("pool_not_approved");
-=======
     const msg =
       "Pool you have selected is not approved for protection. Your stake will provide you with vBNT voting power which can be used to propose including it. If is approved, your original stake time will be used for vesting.";
->>>>>>> dda8a59b
     const show = true;
 
     return { show, msg };
