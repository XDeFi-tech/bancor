--- conflicted
+++ resolved
@@ -7,7 +7,6 @@
 </template>
 
 <script lang="ts">
-import { i18n } from "@/i18n";
 import { Component, Vue } from "vue-property-decorator";
 import ContentBlock from "@/components/common/ContentBlock.vue";
 
@@ -21,27 +20,19 @@
     const name = this.$route.name;
     switch (name) {
       case "AddProtectionDouble":
-        return i18n.t("add_liquidity_protection");
+        return "Add Liquidity Protection";
       case "AddProtectionSingle":
-<<<<<<< HEAD
-        return i18n.t("add_liquidity_protection");
-=======
         return "Add Single-Sided Liquidity";
->>>>>>> 5631fc9b
       case "WithdrawProtectionSingle":
-        return i18n.t("withdraw");
+        return "Withdraw";
       case "WithdrawProtectionDouble":
-<<<<<<< HEAD
-        return i18n.t("withdraw");
-=======
         return "Withdraw";
       case "RewardsRestake":
         return "Stake BNT for Protection";
       case "RewardsWithdraw":
         return "Withdraw Rewards";
->>>>>>> 5631fc9b
       default:
-        return i18n.t("stake");
+        return "Stake";
     }
   }
 
