--- conflicted
+++ resolved
@@ -220,13 +220,9 @@
   }
 
   doFilter(row: any, filter: string) {
-<<<<<<< HEAD
-    return true;
-=======
     return (row.stake.symbol as string)
       .toLowerCase()
       .includes(filter.toLowerCase());
->>>>>>> 130c4615
   }
   get darkMode() {
     return vxm.general.darkMode;
