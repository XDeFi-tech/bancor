<template>
  <div
    class="claim-item d-flex justify-content-between align-items-center px-3 py-2"
  >
    <div class="d-flex align-items-center">
      <font-awesome-icon
        v-if="locked"
        icon="lock"
        class="mr-3"
        :class="textMutedClass"
      />
      <img
        class="img-avatar img-avatar20 bg-white logo-shadow"
        :src="bntLogoSrc"
        :title="$t('token_logo')"
      />
      <span class="amt-num mx-2">{{ `${prettifyNumber(item.amount)} BNT` }}</span>
    </div>
    <div v-if="!locked">
      <b-btn
        variant="primary"
        @click="click"
<<<<<<< HEAD
        class="btn-claim font-size-14 font-w500 px-4"
        >Claim BNT</b-btn
=======
        class="font-size-14 font-w500 px-4"
        >{{ `${$t("claim")} BNT` }}</b-btn
>>>>>>> 51f92810
      >
    </div>
    <div v-else class="time-left text-center">
      <div class="text-primary font-size-18">
        {{ lockDuration }}
      </div>
      <div class="font-size-12 font-w400" :class="textMutedClass">
        {{ $t("left_until_claim") }}
      </div>
    </div>
  </div>
</template>

<script lang="ts">
import { Component, Prop, Emit } from "vue-property-decorator";
import dayjs from "@/utils/dayjs";
import BaseComponent from "@/components/BaseComponent.vue";

@Component
export default class ClaimBnt extends BaseComponent {
  @Prop() item!: any;

  locked = true;

  lockDuration = "00:00:00";

  @Emit()
  click() {}

  @Emit("refresh")
  refresh() {}

  countdown(eventTime: number) {
    const currentTime = Date.now() / 1000;
    const diffTime = eventTime - currentTime;
    let duration = dayjs.duration(diffTime * 1000, "milliseconds");    

    const interval = 1000;

<<<<<<< HEAD
    this.locked = (diffTime > 0) ? true : false;

    const runInterval = setInterval(() => {
      duration = dayjs.duration(duration.asMilliseconds() - interval, "milliseconds");
=======
    setInterval(() => {
      duration = dayjs.duration(
        duration.asMilliseconds() - interval,
        "milliseconds"
      );
>>>>>>> 51f92810
      this.lockDuration =
        duration.hours() +
        "h:" +
        duration.minutes() +
        "m:" +
        duration.seconds() +
        "s";

      if (duration.asMilliseconds() < 0) {
        this.locked = false;

        clearInterval(runInterval);
        this.refresh();
      }
    }, interval);
  }

  get bntLogoSrc() {
    return "https://raw.githubusercontent.com/eoscafe/eos-airdrops/master/logos/bancor.png";
  }

  get textMutedClass() {
    return this.darkMode ? "text-muted-dark" : "text-muted-light";
  }

  created() {
    this.countdown(this.item.lockedUntil);
  }
}
</script>

<style lang="scss">
.claim-item {
  min-height: 70px;
  border-bottom: 1px solid #e6ebf2;

  .time-left {
    min-width: 100px;
  }
}

.claim-item:last-of-type {
  border-bottom: none;
}
</style><|MERGE_RESOLUTION|>--- conflicted
+++ resolved
@@ -20,14 +20,8 @@
       <b-btn
         variant="primary"
         @click="click"
-<<<<<<< HEAD
         class="btn-claim font-size-14 font-w500 px-4"
-        >Claim BNT</b-btn
-=======
-        class="font-size-14 font-w500 px-4"
-        >{{ `${$t("claim")} BNT` }}</b-btn
->>>>>>> 51f92810
-      >
+        >{{ `${$t("claim")} BNT` }}</b-btn>
     </div>
     <div v-else class="time-left text-center">
       <div class="text-primary font-size-18">
@@ -66,18 +60,11 @@
 
     const interval = 1000;
 
-<<<<<<< HEAD
     this.locked = (diffTime > 0) ? true : false;
 
     const runInterval = setInterval(() => {
       duration = dayjs.duration(duration.asMilliseconds() - interval, "milliseconds");
-=======
-    setInterval(() => {
-      duration = dayjs.duration(
-        duration.asMilliseconds() - interval,
-        "milliseconds"
-      );
->>>>>>> 51f92810
+
       this.lockDuration =
         duration.hours() +
         "h:" +
