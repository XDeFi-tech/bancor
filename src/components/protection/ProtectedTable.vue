--- conflicted
+++ resolved
@@ -607,15 +607,9 @@
         id: 5,
         key: "fees",
         label: i18n.tc("fees_rewards"),
-<<<<<<< HEAD
-        tooltip: i18n.tc("fees_generated"),
-        thClass: "text-center",
-        minWidth: "162px"
-=======
         tooltip: i18n.tc("fees_stake_earned"),
         minWidth: "120px",
         thClass: "text-center"
->>>>>>> fbe6d9b7
       },
       {
         id: 6,
