<template>
  <div id="protected-table">
    <data-table
      :fields="fields"
      :items="groupedPositions"
      :collapsable="true"
      :filter="search"
      filter-by="stake"
      :filter-function="doFilter"
      :sort-function="customSort"
      default-sort="stake"
      default-order="desc"
    >
      <template #cell(pool)="{ item }">
        <!-- <img
              :key="item.poolId"
              class="img-avatar bg-white logo-shadow"
              :src="poolLogo(item)"
              :alt="$t('token_logo')"
            /> -->
        <pool-logos-overlapped :pool-id="item.poolId" size="20" class="mr-1" />
        <span>
          {{ item.symbol }}
          {{ poolName(item.poolId) }}
        </span>
      </template>

      <template #cellCollapsed(pool)="{ value }">
        <!-- <img
              :key="value.poolId"
              class="img-avatar bg-white logo-shadow"
              :src="poolLogo(value)"
              :alt="$t('token_logo')"
            /> -->
        <pool-logos-overlapped :pool-id="value.poolId" size="20" class="mr-1" />
        <span>
          {{ value.symbol }}
          {{ poolName(value.poolId) }}
        </span>
      </template>

      <template #cell(stake)="{ item, value, isCollapsable }">
        <div :id="`popover-stake-${item.id}`">
          <div>
            {{ `${prettifyNumber(value.amount)} ${item.symbol}` }}
          </div>
          <div
            v-if="value && value.usdValue !== undefined"
            v-text="`(~${prettifyNumber(value.usdValue, true)})`"
            class="font-size-12 font-w400 text-primary"
          />
          <div class="d-flex align-items-center">
            <pool-logos-overlapped
              :pool-id="item.poolId"
              size="20"
              class="mr-1"
            />
            {{ poolName(item.poolId) }}
            <div v-if="isCollapsable" class="ml-1 mb-1">
              <svg
                width="14"
                height="14"
                viewBox="0 0 14 14"
                fill="none"
                xmlns="http://www.w3.org/2000/svg"
              >
                <rect
                  x="0.5"
                  y="0.5"
                  width="13"
                  height="13"
                  rx="3.5"
                  fill="none"
                  stroke="#0F59D1"
                />
                <mask id="path-2-inside-1" fill="white">
                  <path
                    d="M9.72727 6.67631H7.27273V4.28417C7.27273 4.12469 7.16364 4.01837 7 4.01837C6.83636 4.01837 6.72727 4.12469 6.72727 4.28417V6.67631H4.27273C4.10909 6.67631 4 6.78263 4 6.94211C4 7.10158 4.10909 7.2079 4.27273 7.2079H6.72727V9.60005C6.72727 9.75953 6.83636 9.86585 7 9.86585C7.16364 9.86585 7.27273 9.75953 7.27273 9.60005V7.2079H9.72727C9.89091 7.2079 10 7.10158 10 6.94211C10 6.78263 9.89091 6.67631 9.72727 6.67631Z"
                  />
                </mask>
                <path
                  d="M9.72727 6.67631H7.27273V4.28417C7.27273 4.12469 7.16364 4.01837 7 4.01837C6.83636 4.01837 6.72727 4.12469 6.72727 4.28417V6.67631H4.27273C4.10909 6.67631 4 6.78263 4 6.94211C4 7.10158 4.10909 7.2079 4.27273 7.2079H6.72727V9.60005C6.72727 9.75953 6.83636 9.86585 7 9.86585C7.16364 9.86585 7.27273 9.75953 7.27273 9.60005V7.2079H9.72727C9.89091 7.2079 10 7.10158 10 6.94211C10 6.78263 9.89091 6.67631 9.72727 6.67631Z"
                  fill="white"
                />
                <path
                  d="M7.27273 6.67631H6.27273V7.67631H7.27273V6.67631ZM6.72727 6.67631V7.67631H7.72727V6.67631H6.72727ZM6.72727 7.2079H7.72727V6.2079H6.72727V7.2079ZM7.27273 7.2079V6.2079H6.27273V7.2079H7.27273ZM9.72727 5.67631H7.27273V7.67631H9.72727V5.67631ZM8.27273 6.67631V4.28417H6.27273V6.67631H8.27273ZM8.27273 4.28417C8.27273 3.96932 8.15996 3.63288 7.89567 3.37531C7.63369 3.11999 7.30146 3.01837 7 3.01837V5.01837C6.86218 5.01837 6.66631 4.96991 6.49978 4.80762C6.33095 4.64307 6.27273 4.43954 6.27273 4.28417H8.27273ZM7 3.01837C6.69855 3.01837 6.36631 3.11999 6.10433 3.37531C5.84004 3.63288 5.72727 3.96932 5.72727 4.28417H7.72727C7.72727 4.43954 7.66905 4.64307 7.50022 4.80762C7.33369 4.96991 7.13782 5.01837 7 5.01837V3.01837ZM5.72727 4.28417V6.67631H7.72727V4.28417H5.72727ZM6.72727 5.67631H4.27273V7.67631H6.72727V5.67631ZM4.27273 5.67631C3.97127 5.67631 3.63904 5.77793 3.37705 6.03326C3.11277 6.29083 3 6.62726 3 6.94211H5C5 7.09748 4.94178 7.30102 4.77295 7.46556C4.60642 7.62785 4.41055 7.67631 4.27273 7.67631V5.67631ZM3 6.94211C3 7.25696 3.11277 7.59339 3.37705 7.85096C3.63904 8.10628 3.97127 8.2079 4.27273 8.2079V6.2079C4.41055 6.2079 4.60642 6.25636 4.77295 6.41866C4.94178 6.5832 5 6.78674 5 6.94211H3ZM4.27273 8.2079H6.72727V6.2079H4.27273V8.2079ZM5.72727 7.2079V9.60005H7.72727V7.2079H5.72727ZM5.72727 9.60005C5.72727 9.9149 5.84004 10.2513 6.10433 10.5089C6.36631 10.7642 6.69855 10.8658 7 10.8658V8.86585C7.13782 8.86585 7.33369 8.91431 7.50022 9.0766C7.66905 9.24114 7.72727 9.44468 7.72727 9.60005H5.72727ZM7 10.8658C7.30146 10.8658 7.63369 10.7642 7.89567 10.5089C8.15996 10.2513 8.27273 9.9149 8.27273 9.60005H6.27273C6.27273 9.44468 6.33095 9.24114 6.49978 9.0766C6.66631 8.91431 6.86218 8.86585 7 8.86585V10.8658ZM8.27273 9.60005V7.2079H6.27273V9.60005H8.27273ZM7.27273 8.2079H9.72727V6.2079H7.27273V8.2079ZM9.72727 8.2079C10.0287 8.2079 10.361 8.10628 10.6229 7.85096C10.8872 7.59339 11 7.25696 11 6.94211H9C9 6.78674 9.05822 6.5832 9.22705 6.41866C9.39358 6.25636 9.58945 6.2079 9.72727 6.2079V8.2079ZM11 6.94211C11 6.62726 10.8872 6.29083 10.6229 6.03326C10.361 5.77793 10.0287 5.67631 9.72727 5.67631V7.67631C9.58945 7.67631 9.39358 7.62785 9.22705 7.46556C9.05822 7.30102 9 7.09748 9 6.94211H11Z"
                  fill="#0F59D1"
                  mask="url(#path-2-inside-1)"
                />
              </svg>
            </div>
          </div>
          <b-popover
            v-if="!isCollapsable"
            :target="`popover-stake-${item.id}`"
            triggers="hover"
            placement="top"
            class="font-size-12 font-w400"
            :class="darkMode ? 'text-muted-dark' : 'text-muted-light'"
          >
            {{ formatDate(value.unixTime).dateTime }}
          </b-popover>
        </div>
      </template>
      <template #cellCollapsed(stake)="{ item, value }">
        <div :id="`popover-stake-${item.id}`">
          <div>
            {{ `${prettifyNumber(value.amount)} ${value.symbol}` }}
          </div>
          <div
            v-if="value && value.usdValue !== undefined"
            v-text="`(~${prettifyNumber(value.usdValue, true)})`"
            class="font-size-12 font-w400 text-primary"
          />
          <div class="d-flex align-items-center">
            <pool-logos-overlapped
              :pool-id="value.poolId"
              size="20"
              class="mr-1"
            />
            {{ poolName(value.poolId) }}
          </div>
          <b-popover
            :target="`popover-stake-${item.id}`"
            triggers="hover"
            placement="top"
            class="font-size-12 font-w400"
            :class="darkMode ? 'text-muted-dark' : 'text-muted-light'"
          >
            {{ formatDate(value.unixTime).dateTime }}
          </b-popover>
        </div>
      </template>

      <template #cell(fullyProtected)="{ item, value }">
        <div class="d-flex align-items-start">
          <span
            v-text="
              value && typeof value.amount !== 'undefined'
                ? `${prettifyNumber(value.amount)} ${item.symbol}`
                : $t('stale_data')
            "
          />
        </div>
        <span
          v-if="
            value &&
            value.usdValue !== undefined &&
            typeof value.amount !== 'undefined'
          "
          v-text="`(~${prettifyNumber(value.usdValue, true)})`"
          class="font-size-12 font-w400 text-primary"
        />
      </template>
      <template #cellCollapsed(fullyProtected)="{ value }">
        <div class="d-flex align-items-start">
          <span
            v-text="
              value && typeof value.amount !== 'undefined'
                ? `${prettifyNumber(value.amount)} ${value.symbol}`
                : $t('stale_data')
            "
          />
        </div>
        <span
          v-if="
            value &&
            value.usdValue !== undefined &&
            typeof value.amount !== 'undefined'
          "
          v-text="`(~${prettifyNumber(value.usdValue, true)})`"
          class="font-size-12 font-w400 text-primary"
        />
      </template>

      <template #cell(protectedAmount)="{ item, value }">
        <div class="d-flex align-items-start">
          <span
            v-text="
              value && typeof value.amount !== 'undefined'
                ? `${prettifyNumber(value.amount)} ${item.symbol}`
                : $t('please_refresh')
            "
          />
        </div>
        <span
          v-if="
            value &&
            value.usdValue !== undefined &&
            typeof value.amount !== 'undefined'
          "
          v-text="`(~${prettifyNumber(value.usdValue, true)})`"
          class="font-size-12 font-w400 text-primary"
        />
      </template>
      <template #cellCollapsed(protectedAmount)="{ value }">
        <div class="d-flex align-items-start">
          <span
            v-text="
              value && typeof value.amount !== 'undefined'
                ? `${prettifyNumber(value.amount)} ${value.symbol}`
                : $t('please_refresh')
            "
          />
        </div>
        <span
          v-if="
            value &&
            value.usdValue !== undefined &&
            typeof value.amount !== 'undefined'
          "
          v-text="`(~${prettifyNumber(value.usdValue, true)})`"
          class="font-size-12 font-w400 text-primary"
        />
      </template>

      <template #cell(fees)="{ item, value }">
<<<<<<< HEAD
        <div class="text-center">
          <div>
            {{ `${prettifyNumber(value)} ${item.symbol}` }}
          </div>
=======
        <div class="text-center" :id="`popover-fees-${item.id}`">
          {{ `${prettifyNumber(value)} ${item.symbol}` }}
>>>>>>> c503405e

          <b-badge
            v-if="item.pendingReserveReward.gt(0)"
            variant="primary"
            class="badge-version text-primary px-2"
          >
            {{
              `+ ${prettifyNumber(item.pendingReserveReward)} BNT ${
                item.rewardsMultiplier > 0
                  ? "| X" + prettifyNumber(item.rewardsMultiplier)
                  : ""
              }`
            }}
          </b-badge>
          <div v-if="item.rewardsMultiplier > 0">
            <b-badge variant="primary">
              X{{ prettifyNumber(item.rewardsMultiplier) }}
            </b-badge>
          </div>
        </div>
        <b-popover
          :target="`popover-fees-${item.id}`"
          triggers="hover"
          placement="top"
          class="font-size-12 font-w400"
          :class="darkMode ? 'text-muted-dark' : 'text-muted-light'"
        >
          {{ $t("multiplier_changes") }}
        </b-popover>
      </template>
      <template #cellCollapsed(fees)="{ value, item }">
        <div class="text-center">
          <div>
            {{ `${prettifyNumber(value.amount)} ${value.symbol}` }}
          </div>
<<<<<<< HEAD
          <b-badge variant="primary" v-if="item.rewardsMultiplier > 0">
            X{{ prettifyNumber(item.rewardsMultiplier) }}
          </b-badge>
=======
>>>>>>> c503405e
        </div>
      </template>

      <template #cell(roi)="{ value, item }">
        <div class="text-center" :id="`popover-roi-${item.id}`">
          <div>
            {{
              value && typeof value.fees !== "undefined"
                ? stringifyPercentage(value.fees)
                : "N/A"
            }}
          </div>
          <b-badge
            v-if="value.reserveRewards.gt(0)"
            variant="primary"
            class="badge-version text-primary px-2"
          >
            + {{ stringifyPercentage(value.reserveRewards) }}
          </b-badge>
        </div>
        <b-popover
          :target="`popover-roi-${item.id}`"
          triggers="hover"
          placement="top"
          class="font-size-12 font-w400"
          :class="darkMode ? 'text-muted-dark' : 'text-muted-light'"
        >
          {{ $t("roi_protected_split") }}
        </b-popover>
      </template>
      <template #cellCollapsed(roi)="{ value }">
        <div class="text-center">
          {{
            typeof value !== "undefined" ? stringifyPercentage(value) : "N/A"
          }}
        </div>
      </template>

      <template #cell(apr)="{ value }">
        <div class="d-flex align-items-center">
          <b-badge class="badge-version text-primary px-2 mr-2">1d</b-badge>
          {{
            typeof value.day !== "undefined"
              ? stringifyPercentage(value.day)
              : "N/A"
          }}
        </div>
        <div class="d-flex align-items-center my-1">
          <b-badge class="badge-version text-primary px-2 mr-2">1w</b-badge>
          {{
            typeof value.week !== "undefined"
              ? stringifyPercentage(value.week)
              : "N/A"
          }}
        </div>
      </template>
      <template #cellCollapsed(apr)="{ value }">
        <div class="d-flex align-items-center">
          <b-badge class="badge-version text-primary px-2 mr-2">1d</b-badge>
          {{
            typeof value.day !== "undefined"
              ? stringifyPercentage(value.day)
              : "N/A"
          }}
        </div>
        <div class="d-flex align-items-center my-1">
          <b-badge class="badge-version text-primary px-2 mr-2">1w</b-badge>
          {{
            typeof value.week !== "undefined"
              ? stringifyPercentage(value.week)
              : "N/A"
          }}
        </div>
      </template>

      <template #cell(currentCoverage)="{ item }">
        <div class="d-flex flex-column font-size-12 font-w600">
          <span v-if="item.collapsedData.length" class="font-w500">
            {{ $t("position_vesting_time") }}
          </span>
          {{ stringifyPercentage(item.coverageDecPercent) }}
          <div
            v-if="!insuranceStarted(item.insuranceStart)"
            class="d-flex justify-content-between align-items-center text-danger"
          >
            <div>
              {{ `${$t("cliff")}:` }}
              <countdown-timer :date-unix="item.insuranceStart" />
            </div>
            <font-awesome-icon
              icon="info-circle"
              :id="'popover-cliff-' + item.id"
            />
            <b-popover
              :target="'popover-cliff-' + item.id"
              triggers="hover"
              placement="bottom"
            >
              {{ $t("loss_protection_vesting") }}
            </b-popover>
          </div>
        </div>

        <b-progress :value="item.coverageDecPercent" :max="1" class="mt-1" />
        <countdown-timer
          :id="`popover-currentCoverage-${item.id}`"
          :date-unix="item.fullCoverage"
          :msg-countdown-ended="$t('full_protection_reached')"
          class="font-size-12"
        />
        <b-popover
          :target="`popover-currentCoverage-${item.id}`"
          triggers="hover"
          placement="top"
          class="font-size-12 font-w400"
          :class="darkMode ? 'text-muted-dark' : 'text-muted-light'"
        >
          {{ $t("current_protection", { amount: item.fullyProtected.amount }) }}
        </b-popover>
      </template>
      <template #cellCollapsed(currentCoverage)="{ item }">
        <div class="d-flex flex-column font-size-12 font-w600">
          {{ stringifyPercentage(item.coverageDecPercent) }}
          <div
            v-if="!insuranceStarted(item.insuranceStart)"
            class="d-flex justify-content-between align-items-center text-danger"
          >
            <div>
              {{ `${$t("cliff")}:` }}
              <countdown-timer :date-unix="item.insuranceStart" />
            </div>
            <font-awesome-icon
              icon="info-circle"
              :id="'popover-cliff-' + item.id"
            />
            <b-popover
              :target="'popover-cliff-' + item.id"
              triggers="hover"
              placement="bottom"
            >
              {{ $t("loss_protection_vesting") }}
            </b-popover>
          </div>
        </div>

        <b-progress :value="item.coverageDecPercent" :max="1" class="mt-1" />
        <countdown-timer
          :id="`popover-currentCoverage-${item.id}`"
          :date-unix="item.fullCoverage"
          :msg-countdown-ended="$t('full_protection_reached')"
          class="font-size-12"
        />
        <b-popover
          :target="`popover-currentCoverage-${item.id}`"
          triggers="hover"
          placement="top"
          class="font-size-12 font-w400"
          :class="darkMode ? 'text-muted-dark' : 'text-muted-light'"
        >
          {{ $t("current_protection", { amount: item.fullyProtected.amount }) }}
        </b-popover>
      </template>

      <template #cell(actions)="{ item, isCollapsable, isExpanded }">
        <b-btn
          v-if="!isCollapsable"
          @click="goToWithdraw(item.positionId)"
          :variant="darkMode ? 'outline-gray-dark' : 'outline-gray'"
          class="d-flex align-items-center justify-content-center"
          style="width: 41px; height: 41px"
        >
          <svg
            width="13"
            height="16"
            viewBox="0 0 13 16"
            fill="none"
            xmlns="http://www.w3.org/2000/svg"
          >
            <path
              d="M10.5693 6.01098L7.17391 2.94093V11.6756C7.17391 12.1511 6.74329 12.5405 6.21739 12.5405C5.6915 12.5405 5.26087 12.1511 5.26087 11.6756V2.94093L1.86546 6.01098C1.48247 6.35728 0.884639 6.35728 0.502604 6.01098C0.119613 5.66469 0.119613 5.12415 0.502604 4.77872L5.52434 0.238184C5.73919 0.0650422 5.97831 0 6.21744 0C6.45657 0 6.6957 0.0861492 6.8872 0.259286L11.9089 4.79983C12.2919 5.14612 12.2919 5.68666 11.9089 6.03209C11.5502 6.35641 10.9523 6.35642 10.5693 6.01098ZM0.956522 16C0.430626 16 0 15.6106 0 15.1351C0 14.6596 0.430626 14.2703 0.956522 14.2703H11.4783C12.0042 14.2703 12.4348 14.6596 12.4348 15.1351C12.4348 15.6106 12.0042 16 11.4783 16H0.956522Z"
              :fill="darkMode ? '#ffffff' : '#0A2540'"
            />
          </svg>
        </b-btn>
        <div v-else>
          <b-btn
            :variant="darkMode ? 'outline-gray-dark' : 'outline-gray'"
            class="d-flex align-items-center justify-content-center"
            style="width: 41px; height: 41px"
          >
            <font-awesome-icon
              :icon="isExpanded ? 'chevron-up' : 'chevron-down'"
            />
          </b-btn>
        </div>
      </template>
      <template #cellCollapsed(actions)="{ item }">
        <b-btn
          @click="goToWithdraw(item.id)"
          :variant="darkMode ? 'outline-gray-dark' : 'outline-gray'"
          class="d-flex align-items-center justify-content-center"
          style="width: 41px; height: 41px"
        >
          <svg
            width="13"
            height="16"
            viewBox="0 0 13 16"
            fill="none"
            xmlns="http://www.w3.org/2000/svg"
          >
            <path
              d="M10.5693 6.01098L7.17391 2.94093V11.6756C7.17391 12.1511 6.74329 12.5405 6.21739 12.5405C5.6915 12.5405 5.26087 12.1511 5.26087 11.6756V2.94093L1.86546 6.01098C1.48247 6.35728 0.884639 6.35728 0.502604 6.01098C0.119613 5.66469 0.119613 5.12415 0.502604 4.77872L5.52434 0.238184C5.73919 0.0650422 5.97831 0 6.21744 0C6.45657 0 6.6957 0.0861492 6.8872 0.259286L11.9089 4.79983C12.2919 5.14612 12.2919 5.68666 11.9089 6.03209C11.5502 6.35641 10.9523 6.35642 10.5693 6.01098ZM0.956522 16C0.430626 16 0 15.6106 0 15.1351C0 14.6596 0.430626 14.2703 0.956522 14.2703H11.4783C12.0042 14.2703 12.4348 14.6596 12.4348 15.1351C12.4348 15.6106 12.0042 16 11.4783 16H0.956522Z"
              :fill="darkMode ? '#ffffff' : '#0A2540'"
            />
          </svg>
        </b-btn>
      </template>
    </data-table>
  </div>
</template>

<script lang="ts">
import { Component, Prop } from "vue-property-decorator";
import ContentBlock from "@/components/common/ContentBlock.vue";
import PoolLogosOverlapped from "@/components/common/PoolLogosOverlapped.vue";
import { vxm } from "@/store";
import { i18n } from "@/i18n";
import {
  buildPoolName,
  compareString,
  defaultTableSort,
  findOrThrow,
  formatUnixTime,
  stringifyPercentage
} from "@/api/helpers";
import { groupPositionsArray } from "@/api/pureHelpers";
import dayjs from "@/utils/dayjs";
import {
  ViewGroupedPositions,
  ViewProtectedLiquidity,
  ViewTableField
} from "@/types/bancor";
import CountdownTimer from "@/components/common/CountdownTimer.vue";
import DataTable from "@/components/common/DataTable.vue";
import BaseComponent from "@/components/BaseComponent.vue";

@Component({
  components: {
    DataTable,
    CountdownTimer,
    PoolLogosOverlapped,
    ContentBlock
  }
})
export default class ProtectedTable extends BaseComponent {
  @Prop({ default: "" }) search!: string;
  @Prop() positions!: ViewProtectedLiquidity[];

  stringifyPercentage = stringifyPercentage;

  get groupedPositions() {
    if (this.positions.length > 0) {
      const groupedPositions = groupPositionsArray(this.positions);
      return groupedPositions;
    } else return [];
  }

  poolName(id: string): string {
    return buildPoolName(id);
  }

  poolLogo(item: any) {
    console.log(vxm.bancor.relay(item.poolId));
    return vxm.bancor.relay(item.poolId);
  }

  insuranceStarted(unixTime: number) {
    return unixTime < dayjs().unix();
  }

  formatEndTime(fullCoverageSeconds: number) {
    const timeNow = dayjs();
    const fullCoverage = dayjs.unix(fullCoverageSeconds);
    const reachedFullCoverage = timeNow.isAfter(fullCoverage);
    if (reachedFullCoverage) {
      return i18n.t("coverage_achieved");
    } else {
      const timeLeft = dayjs.unix(fullCoverageSeconds).fromNow(true);
      return i18n.t("left_until_coverage", { time: timeLeft });
    }
  }

  goToWithdraw(id: string) {
    const positions = this.positions;
    const position = findOrThrow(
      positions,
      pos => compareString(pos.id, id),
      i18n
        .tc("failed_find_position", 0, {
          id: id as string,
          ids: positions.map(position => position.id).join(" ")
        })
        .toString()
    );
    const routeName = position.single
      ? "WithdrawProtectionSingle"
      : "WithdrawProtectionDouble";
    this.$router.push({
      name: routeName,
      params: { id }
    });
  }

  formatDate(unixTime: number) {
    return formatUnixTime(unixTime);
  }

  get fields(): ViewTableField[] {
    return [
      {
        id: 1,
        key: "pool",
        label: i18n.tc("pool"),
        tooltip: "Place holder",
        minWidth: "150px"
      },
      {
        id: 2,
        key: "stake",
        label: i18n.tc("initial_stake"),
        tooltip: i18n.tc("tokens_originally_staked"),
        minWidth: "170px"
      },
      {
        id: 3,
        key: "fullyProtected",
        label: i18n.tc("protected"),
        tooltip: i18n.tc("tokens_can_withdraw"),
        minWidth: "120px"
      },
      {
        id: 4,
        key: "protectedAmount",
        label: i18n.tc("claimable"),
        tooltip: i18n.tc("tokens_can_withdraw_now"),
<<<<<<< HEAD
        minWidth: "120px"
=======
        minWidth: "140px"
>>>>>>> c503405e
      },
      {
        id: 5,
        key: "fees",
        label: i18n.tc("fees_rewards"),
<<<<<<< HEAD
        tooltip: i18n.tc("fees_stake_earned"),
        minWidth: "160px",
=======
        tooltip: i18n.tc("fees_generated"),
        minWidth: "120px",
>>>>>>> c503405e
        thClass: "text-center"
      },
      {
        id: 6,
        key: "roi",
        label: "ROI",
<<<<<<< HEAD
        tooltip: i18n.tc("roi__protected_value"),
        minWidth: "50px",
=======
        tooltip: i18n.tc("roi_protected_value"),
        minWidth: "75px",
>>>>>>> c503405e
        thClass: "text-center"
      },
      {
        id: 7,
        key: "apr",
        label: "APR",
        tooltip: i18n.tc("estimated_calculation_annual_returns"),
        sortable: true,
        minWidth: "115px"
      },
      {
        id: 8,
        key: "currentCoverage",
        label: i18n.tc("current_coverage"),
        tooltip: i18n.tc("impermanent_loss_protection"),
        minWidth: "195px"
      },
      {
        id: 9,
        key: "actions",
        label: "",
        sortable: false,
        minWidth: "70px",
        maxWidth: "70px"
      }
    ];
  }

  doFilter(row: ViewGroupedPositions, filter: string) {
    return (row.symbol as string).toLowerCase().includes(filter.toLowerCase());
  }

  customSort(row: ViewGroupedPositions, sortBy: string) {
    switch (sortBy) {
      case "stake":
        return row.stake.unixTime;
      case "fullyProtected":
        return row.fullyProtected.usdValue;
      case "protectedAmount":
        return row.protectedAmount.usdValue;
      case "apr":
        return row.apr.day;
      case "currentCoverage":
        return row.coverageDecPercent;
      default:
        return defaultTableSort(row, sortBy, true);
    }
  }
}
</script>

<style lang="scss">
//@import "src/assets/_scss/custom/variables";
//
//#protected-table {
//  table {
//    // display: block;
//    // min-height: 300px;
//  }
//}
</style><|MERGE_RESOLUTION|>--- conflicted
+++ resolved
@@ -11,34 +11,6 @@
       default-sort="stake"
       default-order="desc"
     >
-      <template #cell(pool)="{ item }">
-        <!-- <img
-              :key="item.poolId"
-              class="img-avatar bg-white logo-shadow"
-              :src="poolLogo(item)"
-              :alt="$t('token_logo')"
-            /> -->
-        <pool-logos-overlapped :pool-id="item.poolId" size="20" class="mr-1" />
-        <span>
-          {{ item.symbol }}
-          {{ poolName(item.poolId) }}
-        </span>
-      </template>
-
-      <template #cellCollapsed(pool)="{ value }">
-        <!-- <img
-              :key="value.poolId"
-              class="img-avatar bg-white logo-shadow"
-              :src="poolLogo(value)"
-              :alt="$t('token_logo')"
-            /> -->
-        <pool-logos-overlapped :pool-id="value.poolId" size="20" class="mr-1" />
-        <span>
-          {{ value.symbol }}
-          {{ poolName(value.poolId) }}
-        </span>
-      </template>
-
       <template #cell(stake)="{ item, value, isCollapsable }">
         <div :id="`popover-stake-${item.id}`">
           <div>
@@ -215,15 +187,8 @@
       </template>
 
       <template #cell(fees)="{ item, value }">
-<<<<<<< HEAD
-        <div class="text-center">
-          <div>
-            {{ `${prettifyNumber(value)} ${item.symbol}` }}
-          </div>
-=======
         <div class="text-center" :id="`popover-fees-${item.id}`">
           {{ `${prettifyNumber(value)} ${item.symbol}` }}
->>>>>>> c503405e
 
           <b-badge
             v-if="item.pendingReserveReward.gt(0)"
@@ -238,11 +203,6 @@
               }`
             }}
           </b-badge>
-          <div v-if="item.rewardsMultiplier > 0">
-            <b-badge variant="primary">
-              X{{ prettifyNumber(item.rewardsMultiplier) }}
-            </b-badge>
-          </div>
         </div>
         <b-popover
           :target="`popover-fees-${item.id}`"
@@ -254,17 +214,11 @@
           {{ $t("multiplier_changes") }}
         </b-popover>
       </template>
-      <template #cellCollapsed(fees)="{ value, item }">
+      <template #cellCollapsed(fees)="{ value }">
         <div class="text-center">
           <div>
             {{ `${prettifyNumber(value.amount)} ${value.symbol}` }}
           </div>
-<<<<<<< HEAD
-          <b-badge variant="primary" v-if="item.rewardsMultiplier > 0">
-            X{{ prettifyNumber(item.rewardsMultiplier) }}
-          </b-badge>
-=======
->>>>>>> c503405e
         </div>
       </template>
 
@@ -490,7 +444,6 @@
 import { Component, Prop } from "vue-property-decorator";
 import ContentBlock from "@/components/common/ContentBlock.vue";
 import PoolLogosOverlapped from "@/components/common/PoolLogosOverlapped.vue";
-import { vxm } from "@/store";
 import { i18n } from "@/i18n";
 import {
   buildPoolName,
@@ -536,11 +489,6 @@
     return buildPoolName(id);
   }
 
-  poolLogo(item: any) {
-    console.log(vxm.bancor.relay(item.poolId));
-    return vxm.bancor.relay(item.poolId);
-  }
-
   insuranceStarted(unixTime: number) {
     return unixTime < dayjs().unix();
   }
@@ -586,64 +534,43 @@
     return [
       {
         id: 1,
-        key: "pool",
-        label: i18n.tc("pool"),
-        tooltip: "Place holder",
-        minWidth: "150px"
-      },
-      {
-        id: 2,
         key: "stake",
         label: i18n.tc("initial_stake"),
         tooltip: i18n.tc("tokens_originally_staked"),
         minWidth: "170px"
       },
       {
-        id: 3,
+        id: 2,
         key: "fullyProtected",
         label: i18n.tc("protected"),
         tooltip: i18n.tc("tokens_can_withdraw"),
-        minWidth: "120px"
+        minWidth: "160px"
       },
       {
-        id: 4,
+        id: 3,
         key: "protectedAmount",
         label: i18n.tc("claimable"),
         tooltip: i18n.tc("tokens_can_withdraw_now"),
-<<<<<<< HEAD
-        minWidth: "120px"
-=======
         minWidth: "140px"
->>>>>>> c503405e
       },
       {
-        id: 5,
+        id: 4,
         key: "fees",
         label: i18n.tc("fees_rewards"),
-<<<<<<< HEAD
-        tooltip: i18n.tc("fees_stake_earned"),
-        minWidth: "160px",
-=======
         tooltip: i18n.tc("fees_generated"),
         minWidth: "120px",
->>>>>>> c503405e
         thClass: "text-center"
       },
       {
-        id: 6,
+        id: 5,
         key: "roi",
         label: "ROI",
-<<<<<<< HEAD
-        tooltip: i18n.tc("roi__protected_value"),
-        minWidth: "50px",
-=======
         tooltip: i18n.tc("roi_protected_value"),
         minWidth: "75px",
->>>>>>> c503405e
         thClass: "text-center"
       },
       {
-        id: 7,
+        id: 6,
         key: "apr",
         label: "APR",
         tooltip: i18n.tc("estimated_calculation_annual_returns"),
@@ -651,14 +578,14 @@
         minWidth: "115px"
       },
       {
-        id: 8,
+        id: 7,
         key: "currentCoverage",
         label: i18n.tc("current_coverage"),
         tooltip: i18n.tc("impermanent_loss_protection"),
         minWidth: "195px"
       },
       {
-        id: 9,
+        id: 8,
         key: "actions",
         label: "",
         sortable: false,
