--- conflicted
+++ resolved
@@ -93,21 +93,13 @@
         <span
           class="font-size-12"
           :class="darkMode ? 'text-muted-dark' : 'text-muted'"
-<<<<<<< HEAD
-          v-text="`~${percentage}% of your protected position`"
-=======
           v-text="`${percentage}% of your protected position`"
->>>>>>> c369d454
         />
         <div
           v-if="expectedValue"
           class="font-size-14 font-w500 mb-1"
           v-text="
-<<<<<<< HEAD
-            `${prettifyNumber(expectedValue.amount)} ${expectedValue.symbol}`
-=======
             `~${prettifyNumber(expectedValue.amount)} ${expectedValue.symbol}`
->>>>>>> c369d454
           "
         />
       </gray-border-block>
@@ -129,11 +121,7 @@
       </div>
 
       <p
-<<<<<<< HEAD
-        class="font-size-12 my-3"
-=======
         class="font-size-12 my-3 text-left pl-3"
->>>>>>> c369d454
         :class="darkMode ? 'text-muted-dark' : 'text-muted'"
       >
         {{ outputInfo }}
