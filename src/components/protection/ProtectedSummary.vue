--- conflicted
+++ resolved
@@ -77,41 +77,21 @@
         { key: i18n.t("total_fees"), value: "--" }
       ];
     } else {
-<<<<<<< HEAD
       const positions = this.positions;
 
       const initialStake = positions
         .map(x => Number(x.stake.usdValue || 0))
         .reduce((sum, current) => sum + current, 0);
 
-      let protectedValue = positions
-        .filter(
-          position =>
-            position.fullyProtected && position.fullyProtected.usdValue
-        )
-        .map(x => Number(x.fullyProtected!.usdValue || 0))
+      const protectedValue = positions
+        .map(x => Number((x.fullyProtected && x.fullyProtected.usdValue) || 0))
         .reduce((sum, current) => sum + current, 0);
 
-      let claimableValue = positions
-        .filter(
-          position =>
-            position.protectedAmount && position.protectedAmount.usdValue
+      const claimableValue = positions
+        .map(x =>
+          Number((x.protectedAmount && x.protectedAmount.usdValue) || 0)
         )
-        .map(x => Number(x.protectedAmount!.usdValue || 0))
         .reduce((sum, current) => sum + current, 0);
-=======
-      const initialStake = this.positions
-        .map(x => Number(x.stake.usdValue || 0))
-        .reduce((sum, current) => sum + current);
-
-      const protectedValue = this.positions
-        .map(x => Number(x.fullyProtected.usdValue || 0))
-        .reduce((sum, current) => sum + current);
-
-      const claimableValue = this.positions
-        .map(x => Number(x.protectedAmount.usdValue || 0))
-        .reduce((sum, current) => sum + current);
->>>>>>> c369d454
 
       const fees = protectedValue - initialStake;
 
