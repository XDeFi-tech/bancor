<template>
<<<<<<< HEAD
  <div
    :id="darkMode ? 'protected-summary-dark' : 'protected-summary'"
    class="rounded p-3 mb-3 block-shadow-light"
    :class="darkMode ? 'text-dark' : 'text-light'"
  >
    <div class="d-flex justify-content-between align-items-center d-xl-none">
      <span class="font-size-16 font-w500">{{ $t("my_stake") }}</span>
      <b-btn variant="primary" @click="openModal" style="width: 132px">
        {{ $t("stake") }}
      </b-btn>
    </div>
    <b-row>
      <b-col md="6" lg="3" xl="2" class="d-none d-xl-flex align-items-center">
        <div class="font-size-16 font-w500">{{ $t("my_stake") }}</div>
      </b-col>
      <b-col
        v-for="(item, index) in summarizedPositions"
        :key="item.key"
        cols="6"
        lg="4"
        xl="2"
        class="d-flex flex-column align-items-center mt-3 mt-xl-0"
        :class="getItemStyleClass(index)"
      >
        <div class="font-size-14 font-w600 text-primary">{{ item.value }}</div>
        <div class="text-uppercase font-size-10 font-w500">{{ item.key }}</div>
      </b-col>
      <b-col
        md="6"
        lg="3"
        xl="2"
        class="d-none d-xl-flex align-items-center justify-content-end"
      >
        <b-btn variant="primary" class="btn-block" @click="openModal">
          {{ $t("stake") }}
        </b-btn>
      </b-col>
    </b-row>
=======
  <div>
    <ContentBlock
      v-if="true"
      :shadow-light="true"
      :class="darkMode ? 'text-dark' : 'text-light'"
    >
      <template #header>
        <div class="d-flex justify-content-between align-items-center w-100">
          <div class="font-size-16 font-w500">My Stake</div>
          <b-btn @click="openModal" size="sm" variant="primary" class="rounded">
            <font-awesome-icon icon="plus" class="d-lg-none" />
            <span class="d-none d-lg-inline">Stake</span>
          </b-btn>
        </div>
      </template>

      <div class="mt-3">
        <b-row class="mt-4 mb-2">
          <b-col
            v-for="item in summarizedPositions"
            :key="item.key"
            class="text-center"
          >
            <div
              class="font-size-14 font-w600"
              :class="item.key === 'ROI' ? 'text-success' : 'text-primary'"
            >
              {{ item.value }}
            </div>
            <div class="text-uppercase font-size-10 font-w500">
              {{ item.key }}
            </div>
          </b-col>
        </b-row>
      </div>
    </ContentBlock>
>>>>>>> 5631fc9b

    <modal-pool-select @select="selectPool" v-model="modal" :pools="pools" />
  </div>
</template>

<script lang="ts">
import { Component, Prop } from "vue-property-decorator";
import { ViewProtectedLiquidity } from "@/types/bancor";
import BaseComponent from "@/components/BaseComponent.vue";
import ModalPoolSelect from "@/components/modals/ModalSelects/ModalPoolSelect.vue";
import { stringifyPercentage } from "@/api/helpers";
import { vxm } from "@/store";
import BigNumber from "bignumber.js";
import ContentBlock from "@/components/common/ContentBlock.vue";

@Component({ components: { ContentBlock, ModalPoolSelect } })
export default class ProtectedSummary extends BaseComponent {
  @Prop({ default: [] }) positions!: ViewProtectedLiquidity[];

  modal = false;

  get pools() {
    return vxm.bancor.relays.filter(pool => pool.addProtectionSupported);
  }

  get rewardsBalance() {
    return vxm.rewards.balance;
  }

  get summarizedPositions() {
    if (!this.positions.length) return [];
    else {
      const initialStake = this.positions
        .map(x => Number(x.stake.usdValue || 0))
        .reduce((sum, current) => sum + current);

      let protectedValue = this.positions
        .map(x => Number(x.fullyProtected.usdValue || 0))
        .reduce((sum, current) => sum + current);

      let claimableValue = this.positions
        .map(x => Number(x.protectedAmount.usdValue || 0))
        .reduce((sum, current) => sum + current);

      const totalRewards = this.rewardsBalance.pendingRewards.usd.toNumber();
      protectedValue += totalRewards;
      claimableValue += totalRewards;

      const roi = (protectedValue - initialStake) / initialStake;
      return [
        {
          key: "Protected Value",
          value: "~" + this.prettifyNumber(protectedValue, true)
        },
        {
          key: "Claimable Value",
          value: "~" + this.prettifyNumber(claimableValue, true)
        },
        { key: "ROI", value: this.stringifyPercentage(roi) }
      ];
    }
  }

  openModal() {
    this.modal = true;
  }

  selectPool(id: string) {
    this.modal = false;
    this.$router.push({ name: "AddProtectionSingle", params: { id } });
  }

  stringifyPercentage = stringifyPercentage;
}
</script>

<style lang="scss">
@import "../../assets/_scss/custom/variables";

#protected-summary {
  background: $gray-border;
}

#protected-summary-dark {
  background: $text-color-light;
}
.seperator {
  margin-bottom: 1.1rem;
  border: 1px solid #97a5b8;
}
</style><|MERGE_RESOLUTION|>--- conflicted
+++ resolved
@@ -1,44 +1,4 @@
 <template>
-<<<<<<< HEAD
-  <div
-    :id="darkMode ? 'protected-summary-dark' : 'protected-summary'"
-    class="rounded p-3 mb-3 block-shadow-light"
-    :class="darkMode ? 'text-dark' : 'text-light'"
-  >
-    <div class="d-flex justify-content-between align-items-center d-xl-none">
-      <span class="font-size-16 font-w500">{{ $t("my_stake") }}</span>
-      <b-btn variant="primary" @click="openModal" style="width: 132px">
-        {{ $t("stake") }}
-      </b-btn>
-    </div>
-    <b-row>
-      <b-col md="6" lg="3" xl="2" class="d-none d-xl-flex align-items-center">
-        <div class="font-size-16 font-w500">{{ $t("my_stake") }}</div>
-      </b-col>
-      <b-col
-        v-for="(item, index) in summarizedPositions"
-        :key="item.key"
-        cols="6"
-        lg="4"
-        xl="2"
-        class="d-flex flex-column align-items-center mt-3 mt-xl-0"
-        :class="getItemStyleClass(index)"
-      >
-        <div class="font-size-14 font-w600 text-primary">{{ item.value }}</div>
-        <div class="text-uppercase font-size-10 font-w500">{{ item.key }}</div>
-      </b-col>
-      <b-col
-        md="6"
-        lg="3"
-        xl="2"
-        class="d-none d-xl-flex align-items-center justify-content-end"
-      >
-        <b-btn variant="primary" class="btn-block" @click="openModal">
-          {{ $t("stake") }}
-        </b-btn>
-      </b-col>
-    </b-row>
-=======
   <div>
     <ContentBlock
       v-if="true"
@@ -75,7 +35,6 @@
         </b-row>
       </div>
     </ContentBlock>
->>>>>>> 5631fc9b
 
     <modal-pool-select @select="selectPool" v-model="modal" :pools="pools" />
   </div>
