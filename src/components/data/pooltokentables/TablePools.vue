--- conflicted
+++ resolved
@@ -3,7 +3,7 @@
     :fields="fields"
     :items="items"
     :filter="filter"
-    :filter-functions="[doFilter]"
+    :filter-function="[doFilter]"
     :sort-function="customSort"
     default-sort="liqDepth"
   >
@@ -179,16 +179,12 @@
     ];
   }
 
-<<<<<<< HEAD
-  doFilter(row: ViewRelay) {
-=======
   timeEnded(dateUnix: number) {
     const remainingTime = dateUnix - this.now;
     return remainingTime < 0;
   }
 
-  doFilter(row: ViewRelay, filter: string) {
->>>>>>> 4a006900
+  doFilter(row: ViewRelay) {
     const symbols = row.reserves.map(reserve => reserve.symbol.toLowerCase());
     return symbols.some(symbol => symbol.includes(this.filter.toLowerCase()));
   }
