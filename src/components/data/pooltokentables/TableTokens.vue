--- conflicted
+++ resolved
@@ -15,11 +15,7 @@
       <coloured-percentage :percentage="data.value" />
     </template>
 
-<<<<<<< HEAD
-    <template #head(liquidityProtection)>
-=======
     <template v-slot:head(liquidityProtection)>
->>>>>>> 7dfdb9ad
       <img :src="require(`@/assets/media/icons/liquidity.svg`)" />
     </template>
 
