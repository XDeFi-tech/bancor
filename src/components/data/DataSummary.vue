--- conflicted
+++ resolved
@@ -12,11 +12,7 @@
     </b-col>
     <b-col md="6">
       <content-block title="Volume">
-<<<<<<< HEAD
         <volume-chart class="mt-3" />
-=======
-        <volume-chart />
->>>>>>> f3b89139
       </content-block>
     </b-col>
     <b-col cols="12">
