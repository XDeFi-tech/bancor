--- conflicted
+++ resolved
@@ -159,24 +159,11 @@
     const bntToken = vxm.bancor.tokens.find(token =>
       compareString(token.symbol, "BNT")
     );
-<<<<<<< HEAD
-    console.log(bntToken);
-    if (bntToken) {
-      bntToken.symbol = this.symbol;
-      return bntToken;
-    } else {
-      return {
-        id: -1,
-        symbol: this.symbol
-      };
-    }
-=======
     return {
       id: -1,
       symbol: this.symbol,
       logo: bntToken ? bntToken.logo : ""
     };
->>>>>>> dda8a59b
   }
 
   get state() {
