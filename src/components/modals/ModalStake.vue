--- conflicted
+++ resolved
@@ -149,13 +149,8 @@
 
 <script lang="ts">
 import { vxm } from "@/store/";
-<<<<<<< HEAD
-import { Component, Watch } from "vue-property-decorator";
-import { prettifyNumber, VModel } from "@/api/helpers";
-=======
-import { Component, Vue, Watch, VModel } from "vue-property-decorator";
+import { Component, Watch, VModel } from "vue-property-decorator";
 import { prettifyNumber } from "@/api/helpers";
->>>>>>> 4001039b
 import MainButton from "@/components/common/Button.vue";
 import BigNumber from "bignumber.js";
 import BaseComponent from "@/components/BaseComponent.vue";
