--- conflicted
+++ resolved
@@ -61,10 +61,6 @@
 <script lang="ts">
 import {
   Component,
-<<<<<<< HEAD
-  Vue,
-=======
->>>>>>> 22f7c549
   Prop,
   Emit,
   PropSync,
