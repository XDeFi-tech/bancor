<template>
  <modal-select
    v-model="modal"
    :search.sync="search"
    :items="searchedPools"
    title="Select a pool"
    subtitle="Pools"
  >
    <template #item="{ item }">
      <select-pool-row
        @click="selectPool(item.id)"
        :pool="item"
        :show-token-balance="showTokenBalance"
      />
    </template>
  </modal-select>
</template>

<script lang="ts">
<<<<<<< HEAD
import { Component, Emit, Prop } from "vue-property-decorator";
=======
import { Component, Vue, Emit, Prop, VModel } from "vue-property-decorator";
import { vxm } from "@/store/";
>>>>>>> 4001039b
import { ViewRelay } from "@/types/bancor";
import SelectPoolRow from "@/components/pool/SelectPoolRow.vue";
import ModalSelect from "@/components/modals/ModalSelects/ModalSelect.vue";
import BaseComponent from "@/components/BaseComponent.vue";

@Component({
  components: { ModalSelect, SelectPoolRow }
})
export default class ModalPoolSelect extends BaseComponent {
  @VModel({ type: Boolean }) modal!: boolean;
  @Prop() pools!: ViewRelay[];
  @Prop({ default: false }) showTokenBalance!: boolean;

  search: string = "";
  perStep = 30;
  currentStep = 1;

  get searchedPools() {
    const searchString = this.search;
    const pools = this.pools;

    return searchString
      ? pools.filter(pool =>
          pool.reserves
            .map(reserve => reserve.symbol)
            .join("/")
            .toLowerCase()
            .includes(searchString)
        )
      : pools;
  }

  @Emit("select")
  selectPool(id: string) {
    console.log("modal pool select is emitting itself..?", id);
    this.modal = false;
    return id;
  }
}
</script>
<style lang="scss">
.modal-body {
  padding-top: 0 !important;
}
</style><|MERGE_RESOLUTION|>--- conflicted
+++ resolved
@@ -17,12 +17,7 @@
 </template>
 
 <script lang="ts">
-<<<<<<< HEAD
-import { Component, Emit, Prop } from "vue-property-decorator";
-=======
-import { Component, Vue, Emit, Prop, VModel } from "vue-property-decorator";
-import { vxm } from "@/store/";
->>>>>>> 4001039b
+import { Component, Emit, Prop, VModel } from "vue-property-decorator";
 import { ViewRelay } from "@/types/bancor";
 import SelectPoolRow from "@/components/pool/SelectPoolRow.vue";
 import ModalSelect from "@/components/modals/ModalSelects/ModalSelect.vue";
