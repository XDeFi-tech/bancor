--- conflicted
+++ resolved
@@ -126,42 +126,6 @@
   decimals: number = 0;
   etherscanUrl: string = "";
 
-<<<<<<< HEAD
-  fields: ViewTableField[] = [
-    {
-      id: 1,
-      key: "index",
-      label: "#",
-      sortable: true
-    },
-    {
-      id: 2,
-      key: "account",
-      label: i18n.tc("user_wallet"),
-      sortable: true
-    },
-    {
-      id: 3,
-      key: "weight",
-      label: i18n.tc("amount"),
-      sortable: true,
-      thClass: "text-right"
-    },
-    {
-      id: 4,
-      key: "voted",
-      label: i18n.tc("vote"),
-      sortable: true
-    },
-    {
-      id: 5,
-      key: "percentOfTotal",
-      label: `%${i18n.tc("amount")}`,
-      sortable: true,
-      thClass: "text-right"
-    }
-  ];
-=======
   get fields(): ViewTableField[] {
     return [
       {
@@ -198,7 +162,6 @@
       }
     ];
   }
->>>>>>> c7c2673e
 
   getWeight(votes: Votes): string {
     return this.formatNumber(votes.for !== "0" ? votes.for : votes.against);
