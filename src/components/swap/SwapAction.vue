--- conflicted
+++ resolved
@@ -147,11 +147,7 @@
       </gray-border-block>
 
       <p
-<<<<<<< HEAD
-        class="font-size-12 my-3"
-=======
         class="font-size-12 my-3 text-left pl-3"
->>>>>>> c369d454
         :class="darkMode ? 'text-muted-dark' : 'text-muted'"
       >
         {{
@@ -170,11 +166,7 @@
 </template>
 
 <script lang="ts">
-<<<<<<< HEAD
 import { Watch, Component, Prop } from "vue-property-decorator";
-=======
-import { Component, Watch } from "vue-property-decorator";
->>>>>>> c369d454
 import { vxm } from "@/store";
 import { i18n } from "@/i18n";
 import MainButton from "@/components/common/Button.vue";
@@ -201,11 +193,8 @@
   }
 })
 export default class SwapAction extends BaseTxAction {
-<<<<<<< HEAD
   @Prop({ default: false }) limit!: boolean;
 
-=======
->>>>>>> c369d454
   amount1 = "";
   amount2 = "";
 
@@ -230,16 +219,6 @@
     return vxm.bancor.tokens
       .filter(token => token.tradeSupported)
       .filter(token => (isLimit ? token.limitOrderAvailable : true));
-  }
-
-  get priceImpact() {
-    return this.slippage !== null && this.slippage !== undefined
-      ? numeral(this.slippage).format("0.0000%")
-      : "0.0000%";
-  }
-
-  get slippageTolerance() {
-    return vxm.bancor.slippageTolerance;
   }
 
   get priceImpact() {
@@ -349,10 +328,7 @@
   }
 
   async initSwap() {
-<<<<<<< HEAD
     // @ts-ignore
-=======
->>>>>>> c369d454
     this.openModal();
 
     if (this.txMeta.txBusy) return;
@@ -369,10 +345,7 @@
           amount: this.amount2
         },
         onUpdate: this.onUpdate,
-<<<<<<< HEAD
         // @ts-ignore
-=======
->>>>>>> c369d454
         onPrompt: this.onPrompt
       });
       this.setDefault();
@@ -381,7 +354,6 @@
     } finally {
       this.txMeta.txBusy = false;
     }
-<<<<<<< HEAD
   }
 
   lastReturn: { from: ViewAmount; to: ViewAmount } = {
@@ -399,8 +371,6 @@
 
   async onRateInput(rateInput: string) {
     console.log("rate input", rateInput);
-=======
->>>>>>> c369d454
   }
 
   async updatePriceReturn(amount: string) {
