<template>
  <div>
    <token-input-field
      :label="$t('from')"
      v-model="amount1"
      @input="updatePriceReturn"
      @select="selectFromToken"
      :token="token1"
      :balance="balance1"
      :error-msg="errorToken1"
      :tokens="tokens"
      :usd-value="usd1"
    />

    <div class="text-center my-3">
      <font-awesome-icon
        icon="exchange-alt"
        rotation="90"
        @click="invertSelection"
        :class="rateLoading ? 'inactive' : 'active'"
      />
    </div>

    <token-input-field
      :label="$t('to_estimated')"
      v-model="amount2"
      @input="sanitizeAmount"
      @select="selectToToken"
      :token="token2"
      :balance="balance2"
      :dropdown="true"
      :disabled="false"
      :tokens="tokens"
      :usd-value="usd2"
    />

    <div class="my-3">
      <div v-if="limit">
        <label-content-split
          :label="$t('rate')"
          :value="rate"
          :loading="rateLoading"
          class="mb-2"
        />
        <multi-input-field
          class="mb-3"
          @input="onRateInput"
          type="url"
          :placeholder="rate"
          :append="$t('defined_rate')"
          height="48"
        />
        <label-content-split :label="$t('expires_in')">
          dropdown place holder
        </label-content-split>
      </div>
      <div v-else>
        <div class="mb-3">
          <label-content-split
            :label="advancedOpen ? $t('slippage_tolerance') : ''"
          >
            <span
              @click="advancedOpen = !advancedOpen"
              class="text-primary font-size-12 font-w500 cursor"
            >
              {{ $t("advanced_settings") }}
              <font-awesome-icon
                :icon="advancedOpen ? 'caret-up' : 'caret-down'"
              />
            </span>
          </label-content-split>
          <b-collapse id="advanced-swap" v-model="advancedOpen">
            <slippage-tolerance />
          </b-collapse>
        </div>
        <label-content-split
          :label="$t('rate')"
          :value="rate"
          :loading="rateLoading"
          class="mb-2"
        >
          <span @click="inverseRate = !inverseRate" class="cursor">
            {{ rate }} <font-awesome-icon icon="retweet" class="text-muted" />
          </span>
        </label-content-split>
        <label-content-split
          :label="$t('price_impact')"
          :tooltip="$t('market_price_diff')"
          :is-alert="overSlippageLimit"
          :value="
            slippage !== null && slippage !== undefined
              ? numeral(this.slippage).format('0.0000%')
              : '0.0000%'
          "
        />
      </div>
<<<<<<< HEAD
=======

      <label-content-split
        :label="$t('rate')"
        :value="rate"
        :loading="rateLoading"
        class="mb-2"
      >
        <span @click="inverseRate = !inverseRate" class="cursor">
          {{ rate }} <font-awesome-icon icon="retweet" class="text-muted" />
        </span>
      </label-content-split>
      <label-content-split
        :label="$t('price_impact')"
        :tooltip="$t('market_price_diff')"
        :is-alert="overSlippageLimit"
        :value="priceImpact"
      />
>>>>>>> 7b856d8e
      <label-content-split
        v-if="fee !== null"
        :label="$t('fee')"
        :value="fee"
      />
    </div>

    <main-button
      :label="swapButtonLabel"
      @click="initSwap"
      :active="true"
      :large="true"
      :loading="rateLoading"
      :disabled="disableButton"
    />

    <modal-tx-action
      title="Confirm Token Swap"
      icon="exchange-alt"
      :tx-meta.sync="txMeta"
    >
      <gray-border-block>
        <label-content-split
          label="Sell"
          :value="`${prettifyNumber(amount1)} ${token1.symbol}`"
          class="mb-2"
        />
        <label-content-split
          label="Receive"
          :value="`${prettifyNumber(amount2)} ${token2.symbol}`"
        />
      </gray-border-block>

      <p
        class="font-size-12 my-3"
        :class="darkMode ? 'text-muted-dark' : 'text-muted'"
      >
        {{
          $t("output_estimated", {
            amount: numeral(slippageTolerance).format("0.0[0]%")
          })
        }}
      </p>

      <gray-border-block gray-bg="true">
        <label-content-split label="Rate" :value="rate" class="mb-2" />
        <label-content-split label="Price Impact" :value="priceImpact" />
      </gray-border-block>
    </modal-tx-action>
  </div>
</template>

<script lang="ts">
<<<<<<< HEAD
import { Watch, Component, Prop } from "vue-property-decorator";
=======
import { Component, Watch } from "vue-property-decorator";
>>>>>>> 7b856d8e
import { vxm } from "@/store";
import { i18n } from "@/i18n";
import MainButton from "@/components/common/Button.vue";
import TokenInputField from "@/components/common/TokenInputField.vue";
import MultiInputField from "@/components/common/MultiInputField.vue";
import { ViewAmount, ViewToken } from "@/types/bancor";
import LabelContentSplit from "@/components/common/LabelContentSplit.vue";
import numeral from "numeral";
import SlippageTolerance from "@/components/common/SlippageTolerance.vue";
import BigNumber from "bignumber.js";
import ModalTxAction from "@/components/modals/ModalTxAction.vue";
import BaseTxAction from "@/components/BaseTxAction.vue";
import GrayBorderBlock from "@/components/common/GrayBorderBlock.vue";

@Component({
  components: {
    GrayBorderBlock,
    ModalTxAction,
    SlippageTolerance,
    LabelContentSplit,
    TokenInputField,
    MultiInputField,
    MainButton
  }
})
<<<<<<< HEAD
export default class SwapAction extends BaseComponent {
  @Prop({ default: false }) limit!: boolean;

=======
export default class SwapAction extends BaseTxAction {
>>>>>>> 7b856d8e
  amount1 = "";
  amount2 = "";

  token1: ViewToken = vxm.bancor.tokens[0];
  token2: ViewToken = vxm.bancor.tokens[1];

  slippage: number | null | undefined = null;
  fee: string | null = null;

  errorToken1 = "";
  errorToken2 = "";

  rateLoading = false;
  initialRate = "";
  numeral = numeral;

  modal = false;
  advancedOpen = false;

  get tokens() {
    const isLimit = this.limit;
    return vxm.bancor.tokens
      .filter(token => token.tradeSupported)
      .filter(token => (isLimit ? token.limitOrderAvailable : true));
  }

  get priceImpact() {
    return this.slippage !== null && this.slippage !== undefined
      ? numeral(this.slippage).format("0.0000%")
      : "0.0000%";
  }

  get slippageTolerance() {
    return vxm.bancor.slippageTolerance;
  }

  inverseRate = false;

  get rate() {
    let rate = "";
    switch (this.inverseRate) {
      case false: {
        if (this.amount1 && this.amount2)
          rate = this.prettifyNumber(
            Number(this.amount1) / Number(this.amount2)
          );
        else rate = this.prettifyNumber(1 / Number(this.initialRate));
        return (
          "1 " + this.token2.symbol + " = " + rate + " " + this.token1.symbol
        );
      }
      default: {
        if (this.amount1 && this.amount2)
          rate = this.prettifyNumber(
            Number(this.amount2) / Number(this.amount1)
          );
        else {
          rate = this.prettifyNumber(Number(this.initialRate));
        }
        return (
          "1 " + this.token1.symbol + " = " + rate + " " + this.token2.symbol
        );
      }
    }
  }

  get disableButton() {
    if (!this.currentUser && this.amount1) return false;
    else
      return !(
        this.amount1 &&
        this.amount2 &&
        !new BigNumber(this.amount1).isZero() &&
        !new BigNumber(this.amount2).isZero() &&
        !this.errorToken1 &&
        !this.errorToken2
      );
  }

  get swapButtonLabel() {
    if (!this.amount1) return i18n.t("enter_amount");
    else return i18n.t("swap");
  }

  selectFromToken(id: string) {
    let to = this.$route.query.to;

    if (id === to) {
      this.invertSelection();
      return;
    }

    this.$router.replace({
      name: "Swap",
      query: {
        from: id,
        to: to
      }
    });
  }

  selectToToken(id: string) {
    let from = this.$route.query.from;

    if (id === from) {
      this.invertSelection();
      return;
    }

    this.$router.replace({
      name: "Swap",
      query: {
        from: from,
        to: id
      }
    });
  }

  sanitizeAmount() {
    this.setDefault();
  }

  invertSelection() {
    this.$router.replace({
      name: "Swap",
      query: {
        from: this.token2.id,
        to: this.token1.id
      }
    });
  }

<<<<<<< HEAD
  async initConvert() {
    if (this.currentUser && !this.limit) {
      this.modal = true;
    } else if (this.currentUser && this.limit) {
      vxm.ethBancor.createOrder({
        expiryDuration: 3600,
=======
  async initSwap() {
    this.openModal();

    if (this.txMeta.txBusy) return;
    this.txMeta.txBusy = true;

    try {
      this.txMeta.success = await vxm.bancor.convert({
>>>>>>> 7b856d8e
        from: {
          id: this.token1.id,
          amount: this.amount1
        },
        to: {
          id: this.token2.id,
<<<<<<< HEAD
          amount: "0.2"
        }
      });
    }
    //@ts-ignore
    else await this.promptAuth();
=======
          amount: this.amount2
        },
        onUpdate: this.onUpdate,
        onPrompt: this.onPrompt
      });
      this.setDefault();
    } catch (e) {
      this.txMeta.txError = e.message;
    } finally {
      this.txMeta.txBusy = false;
    }
>>>>>>> 7b856d8e
  }

  lastReturn: { from: ViewAmount; to: ViewAmount } = {
    from: {
      id: "",
      amount: ""
    },
    to: {
      id: "",
      amount: ""
    }
  };

  isSmallerThanLastReturn() {}

  async onRateInput(rateInput: string) {
    console.log("rate input", rateInput);
  }

  async updatePriceReturn(amount: string) {
    if (!amount || amount === "0" || amount === ".") {
      this.setDefault();
      return;
    }
    try {
      this.rateLoading = true;

      const returnAmount = {
        from: {
          id: this.token1.id,
          amount: this.amount1
        },
        toId: this.token2.id
      };

      const reward = await vxm.bancor.getReturn(returnAmount);
      this.lastReturn = {
        ...returnAmount,
        to: {
          id: returnAmount.toId,
          amount: reward.amount
        }
      };
      if (reward.slippage) {
        this.slippage = reward.slippage;
      } else {
        this.slippage = 0;
      }
      if (reward.fee) {
        this.fee = reward.fee;
      }
      this.amount2 = reward.amount;
      const raiseError = new BigNumber(this.balance1).isLessThan(amount);
      this.errorToken1 = raiseError ? i18n.tc("insufficient_token") : "";
      this.errorToken2 = "";
    } catch (e) {
      this.errorToken1 = e.message;
      this.errorToken2 = "";
    } finally {
      this.rateLoading = false;
    }
  }

  setDefault() {
    this.amount1 = "";
    this.amount2 = "";
    this.fee = this.slippage = null;
    this.errorToken2 = "";
    this.errorToken1 = "";
  }

  async calculateRate() {
    this.rateLoading = true;
    try {
      const reward = await vxm.bancor.getReturn({
        from: {
          id: this.token1.id,
          amount: "1"
        },
        toId: this.token2.id
      });
      this.initialRate = reward.amount;
    } catch (e) {
      console.error(e);
    }
    this.rateLoading = false;
  }

  get balance1() {
    return vxm.bancor.token(this.token1.id).balance ?? "0";
  }

  get balance2() {
    return vxm.bancor.token(this.token2.id).balance ?? "0";
  }

  get usd1() {
    const token1 = vxm.bancor.token(this.token1.id);
    if (token1.price && token1.balance)
      return new BigNumber(token1.price).times(token1.balance);

    return "0";
  }

  get usd2() {
    const token2 = vxm.bancor.token(this.token2.id);
    if (token2.price && token2.balance)
      return new BigNumber(token2.price).times(token2.balance);

    return "0";
  }

  get overSlippageLimit() {
    return (
      this.slippage !== null &&
      this.slippage !== undefined &&
      this.slippage >= 0.03
    );
  }

  @Watch("$route.query")
  async onTokenChange(query: any) {
    try {
      this.token1 = await vxm.bancor.token(query.from);
    } catch (e) {
      this.token1 = vxm.bancor.tokens[0];
    }
    try {
      this.token2 = await vxm.bancor.token(query.to);
    } catch (e) {
      this.token2 = vxm.bancor.tokens[1];
    }
    await this.updatePriceReturn(this.amount1);
    await this.calculateRate();
  }

  async mounted() {
    if (this.$route.query.to && this.$route.query.from)
      await this.onTokenChange(this.$route.query);
    else {
      const defaultQuery = {
        from: vxm.bancor.tokens[1].id,
        to: vxm.bancor.tokens[0].id
      };
      // @ts-ignore
      if (this.$route.query.from) defaultQuery.from = this.$route.query.from;
      // @ts-ignore
      if (this.$route.query.to) defaultQuery.to = this.$route.query.to;
      await this.$router.replace({ name: "Swap", query: defaultQuery });
    }

    await this.calculateRate();
  }
}
</script>

<style scoped lang="scss">
.inactive {
  pointer-events: none;
  cursor: default;
  opacity: 0.6;
  color: #0f59d1;
  font-size: 1rem;
}

.active {
  cursor: pointer;
  color: #0f59d1;
  font-size: 1rem;
}
</style><|MERGE_RESOLUTION|>--- conflicted
+++ resolved
@@ -94,8 +94,7 @@
           "
         />
       </div>
-<<<<<<< HEAD
-=======
+      <<<<<<< HEAD =======
 
       <label-content-split
         :label="$t('rate')"
@@ -113,7 +112,7 @@
         :is-alert="overSlippageLimit"
         :value="priceImpact"
       />
->>>>>>> 7b856d8e
+      >>>>>>> feature/unlimitedApproval
       <label-content-split
         v-if="fee !== null"
         :label="$t('fee')"
@@ -167,11 +166,7 @@
 </template>
 
 <script lang="ts">
-<<<<<<< HEAD
 import { Watch, Component, Prop } from "vue-property-decorator";
-=======
-import { Component, Watch } from "vue-property-decorator";
->>>>>>> 7b856d8e
 import { vxm } from "@/store";
 import { i18n } from "@/i18n";
 import MainButton from "@/components/common/Button.vue";
@@ -197,13 +192,9 @@
     MainButton
   }
 })
-<<<<<<< HEAD
-export default class SwapAction extends BaseComponent {
+export default class SwapAction extends BaseTxAction {
   @Prop({ default: false }) limit!: boolean;
 
-=======
-export default class SwapAction extends BaseTxAction {
->>>>>>> 7b856d8e
   amount1 = "";
   amount2 = "";
 
@@ -336,15 +327,8 @@
     });
   }
 
-<<<<<<< HEAD
-  async initConvert() {
-    if (this.currentUser && !this.limit) {
-      this.modal = true;
-    } else if (this.currentUser && this.limit) {
-      vxm.ethBancor.createOrder({
-        expiryDuration: 3600,
-=======
   async initSwap() {
+    // @ts-ignore
     this.openModal();
 
     if (this.txMeta.txBusy) return;
@@ -352,24 +336,16 @@
 
     try {
       this.txMeta.success = await vxm.bancor.convert({
->>>>>>> 7b856d8e
         from: {
           id: this.token1.id,
           amount: this.amount1
         },
         to: {
           id: this.token2.id,
-<<<<<<< HEAD
-          amount: "0.2"
-        }
-      });
-    }
-    //@ts-ignore
-    else await this.promptAuth();
-=======
           amount: this.amount2
         },
         onUpdate: this.onUpdate,
+        // @ts-ignore
         onPrompt: this.onPrompt
       });
       this.setDefault();
@@ -378,7 +354,6 @@
     } finally {
       this.txMeta.txBusy = false;
     }
->>>>>>> 7b856d8e
   }
 
   lastReturn: { from: ViewAmount; to: ViewAmount } = {
