<template>
  <div>
    <token-input-field
      :label="$t('from')"
      v-model="amount1"
      @input="updatePriceReturn"
      @select="selectFromToken"
      :token="token1"
      :balance="balance1"
      :error-msg="errorToken1"
      :tokens="tokens"
      :usd-value="usd1"
    />

    <div class="text-center my-3">
      <font-awesome-icon
        icon="exchange-alt"
        rotation="90"
        @click="invertSelection"
        :class="rateLoading ? 'inactive' : 'active'"
      />
    </div>

    <token-input-field
      :label="$t('to_estimated')"
      v-model="amount2"
      @input="sanitizeAmount"
      @select="selectToToken"
      :token="token2"
      :balance="balance2"
      :dropdown="true"
      :disabled="false"
      :tokens="tokens"
      :usd-value="usd2"
    />

    <div class="my-3">
      <div v-if="limit">
        <label-content-split
          :label="$t('rate')"
          :value="rate"
          :loading="rateLoading"
          class="mb-2"
        />
        <multi-input-field
          class="mb-3"
          @input="onDiscourseInput"
          type="url"
          :placeholder="rate"
          :append="$t('defined_rate')"
          height="48"
        />
        <label-content-split :label="$t('expires_in')">
          dropdown place holder
        </label-content-split>
      </div>
      <div v-else>
        <div class="mb-3">
          <label-content-split
            :label="advancedOpen ? $t('slippage_tolerance') : ''"
          >
            <span
              @click="advancedOpen = !advancedOpen"
              class="text-primary font-size-12 font-w500 cursor"
            >
              {{ $t("advanced_settings") }}
              <font-awesome-icon
                :icon="advancedOpen ? 'caret-up' : 'caret-down'"
              />
            </span>
          </label-content-split>
          <b-collapse id="advanced-swap" v-model="advancedOpen">
            <slippage-tolerance />
          </b-collapse>
        </div>
        <label-content-split
          :label="$t('rate')"
          :value="rate"
          :loading="rateLoading"
          class="mb-2"
        >
          <span @click="inverseRate = !inverseRate" class="cursor">
            {{ rate }} <font-awesome-icon icon="retweet" class="text-muted" />
          </span>
        </label-content-split>
        <label-content-split
          :label="$t('price_impact')"
          :tooltip="$t('market_price_diff')"
          :is-alert="overSlippageLimit"
          :value="
            slippage !== null && slippage !== undefined
              ? numeral(this.slippage).format('0.0000%')
              : '0.0000%'
          "
        />
      </div>
<<<<<<< HEAD
=======

      <label-content-split
        :label="$t('rate')"
        :value="rate"
        :loading="rateLoading"
        class="mb-2"
      >
        <span @click="inverseRate = !inverseRate" class="cursor">
          {{ rate }} <font-awesome-icon icon="retweet" class="text-muted" />
        </span>
      </label-content-split>
      <label-content-split
        :label="$t('price_impact')"
        :tooltip="$t('market_price_diff')"
        :is-alert="overSlippageLimit"
        :value="priceImpact"
      />
>>>>>>> a745cad8
      <label-content-split
        v-if="fee !== null"
        :label="$t('fee')"
        :value="fee"
      />
    </div>

    <main-button
      :label="swapButtonLabel"
      @click="initSwap"
      :active="true"
      :large="true"
      :loading="rateLoading"
      :disabled="disableButton"
    />

    <modal-tx-action
      title="Confirm Token Swap"
      icon="exchange-alt"
      :tx-meta.sync="txMeta"
    >
      <gray-border-block>
        <label-content-split
          label="Sell"
          :value="`${prettifyNumber(amount1)} ${token1.symbol}`"
          class="mb-2"
        />
        <label-content-split
          label="Receive"
          :value="`${prettifyNumber(amount2)} ${token2.symbol}`"
        />
      </gray-border-block>

      <p
        class="font-size-12 my-3 text-left pl-3"
        :class="darkMode ? 'text-muted-dark' : 'text-muted'"
      >
        {{
          $t("output_estimated", {
            amount: numeral(slippageTolerance).format("0.0[0]%")
          })
        }}
      </p>

      <gray-border-block gray-bg="true">
        <label-content-split label="Rate" :value="rate" class="mb-2" />
        <label-content-split label="Price Impact" :value="priceImpact" />
      </gray-border-block>
    </modal-tx-action>
  </div>
</template>

<script lang="ts">
<<<<<<< HEAD
import { Watch, Component, Prop } from "vue-property-decorator";
=======
import { Component, Watch } from "vue-property-decorator";
>>>>>>> a745cad8
import { vxm } from "@/store";
import { i18n } from "@/i18n";
import MainButton from "@/components/common/Button.vue";
import TokenInputField from "@/components/common/TokenInputField.vue";
import MultiInputField from "@/components/common/MultiInputField.vue";
import { ViewToken } from "@/types/bancor";
import LabelContentSplit from "@/components/common/LabelContentSplit.vue";
import numeral from "numeral";
import SlippageTolerance from "@/components/common/SlippageTolerance.vue";
import BigNumber from "bignumber.js";
import ModalTxAction from "@/components/modals/ModalTxAction.vue";
import BaseTxAction from "@/components/BaseTxAction.vue";
import GrayBorderBlock from "@/components/common/GrayBorderBlock.vue";

@Component({
  components: {
    GrayBorderBlock,
    ModalTxAction,
    SlippageTolerance,
    LabelContentSplit,
    TokenInputField,
    MultiInputField,
    MainButton
  }
})
<<<<<<< HEAD
export default class SwapAction extends BaseComponent {
  @Prop({ default: false }) limit!: boolean;

=======
export default class SwapAction extends BaseTxAction {
>>>>>>> a745cad8
  amount1 = "";
  amount2 = "";

  token1: ViewToken = vxm.bancor.tokens[0];
  token2: ViewToken = vxm.bancor.tokens[1];

  slippage: number | null | undefined = null;
  fee: string | null = null;

  errorToken1 = "";
  errorToken2 = "";

  rateLoading = false;
  initialRate = "";
  numeral = numeral;

  modal = false;
  advancedOpen = false;

  get tokens() {
    return vxm.bancor.tokens.filter(token => token.tradeSupported);
  }

  get priceImpact() {
    return this.slippage !== null && this.slippage !== undefined
      ? numeral(this.slippage).format("0.0000%")
      : "0.0000%";
  }

  get slippageTolerance() {
    return vxm.bancor.slippageTolerance;
  }

  inverseRate = false;

  get rate() {
    let rate = "";
    switch (this.inverseRate) {
      case false: {
        if (this.amount1 && this.amount2)
          rate = this.prettifyNumber(
            Number(this.amount1) / Number(this.amount2)
          );
        else rate = this.prettifyNumber(1 / Number(this.initialRate));
        return (
          "1 " + this.token2.symbol + " = " + rate + " " + this.token1.symbol
        );
      }
      default: {
        if (this.amount1 && this.amount2)
          rate = this.prettifyNumber(
            Number(this.amount2) / Number(this.amount1)
          );
        else {
          rate = this.prettifyNumber(Number(this.initialRate));
        }
        return (
          "1 " + this.token1.symbol + " = " + rate + " " + this.token2.symbol
        );
      }
    }
  }

  get disableButton() {
    if (!this.currentUser && this.amount1) return false;
    else
      return !(
        this.amount1 &&
        this.amount2 &&
        !new BigNumber(this.amount1).isZero() &&
        !new BigNumber(this.amount2).isZero() &&
        !this.errorToken1 &&
        !this.errorToken2
      );
  }

  get swapButtonLabel() {
    if (!this.amount1) return i18n.t("enter_amount");
    else return i18n.t("swap");
  }

  selectFromToken(id: string) {
    let to = this.$route.query.to;

    if (id === to) {
      this.invertSelection();
      return;
    }

    this.$router.replace({
      name: "Swap",
      query: {
        from: id,
        to: to
      }
    });
  }

  selectToToken(id: string) {
    let from = this.$route.query.from;

    if (id === from) {
      this.invertSelection();
      return;
    }

    this.$router.replace({
      name: "Swap",
      query: {
        from: from,
        to: id
      }
    });
  }

  sanitizeAmount() {
    this.setDefault();
  }

  invertSelection() {
    this.$router.replace({
      name: "Swap",
      query: {
        from: this.token2.id,
        to: this.token1.id
      }
    });
  }

  async initSwap() {
    this.openModal();

    if (this.txMeta.txBusy) return;
    this.txMeta.txBusy = true;

    try {
      this.txMeta.success = await vxm.bancor.convert({
        from: {
          id: this.token1.id,
          amount: this.amount1
        },
        to: {
          id: this.token2.id,
          amount: this.amount2
        },
        onUpdate: this.onUpdate,
        onPrompt: this.onPrompt
      });
      this.setDefault();
    } catch (e) {
      this.txMeta.txError = e.message;
    } finally {
      this.txMeta.txBusy = false;
    }
  }

  async updatePriceReturn(amount: string) {
    if (!amount || amount === "0" || amount === ".") {
      this.setDefault();
      return;
    }
    try {
      this.rateLoading = true;
      const reward = await vxm.bancor.getReturn({
        from: {
          id: this.token1.id,
          amount: this.amount1
        },
        toId: this.token2.id
      });
      if (reward.slippage) {
        this.slippage = reward.slippage;
      } else {
        this.slippage = 0;
      }
      if (reward.fee) {
        this.fee = reward.fee;
      }
      this.amount2 = reward.amount;
      const raiseError = new BigNumber(this.balance1).isLessThan(amount);
      this.errorToken1 = raiseError ? i18n.tc("insufficient_token") : "";
      this.errorToken2 = "";
    } catch (e) {
      this.errorToken1 = e.message;
      this.errorToken2 = "";
    } finally {
      this.rateLoading = false;
    }
  }

  setDefault() {
    this.amount1 = "";
    this.amount2 = "";
    this.fee = this.slippage = null;
    this.errorToken2 = "";
    this.errorToken1 = "";
  }

  async calculateRate() {
    this.rateLoading = true;
    try {
      const reward = await vxm.bancor.getReturn({
        from: {
          id: this.token1.id,
          amount: "1"
        },
        toId: this.token2.id
      });
      this.initialRate = reward.amount;
    } catch (e) {
      console.error(e);
    }
    this.rateLoading = false;
  }

  get balance1() {
    return vxm.bancor.token(this.token1.id).balance ?? "0";
  }

  get balance2() {
    return vxm.bancor.token(this.token2.id).balance ?? "0";
  }

  get usd1() {
    const token1 = vxm.bancor.token(this.token1.id);
    if (token1.price && token1.balance)
      return new BigNumber(token1.price).times(token1.balance);

    return "0";
  }

  get usd2() {
    const token2 = vxm.bancor.token(this.token2.id);
    if (token2.price && token2.balance)
      return new BigNumber(token2.price).times(token2.balance);

    return "0";
  }

  get overSlippageLimit() {
    return (
      this.slippage !== null &&
      this.slippage !== undefined &&
      this.slippage >= 0.03
    );
  }

  @Watch("$route.query")
  async onTokenChange(query: any) {
    try {
      this.token1 = await vxm.bancor.token(query.from);
    } catch (e) {
      this.token1 = vxm.bancor.tokens[0];
    }
    try {
      this.token2 = await vxm.bancor.token(query.to);
    } catch (e) {
      this.token2 = vxm.bancor.tokens[1];
    }
    await this.updatePriceReturn(this.amount1);
    await this.calculateRate();
  }

  async mounted() {
    if (this.$route.query.to && this.$route.query.from)
      await this.onTokenChange(this.$route.query);
    else {
      const defaultQuery = {
        from: vxm.bancor.tokens[1].id,
        to: vxm.bancor.tokens[0].id
      };
      // @ts-ignore
      if (this.$route.query.from) defaultQuery.from = this.$route.query.from;
      // @ts-ignore
      if (this.$route.query.to) defaultQuery.to = this.$route.query.to;
      await this.$router.replace({ name: "Swap", query: defaultQuery });
    }

    await this.calculateRate();
  }
}
</script>

<style scoped lang="scss">
.inactive {
  pointer-events: none;
  cursor: default;
  opacity: 0.6;
  color: #0f59d1;
  font-size: 1rem;
}

.active {
  cursor: pointer;
  color: #0f59d1;
  font-size: 1rem;
}
</style><|MERGE_RESOLUTION|>--- conflicted
+++ resolved
@@ -9,7 +9,7 @@
       :balance="balance1"
       :error-msg="errorToken1"
       :tokens="tokens"
-      :usd-value="usd1"
+      :usdValue="usd1"
     />
 
     <div class="text-center my-3">
@@ -31,27 +31,58 @@
       :dropdown="true"
       :disabled="false"
       :tokens="tokens"
-      :usd-value="usd2"
+      :usdValue="usd2"
     />
 
     <div class="my-3">
       <div v-if="limit">
         <label-content-split
           :label="$t('rate')"
-          :value="rate"
+          :value="`${$t('current_rate')}: ${rate}`"
           :loading="rateLoading"
           class="mb-2"
         />
         <multi-input-field
           class="mb-3"
-          @input="onDiscourseInput"
           type="url"
           :placeholder="rate"
           :append="$t('defined_rate')"
           height="48"
         />
         <label-content-split :label="$t('expires_in')">
-          dropdown place holder
+          <b-dropdown
+            :variant="darkMode ? 'outline-dark' : 'outline-light'"
+            toggle-class="block-rounded"
+            :menu-class="
+              darkMode ? 'bg-block-dark shadow' : 'bg-block-light shadow'
+            "
+          >
+            <template #button-content>
+              {{ formatDuration(selectedDuration) }}
+            </template>
+
+            <b-dropdown-item
+              v-for="item in durationList"
+              :key="item.asSeconds()"
+              @click="changeDuration(item)"
+              :variant="darkMode ? 'dark' : 'light'"
+            >
+              <div class="d-flex justify-content-between">
+                {{ formatDuration(item) }}
+                <font-awesome-icon
+                  v-if="selectedDuration === item"
+                  icon="check"
+                  class="mr-2 menu-icon"
+                />
+              </div>
+            </b-dropdown-item>
+            <b-dropdown-item
+              @click="openDurationModal()"
+              :variant="darkMode ? 'dark' : 'light'"
+            >
+              {{ $t("custom") }}
+            </b-dropdown-item>
+          </b-dropdown>
         </label-content-split>
       </div>
       <div v-else>
@@ -87,33 +118,9 @@
           :label="$t('price_impact')"
           :tooltip="$t('market_price_diff')"
           :is-alert="overSlippageLimit"
-          :value="
-            slippage !== null && slippage !== undefined
-              ? numeral(this.slippage).format('0.0000%')
-              : '0.0000%'
-          "
+          :value="priceImpact"
         />
       </div>
-<<<<<<< HEAD
-=======
-
-      <label-content-split
-        :label="$t('rate')"
-        :value="rate"
-        :loading="rateLoading"
-        class="mb-2"
-      >
-        <span @click="inverseRate = !inverseRate" class="cursor">
-          {{ rate }} <font-awesome-icon icon="retweet" class="text-muted" />
-        </span>
-      </label-content-split>
-      <label-content-split
-        :label="$t('price_impact')"
-        :tooltip="$t('market_price_diff')"
-        :is-alert="overSlippageLimit"
-        :value="priceImpact"
-      />
->>>>>>> a745cad8
       <label-content-split
         v-if="fee !== null"
         :label="$t('fee')"
@@ -128,6 +135,10 @@
       :large="true"
       :loading="rateLoading"
       :disabled="disableButton"
+    />
+    <modal-duration-select
+      v-model="modalSelectDuration"
+      @confirm="changeDuration"
     />
 
     <modal-tx-action
@@ -167,25 +178,24 @@
 </template>
 
 <script lang="ts">
-<<<<<<< HEAD
 import { Watch, Component, Prop } from "vue-property-decorator";
-=======
-import { Component, Watch } from "vue-property-decorator";
->>>>>>> a745cad8
 import { vxm } from "@/store";
 import { i18n } from "@/i18n";
+import { getTokenList, TokenList } from "@/api/eth/keeperDaoApi";
 import MainButton from "@/components/common/Button.vue";
 import TokenInputField from "@/components/common/TokenInputField.vue";
-import MultiInputField from "@/components/common/MultiInputField.vue";
 import { ViewToken } from "@/types/bancor";
 import LabelContentSplit from "@/components/common/LabelContentSplit.vue";
+import ModalTxAction from "@/components/modals/ModalTxAction.vue";
 import numeral from "numeral";
 import SlippageTolerance from "@/components/common/SlippageTolerance.vue";
+import MultiInputField from "@/components/common/MultiInputField.vue";
 import BigNumber from "bignumber.js";
-import ModalTxAction from "@/components/modals/ModalTxAction.vue";
+import dayjs from "@/utils/dayjs";
+import { formatDuration } from "@/api/helpers";
+import ModalDurationSelect from "@/components/modals/ModalSelects/ModalDurationSelect.vue";
 import BaseTxAction from "@/components/BaseTxAction.vue";
 import GrayBorderBlock from "@/components/common/GrayBorderBlock.vue";
-
 @Component({
   components: {
     GrayBorderBlock,
@@ -194,51 +204,46 @@
     LabelContentSplit,
     TokenInputField,
     MultiInputField,
-    MainButton
+    MainButton,
+    ModalDurationSelect
   }
 })
-<<<<<<< HEAD
-export default class SwapAction extends BaseComponent {
+export default class SwapAction extends BaseTxAction {
   @Prop({ default: false }) limit!: boolean;
-
-=======
-export default class SwapAction extends BaseTxAction {
->>>>>>> a745cad8
   amount1 = "";
   amount2 = "";
-
+  durationList: plugin.Duration[] = [
+    dayjs.duration({ minutes: 10 }),
+    dayjs.duration({ hours: 1 }),
+    dayjs.duration({ hours: 3 }),
+    dayjs.duration({ days: 1 }),
+    dayjs.duration({ days: 7 })
+  ];
+  selectedDuration = this.durationList[4];
+  keeperDaoList: TokenList | null = null;
   token1: ViewToken = vxm.bancor.tokens[0];
   token2: ViewToken = vxm.bancor.tokens[1];
-
   slippage: number | null | undefined = null;
   fee: string | null = null;
-
   errorToken1 = "";
   errorToken2 = "";
-
   rateLoading = false;
   initialRate = "";
   numeral = numeral;
-
-  modal = false;
+  modalSelectDuration = false;
   advancedOpen = false;
-
   get tokens() {
     return vxm.bancor.tokens.filter(token => token.tradeSupported);
   }
-
   get priceImpact() {
     return this.slippage !== null && this.slippage !== undefined
       ? numeral(this.slippage).format("0.0000%")
       : "0.0000%";
   }
-
   get slippageTolerance() {
     return vxm.bancor.slippageTolerance;
   }
-
   inverseRate = false;
-
   get rate() {
     let rate = "";
     switch (this.inverseRate) {
@@ -266,33 +271,38 @@
       }
     }
   }
-
   get disableButton() {
     if (!this.currentUser && this.amount1) return false;
-    else
-      return !(
-        this.amount1 &&
-        this.amount2 &&
-        !new BigNumber(this.amount1).isZero() &&
-        !new BigNumber(this.amount2).isZero() &&
-        !this.errorToken1 &&
-        !this.errorToken2
-      );
-  }
-
+    else if (
+      this.amount1 &&
+      this.amount2 &&
+      !new BigNumber(this.amount1).isZero() &&
+      !new BigNumber(this.amount2).isZero() &&
+      !this.errorToken1 &&
+      !this.errorToken2
+    )
+      return false;
+    else return true;
+  }
   get swapButtonLabel() {
     if (!this.amount1) return i18n.t("enter_amount");
     else return i18n.t("swap");
   }
-
+  formatDuration(duration: plugin.Duration) {
+    return formatDuration(duration);
+  }
+  changeDuration(duration: plugin.Duration) {
+    this.selectedDuration = duration;
+  }
+  openDurationModal() {
+    this.modalSelectDuration = true;
+  }
   selectFromToken(id: string) {
     let to = this.$route.query.to;
-
     if (id === to) {
       this.invertSelection();
       return;
     }
-
     this.$router.replace({
       name: "Swap",
       query: {
@@ -301,15 +311,12 @@
       }
     });
   }
-
   selectToToken(id: string) {
     let from = this.$route.query.from;
-
     if (id === from) {
       this.invertSelection();
       return;
     }
-
     this.$router.replace({
       name: "Swap",
       query: {
@@ -318,11 +325,9 @@
       }
     });
   }
-
   sanitizeAmount() {
     this.setDefault();
   }
-
   invertSelection() {
     this.$router.replace({
       name: "Swap",
@@ -332,13 +337,10 @@
       }
     });
   }
-
   async initSwap() {
     this.openModal();
-
     if (this.txMeta.txBusy) return;
     this.txMeta.txBusy = true;
-
     try {
       this.txMeta.success = await vxm.bancor.convert({
         from: {
@@ -359,7 +361,6 @@
       this.txMeta.txBusy = false;
     }
   }
-
   async updatePriceReturn(amount: string) {
     if (!amount || amount === "0" || amount === ".") {
       this.setDefault();
@@ -393,7 +394,6 @@
       this.rateLoading = false;
     }
   }
-
   setDefault() {
     this.amount1 = "";
     this.amount2 = "";
@@ -401,7 +401,6 @@
     this.errorToken2 = "";
     this.errorToken1 = "";
   }
-
   async calculateRate() {
     this.rateLoading = true;
     try {
@@ -418,39 +417,34 @@
     }
     this.rateLoading = false;
   }
-
   get balance1() {
     return vxm.bancor.token(this.token1.id).balance ?? "0";
   }
-
   get balance2() {
     return vxm.bancor.token(this.token2.id).balance ?? "0";
   }
-
   get usd1() {
     const token1 = vxm.bancor.token(this.token1.id);
     if (token1.price && token1.balance)
       return new BigNumber(token1.price).times(token1.balance);
-
     return "0";
   }
-
   get usd2() {
     const token2 = vxm.bancor.token(this.token2.id);
     if (token2.price && token2.balance)
       return new BigNumber(token2.price).times(token2.balance);
-
     return "0";
   }
-
   get overSlippageLimit() {
-    return (
+    if (
       this.slippage !== null &&
       this.slippage !== undefined &&
       this.slippage >= 0.03
-    );
-  }
-
+    ) {
+      return true;
+    }
+    return false;
+  }
   @Watch("$route.query")
   async onTokenChange(query: any) {
     try {
@@ -466,7 +460,6 @@
     await this.updatePriceReturn(this.amount1);
     await this.calculateRate();
   }
-
   async mounted() {
     if (this.$route.query.to && this.$route.query.from)
       await this.onTokenChange(this.$route.query);
@@ -481,8 +474,10 @@
       if (this.$route.query.to) defaultQuery.to = this.$route.query.to;
       await this.$router.replace({ name: "Swap", query: defaultQuery });
     }
-
-    await this.calculateRate();
+    [this.keeperDaoList] = await Promise.all([
+      getTokenList(),
+      this.calculateRate()
+    ]);
   }
 }
 </script>
@@ -495,7 +490,6 @@
   color: #0f59d1;
   font-size: 1rem;
 }
-
 .active {
   cursor: pointer;
   color: #0f59d1;
