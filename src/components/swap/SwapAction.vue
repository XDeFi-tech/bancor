<template>
  <div>
    <token-input-field
      :label="$t('from')"
      v-model="amount1"
      @input="updatePriceReturn"
      @select="selectFromToken"
      :token="token1"
      :balance="balance1"
      :error-msg="errorToken1"
      :tokens="tokens"
      :usd-value="usd1"
    />

    <div class="text-center my-3">
      <font-awesome-icon
        icon="exchange-alt"
        rotation="90"
        @click="invertSelection"
        :class="rateLoading ? 'inactive' : 'active'"
      />
    </div>

    <token-input-field
      :label="$t('to_estimated')"
      v-model="amount2"
      @input="sanitizeAmount"
      @select="selectToToken"
      :token="token2"
      :balance="balance2"
      :dropdown="true"
      :disabled="false"
      :tokens="tokens"
      :usd-value="usd2"
    />

    <div class="my-3">
      <div v-if="limit">
        <label-content-split
          :label="$t('rate')"
          :value="`${$t('current_rate')}: ${rate}`"
          :loading="rateLoading"
          class="mb-2"
        />
        <multi-input-field
          class="mb-3"
          type="url"
          :placeholder="rate"
          :append="$t('defined_rate')"
          height="48"
        />
        <label-content-split :label="$t('expires_in')">
          <b-dropdown
            :variant="darkMode ? 'outline-dark' : 'outline-light'"
            toggle-class="block-rounded"
            :menu-class="
              darkMode ? 'bg-block-dark shadow' : 'bg-block-light shadow'
            "
          >
            <template #button-content>
              {{ formatDuration(selectedDuration) }}
            </template>

            <b-dropdown-item
              v-for="item in durationList"
              :key="item.asSeconds()"
              @click="changeDuration(item)"
              :variant="darkMode ? 'dark' : 'light'"
            >
              <div class="d-flex justify-content-between">
                {{ formatDuration(item) }}
                <font-awesome-icon
                  v-if="selectedDuration === item"
                  icon="check"
                  class="mr-2 menu-icon"
                />
              </div>
            </b-dropdown-item>
            <b-dropdown-item
              @click="openDurationModal()"
              :variant="darkMode ? 'dark' : 'light'"
            >
              {{ $t("custom") }}
            </b-dropdown-item>
          </b-dropdown>
        </label-content-split>
      </div>
      <div v-else>
        <div class="mb-3">
          <label-content-split
            :label="advancedOpen ? $t('slippage_tolerance') : ''"
          >
            <span
              @click="advancedOpen = !advancedOpen"
              class="text-primary font-size-12 font-w500 cursor"
            >
              {{ $t("advanced_settings") }}
              <font-awesome-icon
                :icon="advancedOpen ? 'caret-up' : 'caret-down'"
              />
            </span>
          </label-content-split>
          <b-collapse id="advanced-swap" v-model="advancedOpen">
            <slippage-tolerance />
          </b-collapse>
        </div>
        <label-content-split
          :label="$t('rate')"
          :value="rate"
          :loading="rateLoading"
          class="mb-2"
        >
          <span @click="inverseRate = !inverseRate" class="cursor">
            {{ rate }} <font-awesome-icon icon="retweet" class="text-muted" />
          </span>
        </label-content-split>
        <label-content-split
          :label="$t('price_impact')"
          :tooltip="$t('market_price_diff')"
          :is-alert="overSlippageLimit"
          :value="
            slippage !== null && slippage !== undefined
              ? numeral(this.slippage).format('0.0000%')
              : '0.0000%'
          "
        />
      </div>
<<<<<<< HEAD
=======

      <label-content-split
        :label="$t('rate')"
        :value="rate"
        :loading="rateLoading"
        class="mb-2"
      >
        <span @click="inverseRate = !inverseRate" class="cursor">
          {{ rate }} <font-awesome-icon icon="retweet" class="text-muted" />
        </span>
      </label-content-split>
      <label-content-split
        :label="$t('price_impact')"
        :tooltip="$t('market_price_diff')"
        :is-alert="overSlippageLimit"
        :value="priceImpact"
      />
>>>>>>> a745cad8
      <label-content-split
        v-if="fee !== null"
        :label="$t('fee')"
        :value="fee"
      />
    </div>

    <main-button
      :label="swapButtonLabel"
      @click="initSwap"
      :active="true"
      :large="true"
      :loading="rateLoading"
      :disabled="disableButton"
    />

<<<<<<< HEAD
    <modal-swap-action
      v-model="modalSwapAction"
      :token1="token1"
      :token2="token2"
      :amount1="amount1"
      :amount2="amount2"
      :advanced-block-items="advancedBlockItems"
    />
    <modal-duration-select
      v-model="modalSelectDuration"
      @confirm="changeDuration"
    />
=======
    <modal-tx-action
      title="Confirm Token Swap"
      icon="exchange-alt"
      :tx-meta.sync="txMeta"
    >
      <gray-border-block>
        <label-content-split
          label="Sell"
          :value="`${prettifyNumber(amount1)} ${token1.symbol}`"
          class="mb-2"
        />
        <label-content-split
          label="Receive"
          :value="`${prettifyNumber(amount2)} ${token2.symbol}`"
        />
      </gray-border-block>

      <p
        class="font-size-12 my-3 text-left pl-3"
        :class="darkMode ? 'text-muted-dark' : 'text-muted'"
      >
        {{
          $t("output_estimated", {
            amount: numeral(slippageTolerance).format("0.0[0]%")
          })
        }}
      </p>

      <gray-border-block gray-bg="true">
        <label-content-split label="Rate" :value="rate" class="mb-2" />
        <label-content-split label="Price Impact" :value="priceImpact" />
      </gray-border-block>
    </modal-tx-action>
>>>>>>> a745cad8
  </div>
</template>

<script lang="ts">
<<<<<<< HEAD
import { Watch, Component, Prop } from "vue-property-decorator";
=======
import { Component, Watch } from "vue-property-decorator";
>>>>>>> a745cad8
import { vxm } from "@/store";
import { i18n } from "@/i18n";
import { getTokenList, TokenList } from "@/api/eth/keeperDaoApi";
import MainButton from "@/components/common/Button.vue";
import TokenInputField from "@/components/common/TokenInputField.vue";
import MultiInputField from "@/components/common/MultiInputField.vue";
import { ViewToken } from "@/types/bancor";
import LabelContentSplit from "@/components/common/LabelContentSplit.vue";
import numeral from "numeral";
import SlippageTolerance from "@/components/common/SlippageTolerance.vue";
import BigNumber from "bignumber.js";
<<<<<<< HEAD
import BaseComponent from "@/components/BaseComponent.vue";
import dayjs from "@/utils/dayjs";
import { formatDuration } from "@/api/helpers";
import ModalDurationSelect from "@/components/modals/ModalSelects/ModalDurationSelect.vue";
=======
import ModalTxAction from "@/components/modals/ModalTxAction.vue";
import BaseTxAction from "@/components/BaseTxAction.vue";
import GrayBorderBlock from "@/components/common/GrayBorderBlock.vue";
>>>>>>> a745cad8

@Component({
  components: {
    GrayBorderBlock,
    ModalTxAction,
    SlippageTolerance,
    LabelContentSplit,
    TokenInputField,
    MultiInputField,
    MainButton,
    ModalDurationSelect
  }
})
<<<<<<< HEAD
export default class SwapAction extends BaseComponent {
  @Prop({ default: false }) limit!: boolean;

=======
export default class SwapAction extends BaseTxAction {
>>>>>>> a745cad8
  amount1 = "";
  amount2 = "";

  durationList: plugin.Duration[] = [
    dayjs.duration({ minutes: 10 }),
    dayjs.duration({ hours: 1 }),
    dayjs.duration({ hours: 3 }),
    dayjs.duration({ days: 1 }),
    dayjs.duration({ days: 7 })
  ];
  selectedDuration = this.durationList[4];
  keeperDaoList: TokenList | null = null;

  token1: ViewToken = vxm.bancor.tokens[0];
  token2: ViewToken = vxm.bancor.tokens[1];

  slippage: number | null | undefined = null;
  fee: string | null = null;

  errorToken1 = "";
  errorToken2 = "";

  rateLoading = false;
  initialRate = "";
  numeral = numeral;

  modalSwapAction = false;
  modalSelectDuration = false;
  advancedOpen = false;

  get tokens() {
    return vxm.bancor.tokens.filter(token => token.tradeSupported);
  }

  get priceImpact() {
    return this.slippage !== null && this.slippage !== undefined
      ? numeral(this.slippage).format("0.0000%")
      : "0.0000%";
  }

  get slippageTolerance() {
    return vxm.bancor.slippageTolerance;
  }

  inverseRate = false;

  get rate() {
    let rate = "";
    switch (this.inverseRate) {
      case false: {
        if (this.amount1 && this.amount2)
          rate = this.prettifyNumber(
            Number(this.amount1) / Number(this.amount2)
          );
        else rate = this.prettifyNumber(1 / Number(this.initialRate));
        return (
          "1 " + this.token2.symbol + " = " + rate + " " + this.token1.symbol
        );
      }
      default: {
        if (this.amount1 && this.amount2)
          rate = this.prettifyNumber(
            Number(this.amount2) / Number(this.amount1)
          );
        else {
          rate = this.prettifyNumber(Number(this.initialRate));
        }
        return (
          "1 " + this.token1.symbol + " = " + rate + " " + this.token2.symbol
        );
      }
    }
  }

  get disableButton() {
    if (!this.currentUser && this.amount1) return false;
    else
      return !(
        this.amount1 &&
        this.amount2 &&
        !new BigNumber(this.amount1).isZero() &&
        !new BigNumber(this.amount2).isZero() &&
        !this.errorToken1 &&
        !this.errorToken2
      );
  }

  get swapButtonLabel() {
    if (!this.amount1) return i18n.t("enter_amount");
    else return i18n.t("swap");
  }

<<<<<<< HEAD
  get advancedBlockItems() {
    return [
      {
        label: i18n.t("rate"),
        value:
          "1 " +
          this.token1.symbol +
          " = " +
          parseFloat(this.amount2) / parseFloat(this.amount1) +
          " " +
          this.token2.symbol
      },
      // {
      //   label: "Minimum Received",
      //   value: "??.??"
      // },
      {
        label: i18n.t("price_impact"),
        value:
          this.slippage !== null && this.slippage !== undefined
            ? numeral(this.slippage).format("0.0000%")
            : "0.00%"
      }
      // {
      //   label: "Liquidity Provider Fee",
      //   value: "??.??"
      // }
    ];
  }

  formatDuration(duration: plugin.Duration) {
    return formatDuration(duration);
  }

  changeDuration(duration: plugin.Duration) {
    this.selectedDuration = duration;
  }

  openDurationModal() {
    this.modalSelectDuration = true;
  }

  openModal(name: string) {
    this.$bvModal.show(name);
  }

=======
>>>>>>> a745cad8
  selectFromToken(id: string) {
    let to = this.$route.query.to;

    if (id === to) {
      this.invertSelection();
      return;
    }

    this.$router.replace({
      name: "Swap",
      query: {
        from: id,
        to: to
      }
    });
  }

  selectToToken(id: string) {
    let from = this.$route.query.from;

    if (id === from) {
      this.invertSelection();
      return;
    }

    this.$router.replace({
      name: "Swap",
      query: {
        from: from,
        to: id
      }
    });
  }

  sanitizeAmount() {
    this.setDefault();
  }

  invertSelection() {
    this.$router.replace({
      name: "Swap",
      query: {
        from: this.token2.id,
        to: this.token1.id
      }
    });
  }

<<<<<<< HEAD
  async initConvert() {
    if (this.currentUser) this.modalSwapAction = true;
    //@ts-ignore
    else await this.promptAuth();
=======
  async initSwap() {
    this.openModal();

    if (this.txMeta.txBusy) return;
    this.txMeta.txBusy = true;

    try {
      this.txMeta.success = await vxm.bancor.convert({
        from: {
          id: this.token1.id,
          amount: this.amount1
        },
        to: {
          id: this.token2.id,
          amount: this.amount2
        },
        onUpdate: this.onUpdate,
        onPrompt: this.onPrompt
      });
      this.setDefault();
    } catch (e) {
      this.txMeta.txError = e.message;
    } finally {
      this.txMeta.txBusy = false;
    }
>>>>>>> a745cad8
  }

  async updatePriceReturn(amount: string) {
    if (!amount || amount === "0" || amount === ".") {
      this.setDefault();
      return;
    }
    try {
      this.rateLoading = true;
      const reward = await vxm.bancor.getReturn({
        from: {
          id: this.token1.id,
          amount: this.amount1
        },
        toId: this.token2.id
      });
      if (reward.slippage) {
        this.slippage = reward.slippage;
      } else {
        this.slippage = 0;
      }
      if (reward.fee) {
        this.fee = reward.fee;
      }
      this.amount2 = reward.amount;
      const raiseError = new BigNumber(this.balance1).isLessThan(amount);
      this.errorToken1 = raiseError ? i18n.tc("insufficient_token") : "";
      this.errorToken2 = "";
    } catch (e) {
      this.errorToken1 = e.message;
      this.errorToken2 = "";
    } finally {
      this.rateLoading = false;
    }
  }

  setDefault() {
    this.amount1 = "";
    this.amount2 = "";
    this.fee = this.slippage = null;
    this.errorToken2 = "";
    this.errorToken1 = "";
  }

  async calculateRate() {
    this.rateLoading = true;
    try {
      const reward = await vxm.bancor.getReturn({
        from: {
          id: this.token1.id,
          amount: "1"
        },
        toId: this.token2.id
      });
      this.initialRate = reward.amount;
    } catch (e) {
      console.error(e);
    }
    this.rateLoading = false;
  }

  get balance1() {
    return vxm.bancor.token(this.token1.id).balance ?? "0";
  }

  get balance2() {
    return vxm.bancor.token(this.token2.id).balance ?? "0";
  }

  get usd1() {
    const token1 = vxm.bancor.token(this.token1.id);
    if (token1.price && token1.balance)
      return new BigNumber(token1.price).times(token1.balance);

    return "0";
  }

  get usd2() {
    const token2 = vxm.bancor.token(this.token2.id);
    if (token2.price && token2.balance)
      return new BigNumber(token2.price).times(token2.balance);

    return "0";
  }

  get overSlippageLimit() {
    return (
      this.slippage !== null &&
      this.slippage !== undefined &&
      this.slippage >= 0.03
    );
  }

  @Watch("$route.query")
  async onTokenChange(query: any) {
    try {
      this.token1 = await vxm.bancor.token(query.from);
    } catch (e) {
      this.token1 = vxm.bancor.tokens[0];
    }
    try {
      this.token2 = await vxm.bancor.token(query.to);
    } catch (e) {
      this.token2 = vxm.bancor.tokens[1];
    }
    await this.updatePriceReturn(this.amount1);
    await this.calculateRate();
  }

  async mounted() {
    if (this.$route.query.to && this.$route.query.from)
      await this.onTokenChange(this.$route.query);
    else {
      const defaultQuery = {
        from: vxm.bancor.tokens[1].id,
        to: vxm.bancor.tokens[0].id
      };
      // @ts-ignore
      if (this.$route.query.from) defaultQuery.from = this.$route.query.from;
      // @ts-ignore
      if (this.$route.query.to) defaultQuery.to = this.$route.query.to;
      await this.$router.replace({ name: "Swap", query: defaultQuery });
    }
    [this.keeperDaoList] = await Promise.all([
      getTokenList(),
      this.calculateRate()
    ]);
  }
}
</script>

<style scoped lang="scss">
.inactive {
  pointer-events: none;
  cursor: default;
  opacity: 0.6;
  color: #0f59d1;
  font-size: 1rem;
}

.active {
  cursor: pointer;
  color: #0f59d1;
  font-size: 1rem;
}
</style><|MERGE_RESOLUTION|>--- conflicted
+++ resolved
@@ -9,7 +9,7 @@
       :balance="balance1"
       :error-msg="errorToken1"
       :tokens="tokens"
-      :usd-value="usd1"
+      :usdValue="usd1"
     />
 
     <div class="text-center my-3">
@@ -31,7 +31,7 @@
       :dropdown="true"
       :disabled="false"
       :tokens="tokens"
-      :usd-value="usd2"
+      :usdValue="usd2"
     />
 
     <div class="my-3">
@@ -118,33 +118,9 @@
           :label="$t('price_impact')"
           :tooltip="$t('market_price_diff')"
           :is-alert="overSlippageLimit"
-          :value="
-            slippage !== null && slippage !== undefined
-              ? numeral(this.slippage).format('0.0000%')
-              : '0.0000%'
-          "
+          :value="priceImpact"
         />
       </div>
-<<<<<<< HEAD
-=======
-
-      <label-content-split
-        :label="$t('rate')"
-        :value="rate"
-        :loading="rateLoading"
-        class="mb-2"
-      >
-        <span @click="inverseRate = !inverseRate" class="cursor">
-          {{ rate }} <font-awesome-icon icon="retweet" class="text-muted" />
-        </span>
-      </label-content-split>
-      <label-content-split
-        :label="$t('price_impact')"
-        :tooltip="$t('market_price_diff')"
-        :is-alert="overSlippageLimit"
-        :value="priceImpact"
-      />
->>>>>>> a745cad8
       <label-content-split
         v-if="fee !== null"
         :label="$t('fee')"
@@ -160,21 +136,11 @@
       :loading="rateLoading"
       :disabled="disableButton"
     />
-
-<<<<<<< HEAD
-    <modal-swap-action
-      v-model="modalSwapAction"
-      :token1="token1"
-      :token2="token2"
-      :amount1="amount1"
-      :amount2="amount2"
-      :advanced-block-items="advancedBlockItems"
-    />
     <modal-duration-select
       v-model="modalSelectDuration"
       @confirm="changeDuration"
     />
-=======
+
     <modal-tx-action
       title="Confirm Token Swap"
       icon="exchange-alt"
@@ -208,37 +174,28 @@
         <label-content-split label="Price Impact" :value="priceImpact" />
       </gray-border-block>
     </modal-tx-action>
->>>>>>> a745cad8
   </div>
 </template>
 
 <script lang="ts">
-<<<<<<< HEAD
 import { Watch, Component, Prop } from "vue-property-decorator";
-=======
-import { Component, Watch } from "vue-property-decorator";
->>>>>>> a745cad8
 import { vxm } from "@/store";
 import { i18n } from "@/i18n";
 import { getTokenList, TokenList } from "@/api/eth/keeperDaoApi";
 import MainButton from "@/components/common/Button.vue";
 import TokenInputField from "@/components/common/TokenInputField.vue";
-import MultiInputField from "@/components/common/MultiInputField.vue";
 import { ViewToken } from "@/types/bancor";
 import LabelContentSplit from "@/components/common/LabelContentSplit.vue";
+import ModalTxAction from "@/components/modals/ModalTxAction.vue";
 import numeral from "numeral";
 import SlippageTolerance from "@/components/common/SlippageTolerance.vue";
+import MultiInputField from "@/components/common/MultiInputField.vue";
 import BigNumber from "bignumber.js";
-<<<<<<< HEAD
-import BaseComponent from "@/components/BaseComponent.vue";
 import dayjs from "@/utils/dayjs";
 import { formatDuration } from "@/api/helpers";
 import ModalDurationSelect from "@/components/modals/ModalSelects/ModalDurationSelect.vue";
-=======
-import ModalTxAction from "@/components/modals/ModalTxAction.vue";
 import BaseTxAction from "@/components/BaseTxAction.vue";
 import GrayBorderBlock from "@/components/common/GrayBorderBlock.vue";
->>>>>>> a745cad8
 
 @Component({
   components: {
@@ -252,13 +209,9 @@
     ModalDurationSelect
   }
 })
-<<<<<<< HEAD
-export default class SwapAction extends BaseComponent {
+export default class SwapAction extends BaseTxAction {
   @Prop({ default: false }) limit!: boolean;
 
-=======
-export default class SwapAction extends BaseTxAction {
->>>>>>> a745cad8
   amount1 = "";
   amount2 = "";
 
@@ -285,7 +238,6 @@
   initialRate = "";
   numeral = numeral;
 
-  modalSwapAction = false;
   modalSelectDuration = false;
   advancedOpen = false;
 
@@ -335,15 +287,16 @@
 
   get disableButton() {
     if (!this.currentUser && this.amount1) return false;
-    else
-      return !(
-        this.amount1 &&
-        this.amount2 &&
-        !new BigNumber(this.amount1).isZero() &&
-        !new BigNumber(this.amount2).isZero() &&
-        !this.errorToken1 &&
-        !this.errorToken2
-      );
+    else if (
+      this.amount1 &&
+      this.amount2 &&
+      !new BigNumber(this.amount1).isZero() &&
+      !new BigNumber(this.amount2).isZero() &&
+      !this.errorToken1 &&
+      !this.errorToken2
+    )
+      return false;
+    else return true;
   }
 
   get swapButtonLabel() {
@@ -351,37 +304,6 @@
     else return i18n.t("swap");
   }
 
-<<<<<<< HEAD
-  get advancedBlockItems() {
-    return [
-      {
-        label: i18n.t("rate"),
-        value:
-          "1 " +
-          this.token1.symbol +
-          " = " +
-          parseFloat(this.amount2) / parseFloat(this.amount1) +
-          " " +
-          this.token2.symbol
-      },
-      // {
-      //   label: "Minimum Received",
-      //   value: "??.??"
-      // },
-      {
-        label: i18n.t("price_impact"),
-        value:
-          this.slippage !== null && this.slippage !== undefined
-            ? numeral(this.slippage).format("0.0000%")
-            : "0.00%"
-      }
-      // {
-      //   label: "Liquidity Provider Fee",
-      //   value: "??.??"
-      // }
-    ];
-  }
-
   formatDuration(duration: plugin.Duration) {
     return formatDuration(duration);
   }
@@ -394,12 +316,6 @@
     this.modalSelectDuration = true;
   }
 
-  openModal(name: string) {
-    this.$bvModal.show(name);
-  }
-
-=======
->>>>>>> a745cad8
   selectFromToken(id: string) {
     let to = this.$route.query.to;
 
@@ -448,18 +364,10 @@
     });
   }
 
-<<<<<<< HEAD
-  async initConvert() {
-    if (this.currentUser) this.modalSwapAction = true;
-    //@ts-ignore
-    else await this.promptAuth();
-=======
   async initSwap() {
     this.openModal();
-
     if (this.txMeta.txBusy) return;
     this.txMeta.txBusy = true;
-
     try {
       this.txMeta.success = await vxm.bancor.convert({
         from: {
@@ -479,7 +387,6 @@
     } finally {
       this.txMeta.txBusy = false;
     }
->>>>>>> a745cad8
   }
 
   async updatePriceReturn(amount: string) {
@@ -566,11 +473,14 @@
   }
 
   get overSlippageLimit() {
-    return (
+    if (
       this.slippage !== null &&
       this.slippage !== undefined &&
       this.slippage >= 0.03
-    );
+    ) {
+      return true;
+    }
+    return false;
   }
 
   @Watch("$route.query")
