--- conflicted
+++ resolved
@@ -16,29 +16,14 @@
         >{{ $t("limit") }}
       </b-button>
     </b-button-group>
-<<<<<<< HEAD
-    <swap-action :limit="limit" />
-=======
     <swap-market v-if="!limit" />
     <swap-limit v-else />
->>>>>>> 9bbd4a1a
   </content-block>
 </template>
 
 <script lang="ts">
 import { Component } from "vue-property-decorator";
 import ContentBlock from "@/components/common/ContentBlock.vue";
-<<<<<<< HEAD
-import SwapAction from "@/components/swap/SwapAction.vue";
-
-@Component({
-  components: {
-    SwapAction,
-    ContentBlock
-  }
-})
-export default class SwapHome extends Vue {
-=======
 import SwapMarket from "@/components/swap/SwapMarket.vue";
 import BaseComponent from "@/components/BaseComponent.vue";
 import SwapLimit from "@/components/swap/SwapLimit.vue";
@@ -51,7 +36,6 @@
   }
 })
 export default class SwapHome extends BaseComponent {
->>>>>>> 9bbd4a1a
   limit: boolean = false;
 
   toggleLimit() {
