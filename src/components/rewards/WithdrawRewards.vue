<template>
  <div class="mt-3">
    <label-content-split
      :label="$t('claimable_rewards')"
      :tooltip="$t('not_include_liquidity_rewards')"
    >
      <logo-amount-symbol
        :token-id="bntAddress"
        :amount="prettifyNumber(pendingRewards.bnt)"
        symbol="BNT"
      />
    </label-content-split>

    <alert-block
      class="my-3"
      :variant="warning.variant"
      :title="warning.title"
      :messages="[warning.msg]"
    />

    <main-button
      :label="$t('stake_my_rewards')"
      @click="restakeAction"
      :active="true"
      :large="true"
    />
    <main-button
      :label="$t('withdraw_rewards')"
      @click="withdrawAction"
      :large="true"
      :disabled="disableWithdraw"
    />

    <modal-pool-select
      @select="selectPool"
      v-model="showPoolSelectModal"
      :pools="pools"
    />

    <modal-tx-action :tx-meta="txMeta" redirect-on-success="LiqProtection" />
  </div>
</template>

<script lang="ts">
import { Component } from "vue-property-decorator";
import { getNetworkVariables } from "@/api/config";
import LabelContentSplit from "@/components/common/LabelContentSplit.vue";
import LogoAmountSymbol from "@/components/common/LogoAmountSymbol.vue";
import { vxm } from "@/store";
import { i18n } from "@/i18n";
import AlertBlock from "@/components/common/AlertBlock.vue";
import MainButton from "@/components/common/Button.vue";
import ModalPoolSelect from "@/components/modals/ModalSelects/ModalPoolSelect.vue";
import BaseTxAction from "@/components/BaseTxAction.vue";
import ModalTxAction from "@/components/modals/ModalTxAction.vue";

@Component({
  components: {
    ModalTxAction,
    ModalPoolSelect,
    AlertBlock,
    LogoAmountSymbol,
    LabelContentSplit,
    MainButton
  }
})
export default class WithdrawRewards extends BaseTxAction {
  loading = false;
  showPoolSelectModal = false;

  get pendingRewards() {
    return vxm.rewards.balance.pendingRewards;
  }

  get pools() {
    return vxm.bancor.relays.filter(pool => pool.liquidityProtection);
  }

  get bntAddress() {
    return getNetworkVariables(vxm.ethBancor.currentNetwork).bntToken;
  }

  get warning() {
    return {
      variant: "warning",
      title: i18n.t("important"),
      msg: i18n.t("withdrawing_rewards_reset")
    };
  }

  get disableWithdraw() {
    return !this.pendingRewards.bnt.gt(0);
  }

  selectPool(id: string) {
    this.showPoolSelectModal = false;
    this.$router.replace({
      name: "RewardsRestake",
      params: { id }
    });
  }

  restakeAction() {
    this.showPoolSelectModal = true;
  }

<<<<<<< HEAD
  async closeTxModal() {
    if (this.txMeta.success) {
      await this.$router.replace({ name: "Portfolio" });
    }
    this.setDefault();
  }

=======
>>>>>>> a745cad8
  async withdrawAction() {
    this.txMeta.txBusy = true;
    this.txMeta.showTxModal = true;

    try {
      this.txMeta.success = await vxm.rewards.claimRewards({
        onUpdate: this.onUpdate
      });
    } catch (e) {
      this.txMeta.txError = e.message;
    } finally {
      this.txMeta.txBusy = false;
    }
  }

  async mounted() {
    this.loading = true;
    try {
      await vxm.rewards.loadData();
    } catch (e) {
      console.error(e);
    } finally {
      this.loading = false;
    }
  }
}
</script>

<style lang="scss" scoped></style><|MERGE_RESOLUTION|>--- conflicted
+++ resolved
@@ -37,7 +37,7 @@
       :pools="pools"
     />
 
-    <modal-tx-action :tx-meta="txMeta" redirect-on-success="LiqProtection" />
+    <modal-tx-action :tx-meta="txMeta" :title="$t('you_withdrawing_rewards')" />
   </div>
 </template>
 
@@ -104,16 +104,6 @@
     this.showPoolSelectModal = true;
   }
 
-<<<<<<< HEAD
-  async closeTxModal() {
-    if (this.txMeta.success) {
-      await this.$router.replace({ name: "Portfolio" });
-    }
-    this.setDefault();
-  }
-
-=======
->>>>>>> a745cad8
   async withdrawAction() {
     this.txMeta.txBusy = true;
     this.txMeta.showTxModal = true;
