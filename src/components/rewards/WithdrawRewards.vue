<template>
  <div class="mt-3">
    <label-content-split label="Claimable Rewards">
<<<<<<< HEAD
      <div>
        <logo-amount-symbol
          :token-id="bntAddress"
          :amount="pendingRewards.bnt"
          symbol="BNT"
        />
      </div>
=======
      <logo-amount-symbol
        :token-id="bntAddress"
        :amount="prettifyNumber(pendingRewards.bnt)"
        symbol="BNT"
      />
>>>>>>> a7193ed3
    </label-content-split>

    <alert-block
      class="my-3"
      :variant="warning.variant"
      :title="warning.title"
      :msg="warning.msg"
    />

    <main-button
      label="Restake my rewards"
      @click="restakeAction"
      :active="true"
      :large="true"
    />
    <main-button
      label="Withdraw rewards"
      @click="withdrawAction"
      :large="true"
    />

    <modal-pool-select
      @select="selectPool"
      v-model="showPoolSelectModal"
      :pools="pools"
    />

    <modal-tx-action :tx-meta="txMeta" @close="setDefault" />
  </div>
</template>

<script lang="ts">
import { Component } from "vue-property-decorator";
import { getNetworkVariables } from "@/api/config";
import LabelContentSplit from "@/components/common/LabelContentSplit.vue";
import LogoAmountSymbol from "@/components/common/LogoAmountSymbol.vue";
import { vxm } from "@/store";
import AlertBlock from "@/components/common/AlertBlock.vue";
import MainButton from "@/components/common/Button.vue";
import BigNumber from "bignumber.js";
import ModalPoolSelect from "@/components/modals/ModalSelects/ModalPoolSelect.vue";
import BaseTxAction from "@/components/BaseTxAction.vue";
import ModalTxAction from "@/components/modals/ModalTxAction.vue";
import AnimationNumber from "@/components/common/AnimationNumber.vue";

@Component({
  components: {
    ModalTxAction,
    ModalPoolSelect,
    AlertBlock,
    LogoAmountSymbol,
    LabelContentSplit,
    MainButton,
    AnimationNumber
  }
})
export default class WithdrawRewards extends BaseTxAction {
  loading = false;
  showPoolSelectModal = false;

  get pendingRewards() {
    return vxm.rewards.balance.pendingRewards;
  }

  get pools() {
    return vxm.bancor.relays.filter(pool => pool.liquidityProtection);
  }

  get bntAddress() {
    return getNetworkVariables(vxm.ethBancor.currentNetwork).bntToken;
  }

  get warning() {
    return {
      variant: "warning",
      title: "Important",
      msg:
        "This will reset your rewards multiplier for all active positions back to x1 and reduce the future rewards you are able to receive. In order to claim and re-stake your rewards atomically without resetting your current multipliers, click the “Restake my rewards” button below."
    };
  }

  selectPool(id: string) {
    this.showPoolSelectModal = false;
    this.$router.replace({
      name: "RewardsRestake",
      params: { id }
    });
  }

  restakeAction() {
    this.showPoolSelectModal = true;
  }

  async withdrawAction() {
    this.txMeta.txBusy = true;
    this.txMeta.showTxModal = true;

    try {
      this.txMeta.success = await vxm.rewards.claimRewards({
        onUpdate: this.onUpdate
      });
    } catch (e) {
      this.txMeta.txError = e.message;
    } finally {
      this.txMeta.txBusy = false;
    }
  }

  async mounted() {
    this.loading = true;
    try {
      await vxm.rewards.loadData();
    } catch (e) {
      console.log(e);
    } finally {
      this.loading = false;
    }
  }
}
</script>

<style lang="scss" scoped></style><|MERGE_RESOLUTION|>--- conflicted
+++ resolved
@@ -1,21 +1,11 @@
 <template>
   <div class="mt-3">
     <label-content-split label="Claimable Rewards">
-<<<<<<< HEAD
-      <div>
-        <logo-amount-symbol
-          :token-id="bntAddress"
-          :amount="pendingRewards.bnt"
-          symbol="BNT"
-        />
-      </div>
-=======
       <logo-amount-symbol
         :token-id="bntAddress"
         :amount="prettifyNumber(pendingRewards.bnt)"
         symbol="BNT"
       />
->>>>>>> a7193ed3
     </label-content-split>
 
     <alert-block
@@ -59,7 +49,6 @@
 import ModalPoolSelect from "@/components/modals/ModalSelects/ModalPoolSelect.vue";
 import BaseTxAction from "@/components/BaseTxAction.vue";
 import ModalTxAction from "@/components/modals/ModalTxAction.vue";
-import AnimationNumber from "@/components/common/AnimationNumber.vue";
 
 @Component({
   components: {
@@ -68,17 +57,13 @@
     AlertBlock,
     LogoAmountSymbol,
     LabelContentSplit,
-    MainButton,
-    AnimationNumber
+    MainButton
   }
 })
 export default class WithdrawRewards extends BaseTxAction {
+  pendingRewards: BigNumber = new BigNumber(0);
   loading = false;
   showPoolSelectModal = false;
-
-  get pendingRewards() {
-    return vxm.rewards.balance.pendingRewards;
-  }
 
   get pools() {
     return vxm.bancor.relays.filter(pool => pool.liquidityProtection);
@@ -124,16 +109,20 @@
     }
   }
 
-  async mounted() {
+  async loadData() {
     this.loading = true;
     try {
-      await vxm.rewards.loadData();
+      this.pendingRewards = await vxm.rewards.pendingRewards;
     } catch (e) {
       console.log(e);
     } finally {
       this.loading = false;
     }
   }
+
+  async mounted() {
+    await this.loadData();
+  }
 }
 </script>
 
