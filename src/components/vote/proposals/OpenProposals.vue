--- conflicted
+++ resolved
@@ -251,10 +251,6 @@
                     ).toFixed(2)}
                      %`
                   }}
-<<<<<<< HEAD
-                  Against {{}}%
-=======
->>>>>>> c7c2673e
                 </span>
               </div>
             </div>
