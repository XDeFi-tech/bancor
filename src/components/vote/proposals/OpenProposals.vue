<template>
  <div id="open-proposals">
    <modal-not-enough-tokens v-model="notEnoughTokensModal" />
    <modal-vote-details
      v-model="voteDetailsModal"
      :proposal="selectedProposal"
    />
    <div v-if="!proposals">
      <div class="d-flex justify-content-center align-items-center my-5">
        <b-spinner
          style="display: block; width: 2rem; height: 2rem"
          class="align-self-center align-middle"
          :class="darkMode ? 'text-primary' : 'text-primary'"
          label="Loading..."
        ></b-spinner>
        <h5
          class="m-0 ml-3"
          :class="darkMode ? 'text-body-dark' : 'text-muted-light'"
        >
          Just a moment ...
        </h5>
      </div>
    </div>
    <div
      v-else-if="proposals && proposals.length === 0"
      class="d-flex justify-content-center align-items-center my-5"
    >
      <h5
        class="m-0 ml-3"
        :class="darkMode ? 'text-body-dark' : 'text-muted-light'"
      >
        No Proposals yet ...
      </h5>
    </div>
    <data-table
      v-else-if="proposals"
      :items="items"
      :fields="fields"
      :hide-pagination="true"
    >
      <template #cell(name)="{ item }">
        <div class="font-size-14 font-w500">
          {{ item.name }}
        </div>

        <div class="font-size-14 font-w500 text-muted-light pb-3 pt-2">
          <span>More about proposal:</span>
          <a
            target="_blank"
            class="font-size-14 font-w500 pl-2"
            :href="
              (item.metadata &&
                item.metadata.payload &&
                item.metadata.payload.metadata &&
                item.metadata.payload.metadata.discourse.startsWith(
                  'https://gov.bancor.network/'
                ) &&
                item.metadata.payload.metadata.discourse) ||
              undefined
            "
          >
            <font-awesome-icon icon="external-link-alt" />
            Discussion Forum
          </a>
          <a
            target="_blank"
            class="font-size-14 font-w500 pl-2"
            :href="
              (item.metadata &&
                item.metadata.payload &&
                item.metadata.payload.metadata &&
                item.metadata.payload.metadata.github &&
                item.metadata.payload.metadata.github.startsWith(
                  'https://github.com/'
                ) &&
                item.metadata.payload.metadata.github) ||
              undefined
            "
          >
            <font-awesome-icon :icon="['fab', 'github']" />
            GitHub
          </a>
        </div>

        <b-row>
          <b-col cols="6">
            <b-row class="pb-1">
              <b-col class="font-size-12 text-muted-light text-nowrap" cols="4">
                Vote Start
              </b-col>
              <b-col class="font-size-12 font-w500 pl-1 pr-1" cols="4">
                {{ formatDate(item.start) }}
              </b-col>
              <b-col class="font-size-12 font-w500 text-muted-light" cols="2">
                {{ formatTime(item.start) }}
              </b-col>
            </b-row>
            <b-row>
              <b-col class="font-size-12 text-muted-light text-nowrap" cols="4">
                Vote End
              </b-col>
              <b-col class="font-size-12 font-w500 pl-1 pr-1" cols="4">
                {{ formatDate(item.end) }}
              </b-col>
              <b-col class="font-size-12 font-w500 text-muted-light" cols="2">
                {{ formatTime(item.end) }}
              </b-col>
            </b-row>
          </b-col>
          <b-col cols="6">
            <div
              class="font-size-12 pb-1"
              :class="darkMode ? 'text-muted-dark' : 'text-muted-light'"
            >
              Proposed by
              <a
                target="_blank"
                class="font-size-12 font-w500 fix-a"
                :href="getEtherscanUrl(item.proposer)"
              >
                {{ shortAddress(item.proposer) }}
              </a>
            </div>
            <div
              class="font-size-12"
              :class="darkMode ? 'text-muted-dark' : 'text-muted-light'"
            >
              Contract to execute
              <a
                target="_blank"
                class="font-size-12 font-w500 fix-a"
                :href="getEtherscanUrl(item.executor)"
              >
                {{ shortAddress(item.executor) }}
              </a>
            </div>
          </b-col>
        </b-row>

        <div class="pt-2">
          <remaining-time
            type="warn"
            :show-seconds="true"
            :from="item.start"
            :to="item.end"
          />
        </div>
      </template>

      <template #cell(votes)="{ item }">
        <div class="pl-3 container-border h-100">
          <div
            v-if="!item.votes.voted && item.end > Date.now()"
            class="d-flex align-items-center mb-2"
          >
            <main-button
              @click="voteFor(item.id.toString())"
              label="Vote for"
              :large="true"
              :active="true"
              :block="true"
              class="font-size-14 font-w400 mr-3 text-uppercase button-vote button-vote--for"
            />

            <main-button
              @click="voteAgainst(item.id.toString())"
              label="Vote against"
              :large="true"
              :active="true"
              :block="true"
              class="font-size-14 font-w400 mt-0 text-uppercase button-vote button-vote--against"
            />
          </div>

          <div v-if="item.votes.voted">
            <div
              class="votes-bar--empty voted-box mb-2"
              :class="'votes-bar--' + item.votes.voted"
            >
              <div class="row">
                <span class="col-3">
                  <span class="text-uppercase">{{ item.votes.voted }}</span>
                </span>
                <span class="col-9 text-right">
                  {{ item.votes.for || item.votes.against }}
                  {{ symbol }}
                </span>
              </div>
              <div class="row">
                <div
                  class="col-4 tiny-text"
                  :class="darkMode ? 'text-body-dark' : 'text-muted-light'"
                >
                  <span>your vote</span>
                </div>
                <div class="col-8 font-size-12 text-right voted-box__text">
                  <span
                    class="tiny-text"
                    :class="darkMode ? 'text-body-dark' : 'text-muted-light'"
                  >
                    {{
                      (
                        ((item.votes.for || item.votes.against) /
                          item.totalVotes) *
                        100
                      ).toFixed(2)
                    }}% from voters
                  </span>
                </div>
              </div>
            </div>
          </div>

          <div class="font-size-12 font-w500 text-uppercase">
            <div class="votes-bar">
              <div
                class="votes-bar__progress"
                :style="{
                  width: `${(100 / item.totalVotes) * item.totalVotesFor}%`
                }"
              />
              <div class="votes-bar__content text-uppercase">
                <span>
                  For
                  {{
                    ((100 / item.totalVotes) * item.totalVotesFor || 0).toFixed(
                      2
                    )
                  }}%
                </span>
                <span>
                  Against
                  {{
                    (
                      (100 / item.totalVotes) * item.totalVotesAgainst || 0
                    ).toFixed(2)
                  }}%
                </span>
              </div>
            </div>
          </div>

          <div
            class="tiny-text font-w500"
            :class="darkMode ? 'text-body-dark' : 'text-muted-light'"
          >
            <div class="row pt-2">
              <div class="col-6">
                {{ prettifyNumber(item.totalVotesFor) }} {{ symbol }}
              </div>
              <div class="col-6 text-right">
                {{ prettifyNumber(item.totalVotesAgainst) }}
                {{ symbol }}
              </div>
            </div>

<<<<<<< HEAD
              <div
                class="tiny-text font-w500"
                :class="darkMode ? 'text-body-dark' : 'text-muted-light'"
              >
                <div class="row pt-2">
                  <div class="col-6">
                    {{ prettifyNumber(proposal.totalVotesFor) }} {{ symbol }}
                  </div>
                  <div class="col-6 text-right">
                    {{ prettifyNumber(proposal.totalVotesAgainst) }}
                    {{ symbol }}
                  </div>
                </div>

                <div class="row pt-2">
                  <div class="col-6">
                    <span>
                      {{
                        proposal.voters.filter(v => v.votes.voted === "for")
                          .length
                      }}
                      Users
                    </span>
                  </div>
                  <div class="col-6 text-right">
                    <span>
                      {{
                        proposal.voters.filter(v => v.votes.voted === "against")
                          .length
                      }}
                      Users
                    </span>
                  </div>
                </div>

                <div class="row pt-1">
                  <div class="col-6 pt-1">
                    <span v-if="Date.now() > proposal.end">
                      {{ (proposal.quorum / 10000).toFixed(2) }}% Quorum
                    </span>
                  </div>
                  <div class="col-6 text-right">
                    <b-btn
                      @click="() => showDetails(proposal.id)"
                      :variant="darkMode ? 'outline-gray-dark' : 'outline-gray'"
                      class="block-rounded btn-sm"
                    >
                      <span class="font-size-14 font-w500">
                        <font-awesome-icon icon="poll" />
                        Breakdown
                      </span>
                    </b-btn>
                  </div>
                </div>
=======
            <div class="row pt-2">
              <div class="col-12">
                <span>
                  {{ (item.quorum / 10000).toFixed(2) }}% Quorum ({{
                    (item.quorumRequired / 10000).toFixed(2)
                  }}% to pass)
                </span>
>>>>>>> 1bcfb989
              </div>
            </div>
          </div>
        </div>
      </template>
    </data-table>
  </div>
</template>

<script lang="ts">
import { Component, Prop, Vue, Watch } from "vue-property-decorator";
import { vxm } from "@/store";
import ContentBlock from "@/components/common/ContentBlock.vue";
import DataTable, { ViewTableField } from "@/components/common/DataTable.vue";
import ProgressBar from "@/components/common/ProgressBar.vue";
import RemainingTime from "@/components/common/RemainingTime.vue";
import ButtonProgress from "@/components/common/ButtonProgress.vue";
import MainButton from "@/components/common/Button.vue";
import { prettifyNumber, shortenEthAddress } from "@/api/helpers";
import { Proposal } from "@/store/modules/governance/ethGovernance";
import BigNumber from "bignumber.js";
import ModalNotEnoughTokens from "@/components/modals/ModalNotEnoughTokens.vue";
import ModalVoteDetails from "@/components/modals/ModalVoteDetails.vue";

@Component({
  components: {
    ModalVoteDetails,
    ContentBlock,
    ProgressBar,
    RemainingTime,
    DataTable,
    ButtonProgress,
    MainButton,
    ModalNotEnoughTokens
  }
})
export default class OpenProposals extends Vue {
  @Prop() proposals?: Proposal[];

  notEnoughTokensModal = false;
  voteDetailsModal = false;
  selectedProposal?: Proposal;

  symbol: string = "";
  etherscanUrl: string = "";
  currentVotes: BigNumber = new BigNumber(0);

  get items(): Proposal[] {
    return this.proposals ? this.proposals.slice() : [];
  }

  get fields(): ViewTableField[] {
    console.log("proposals", this.proposals);
    return [
      {
        id: 1,
        label: "ID",
        key: "id",
        minWidth: "16px",
        maxWidth: "16px",
        sortable: false
      },
      {
        id: 2,
        label: "Details",
        key: "name",
        minWidth: "450px",
        maxWidth: "500px",
        sortable: false
      },
      {
        id: 3,
        label: "Vote",
        key: "votes",
        minWidth: "300px",
        maxWidth: "300px",
        sortable: false
      }
    ];
  }

  get darkMode() {
    return vxm.general.darkMode;
  }

  get currentUser() {
    return vxm.wallet.currentUser;
  }

  prettifyNumber(number: string | number): string {
    return prettifyNumber(number);
  }

  getVotePercent(proposal: Proposal) {
    return (
      (100 / proposal.totalVotes) *
        (proposal.votes.voted === "for"
          ? proposal.totalVotesFor
          : proposal.totalVotesAgainst) || 0
    ).toFixed(1);
  }

  formatDate(date: number) {
    return new Intl.DateTimeFormat("en-GB").format(date);
  }

  formatTime(date: number) {
    return new Intl.DateTimeFormat("en-GB", {
      timeStyle: "short",
      timezone: "UTC"
    } as any).format(date);
  }

  getEtherscanUrl(address: string) {
    return `${this.etherscanUrl}address/${address}`;
  }

  shortAddress(address: string) {
    return shortenEthAddress(address);
  }

  showDetails(id: number) {
    this.selectedProposal = this.proposals?.find(p => p.id === id);
    this.voteDetailsModal = true;
  }

  async voteFor(proposalId: string) {
    await this.update();

    if (this.currentVotes.isGreaterThan(0)) {
      await vxm.ethGovernance.voteFor({
        account: vxm.ethWallet.currentUser,
        proposalId
      });
    } else {
      this.notEnoughTokensModal = true;
    }
  }

  async voteAgainst(proposalId: string) {
    await this.update();

    if (this.currentVotes.isGreaterThan(0)) {
      await vxm.ethGovernance.voteAgainst({
        account: vxm.ethWallet.currentUser,
        proposalId
      });
    } else {
      this.notEnoughTokensModal = true;
    }
  }

  @Watch("currentUser")
  async update() {
    if (this.currentUser) {
      this.currentVotes = await vxm.ethGovernance.getVotes({
        voter: this.currentUser
      });
    }
  }

  async mounted() {
    this.etherscanUrl = await vxm.ethGovernance.getEtherscanUrl();
    this.symbol = await vxm.ethGovernance.getSymbol();
    await this.update();
  }
}
</script>

<style lang="scss">
@import "@/assets/_scss/custom/_variables";

.fix-a {
  vertical-align: middle;
  cursor: pointer;
  color: $primary !important;
}

#open-proposals .align-rows-cells td {
  height: 1px;
  padding-top: 24px !important;
  padding-bottom: 24px !important;
  vertical-align: top !important;
}

#open-proposals tr:last-child,
#open-proposals tr:last-child > td {
  border-bottom: none !important;
}

.container-border {
  border-left: 1px solid $gray-border;
}

@mixin vote-bg() {
  &--for {
    background: #3ec8c8 !important;
  }
  &--against {
    background: #de4a5c !important;
  }
}

.button-vote {
  @include vote-bg;

  border-color: transparent !important;
  outline: none !important;
  box-shadow: none !important;
}

.square {
  @include vote-bg;

  display: inline-block;
  height: 4px;
  width: 4px;
  vertical-align: middle;
  margin-right: 8px;
}

.mini-pie-wrapper {
  height: 16px;
  width: 16px;
  display: inline-flex;
  vertical-align: middle;
}

.voted-box {
  border: 1px solid $gray-border;
  background: $block-bg-blue;
  padding: 4px 8px;
  border-radius: 8px;

  &__row {
    display: flex;
    align-items: center;
    justify-content: space-between;
    height: 16px + 8px;
  }

  &__text {
    color: #0a2540;
  }
}

.vote-chip {
  border-radius: 8px;
  border: 1px solid currentColor;
  display: inline-flex;
  align-items: center;
  justify-content: center;
  width: 60px;
  height: 24px;

  &--for {
    color: #3ec8c8;

    &:before {
      content: "For";
    }
  }

  &--against {
    color: #de4a5c;

    &:before {
      content: "Against";
    }
  }
}

.votes-bar {
  height: 24px;
  border-radius: 8px;
  overflow: hidden;
  background: #de4a5c;
  position: relative;
  color: #ffffff;
  font-size: 12px;

  &__progress {
    background: #3ec8c8;
    position: absolute;
    top: 0;
    left: 0;
    height: 24px;
  }

  &__content {
    position: absolute;
    top: 0;
    left: 0;
    width: 100%;
    height: 24px;
    display: flex;
    justify-content: space-between;
    align-items: center;
    padding: 0 8px;
  }

  &--empty {
    border: 1px solid currentColor;
    background: transparent;
  }

  &--for {
    color: #3ec8c8;
  }

  &--against {
    color: #de4a5c;
  }
}

.tiny-text {
  font-size: 10px;
  line-height: 12px;
  color: #0a2540;
}
</style><|MERGE_RESOLUTION|>--- conflicted
+++ resolved
@@ -254,21 +254,17 @@
               </div>
             </div>
 
-<<<<<<< HEAD
-              <div
-                class="tiny-text font-w500"
-                :class="darkMode ? 'text-body-dark' : 'text-muted-light'"
-              >
-                <div class="row pt-2">
-                  <div class="col-6">
-                    {{ prettifyNumber(proposal.totalVotesFor) }} {{ symbol }}
-                  </div>
-                  <div class="col-6 text-right">
-                    {{ prettifyNumber(proposal.totalVotesAgainst) }}
-                    {{ symbol }}
-                  </div>
-                </div>
-
+            <div class="row pt-2">
+              <div class="col-12">
+                <span>
+                  {{ (item.quorum / 10000).toFixed(2) }}% Quorum ({{
+                    (item.quorumRequired / 10000).toFixed(2)
+                  }}% to pass)
+                </span>
+              </div>
+            </div>
+          </div>
+        </div>
                 <div class="row pt-2">
                   <div class="col-6">
                     <span>
@@ -309,19 +305,10 @@
                     </b-btn>
                   </div>
                 </div>
-=======
-            <div class="row pt-2">
-              <div class="col-12">
-                <span>
-                  {{ (item.quorum / 10000).toFixed(2) }}% Quorum ({{
-                    (item.quorumRequired / 10000).toFixed(2)
-                  }}% to pass)
-                </span>
->>>>>>> 1bcfb989
               </div>
             </div>
-          </div>
-        </div>
+          </td>
+        </tr>
       </template>
     </data-table>
   </div>
