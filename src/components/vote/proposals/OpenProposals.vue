<template>
  <div id="open-proposals">
    <modal-not-enough-tokens v-model="notEnoughTokensModal" />
    <div v-if="!proposals">
      <div class="d-flex justify-content-center align-items-center my-5">
        <b-spinner
          style="display: block; width: 2rem; height: 2rem"
          class="align-self-center align-middle"
          :class="darkMode ? 'text-primary' : 'text-primary'"
          label="Loading..."
        ></b-spinner>
        <h5
          class="m-0 ml-3"
          :class="darkMode ? 'text-body-dark' : 'text-muted-light'"
        >
          Just a moment ...
        </h5>
      </div>
    </div>
    <div
      v-else-if="proposals && proposals.length === 0"
      class="d-flex justify-content-center align-items-center my-5"
    >
      <h5
        class="m-0 ml-3"
        :class="darkMode ? 'text-body-dark' : 'text-muted-light'"
      >
        No Proposals yet ...
      </h5>
    </div>
    <data-table
      v-else-if="proposals"
      :items="items"
      :fields="fields"
      :hide-pagination="true"
    >
      <template #cell(name)="{ item }">
        <div class="font-size-14 font-w500">
          {{ item.name }}
        </div>

        <div class="font-size-14 font-w500 text-muted-light pb-3 pt-2">
          <span>More about proposal:</span>
          <a
            target="_blank"
            class="font-size-14 font-w500 pl-2"
            :href="
              (item.metadata &&
                item.metadata.payload &&
                item.metadata.payload.metadata &&
                item.metadata.payload.metadata.discourse.startsWith(
                  'https://gov.bancor.network/'
                ) &&
                item.metadata.payload.metadata.discourse) ||
              undefined
            "
          >
            <font-awesome-icon icon="external-link-alt" />
            Discussion Forum
          </a>
          <a
            target="_blank"
            class="font-size-14 font-w500 pl-2"
            :href="
              (item.metadata &&
                item.metadata.payload &&
                item.metadata.payload.metadata &&
                item.metadata.payload.metadata.github &&
                item.metadata.payload.metadata.github.startsWith(
                  'https://github.com/'
                ) &&
                item.metadata.payload.metadata.github) ||
              undefined
            "
          >
            <font-awesome-icon :icon="['fab', 'github']" />
            GitHub
          </a>
        </div>

        <b-row>
          <b-col cols="6">
            <b-row class="pb-1">
              <b-col class="font-size-12 text-muted-light text-nowrap" cols="4">
                Vote Start
              </b-col>
              <b-col class="font-size-12 font-w500 pl-1 pr-1" cols="4">
                {{ formatDate(item.start) }}
              </b-col>
              <b-col class="font-size-12 font-w500 text-muted-light" cols="2">
                {{ formatTime(item.start) }}
              </b-col>
            </b-row>
            <b-row>
              <b-col class="font-size-12 text-muted-light text-nowrap" cols="4">
                Vote End
              </b-col>
              <b-col class="font-size-12 font-w500 pl-1 pr-1" cols="4">
                {{ formatDate(item.end) }}
              </b-col>
              <b-col class="font-size-12 font-w500 text-muted-light" cols="2">
                {{ formatTime(item.end) }}
              </b-col>
            </b-row>
          </b-col>
          <b-col cols="6">
            <div
              class="font-size-12 pb-1"
              :class="darkMode ? 'text-muted-dark' : 'text-muted-light'"
            >
              Proposed by
              <a
                target="_blank"
                class="font-size-12 font-w500 fix-a"
                :href="getEtherscanUrl(item.proposer)"
              >
                {{ shortAddress(item.proposer) }}
              </a>
            </div>
            <div
              class="font-size-12"
              :class="darkMode ? 'text-muted-dark' : 'text-muted-light'"
            >
              Contract to execute
              <a
                target="_blank"
                class="font-size-12 font-w500 fix-a"
                :href="getEtherscanUrl(item.executor)"
              >
                {{ shortAddress(item.executor) }}
              </a>
            </div>
          </b-col>
        </b-row>

        <div class="pt-2">
          <remaining-time
            type="warn"
            :show-seconds="true"
            :from="item.start"
            :to="item.end"
          />
        </div>
      </template>

      <template #cell(votes)="{ item }">
        <div class="pl-3 container-border h-100">
          <div
            v-if="!item.votes.voted && item.end > Date.now()"
            class="d-flex align-items-center mb-2"
          >
            <main-button
              @click="voteFor(item.id.toString())"
              label="Vote for"
              :large="true"
              :active="true"
              :block="true"
              class="font-size-14 font-w400 mr-3 text-uppercase button-vote button-vote--for"
            />

            <main-button
              @click="voteAgainst(item.id.toString())"
              label="Vote against"
              :large="true"
              :active="true"
              :block="true"
              class="font-size-14 font-w400 mt-0 text-uppercase button-vote button-vote--against"
            />
          </div>

          <div v-if="item.votes.voted">
            <div
              class="votes-bar--empty voted-box mb-2"
              :class="'votes-bar--' + item.votes.voted"
            >
              <div class="row">
                <span class="col-3">
                  <span class="text-uppercase">{{ item.votes.voted }}</span>
                </span>
                <span class="col-9 text-right">
                  {{ item.votes.for || item.votes.against }}
                  {{ symbol }}
                </span>
              </div>
              <div class="row">
                <div
                  class="col-4 tiny-text"
                  :class="darkMode ? 'text-body-dark' : 'text-muted-light'"
                >
                  <span>your vote</span>
                </div>
                <div class="col-8 font-size-12 text-right voted-box__text">
                  <span
                    class="tiny-text"
                    :class="darkMode ? 'text-body-dark' : 'text-muted-light'"
                  >
                    {{
                      (
                        ((item.votes.for || item.votes.against) /
                          item.totalVotes) *
                        100
                      ).toFixed(2)
                    }}% from voters
                  </span>
                </div>
              </div>
            </div>
          </div>

          <div class="font-size-12 font-w500 text-uppercase">
            <div class="votes-bar">
              <div
                class="votes-bar__progress"
                :style="{
                  width: `${(100 / item.totalVotes) * item.totalVotesFor}%`
                }"
              />
              <div class="votes-bar__content text-uppercase">
                <span>
                  For
                  {{
                    ((100 / item.totalVotes) * item.totalVotesFor || 0).toFixed(
                      2
                    )
                  }}%
                </span>
                <span>
                  Against
                  {{
                    (
                      (100 / item.totalVotes) * item.totalVotesAgainst || 0
                    ).toFixed(2)
                  }}%
                </span>
              </div>
            </div>
          </div>

          <div
            class="tiny-text font-w500"
            :class="darkMode ? 'text-body-dark' : 'text-muted-light'"
          >
            <div class="row pt-2">
              <div class="col-6">
                {{ prettifyNumber(item.totalVotesFor) }} {{ symbol }}
              </div>
              <div class="col-6 text-right">
                {{ prettifyNumber(item.totalVotesAgainst) }}
                {{ symbol }}
              </div>
            </div>

            <div class="row pt-2">
              <div class="col-12">
                <span>
                  {{ (item.quorum / 10000).toFixed(2) }}% Quorum ({{
                    (item.quorumRequired / 10000).toFixed(2)
                  }}% to pass)
                </span>
              </div>
            </div>
          </div>
        </div>
      </template>
    </data-table>
  </div>
</template>

<script lang="ts">
<<<<<<< HEAD
import { Component, Prop } from "vue-property-decorator";
=======
import { Component, Prop, Vue, Watch } from "vue-property-decorator";
>>>>>>> bb297be1
import { vxm } from "@/store";
import ContentBlock from "@/components/common/ContentBlock.vue";
import DataTable, { ViewTableField } from "@/components/common/DataTable.vue";
import ProgressBar from "@/components/common/ProgressBar.vue";
import RemainingTime from "@/components/common/RemainingTime.vue";
import ButtonProgress from "@/components/common/ButtonProgress.vue";
import MainButton from "@/components/common/Button.vue";
import { prettifyNumber, shortenEthAddress } from "@/api/helpers";
import { Proposal } from "@/store/modules/governance/ethGovernance";
import BigNumber from "bignumber.js";
import ModalNotEnoughTokens from "@/components/modals/ModalNotEnoughTokens.vue";
import BaseComponent from "@/components/BaseComponent.vue";

@Component({
  components: {
    ContentBlock,
    ProgressBar,
    RemainingTime,
    DataTable,
    ButtonProgress,
    MainButton,
    ModalNotEnoughTokens
  }
})
export default class OpenProposals extends BaseComponent {
  @Prop() proposals?: Proposal[];

  notEnoughTokensModal = false;
  symbol: string = "";
  etherscanUrl: string = "";
  currentVotes: BigNumber = new BigNumber(0);

  get items(): Proposal[] {
    return this.proposals ? this.proposals.slice() : [];
  }

  get fields(): ViewTableField[] {
    console.log("proposals", this.proposals);
    return [
      {
        id: 1,
        label: "ID",
        key: "id",
        minWidth: "16px",
        maxWidth: "16px",
        sortable: false
      },
      {
        id: 2,
        label: "Details",
        key: "name",
        minWidth: "450px",
        maxWidth: "500px",
        sortable: false
      },
      {
        id: 3,
        label: "Vote",
        key: "votes",
        minWidth: "300px",
        maxWidth: "300px",
        sortable: false
      }
    ];
  }

<<<<<<< HEAD
=======
  get darkMode() {
    return vxm.general.darkMode;
  }

  get currentUser() {
    return vxm.wallet.currentUser;
  }

>>>>>>> bb297be1
  prettifyNumber(number: string | number): string {
    return prettifyNumber(number);
  }

  getVotePercent(proposal: Proposal) {
    return (
      (100 / proposal.totalVotes) *
        (proposal.votes.voted === "for"
          ? proposal.totalVotesFor
          : proposal.totalVotesAgainst) || 0
    ).toFixed(1);
  }

  formatDate(date: number) {
    return new Intl.DateTimeFormat("en-GB").format(date);
  }

  formatTime(date: number) {
    return new Intl.DateTimeFormat("en-GB", {
      timeStyle: "short",
      timezone: "UTC"
    } as any).format(date);
  }

  getEtherscanUrl(address: string) {
    return `${this.etherscanUrl}address/${address}`;
  }

  shortAddress(address: string) {
    return shortenEthAddress(address);
  }

  async voteFor(proposalId: string) {
    await this.update();

    if (this.currentVotes.isGreaterThan(0)) {
      await vxm.ethGovernance.voteFor({
        account: vxm.ethWallet.currentUser,
        proposalId
      });
    } else {
      this.notEnoughTokensModal = true;
    }
  }

  async voteAgainst(proposalId: string) {
    await this.update();

    if (this.currentVotes.isGreaterThan(0)) {
      await vxm.ethGovernance.voteAgainst({
        account: vxm.ethWallet.currentUser,
        proposalId
      });
    } else {
      this.notEnoughTokensModal = true;
    }
  }

  @Watch("currentUser")
  async update() {
    if (this.currentUser) {
      this.currentVotes = await vxm.ethGovernance.getVotes({
        voter: this.currentUser
      });
    }
  }

  async mounted() {
    this.etherscanUrl = await vxm.ethGovernance.getEtherscanUrl();
    this.symbol = await vxm.ethGovernance.getSymbol();
    await this.update();
  }
}
</script>

<style lang="scss">
@import "@/assets/_scss/custom/_variables";

.fix-a {
  vertical-align: middle;
  cursor: pointer;
  color: $primary !important;
}

#open-proposals .align-rows-cells td {
  height: 1px;
  padding-top: 24px !important;
  padding-bottom: 24px !important;
  vertical-align: top !important;
}

#open-proposals tr:last-child,
#open-proposals tr:last-child > td {
  border-bottom: none !important;
}

.container-border {
  border-left: 1px solid $gray-border;
}

@mixin vote-bg() {
  &--for {
    background: #3ec8c8 !important;
  }
  &--against {
    background: #de4a5c !important;
  }
}

.button-vote {
  @include vote-bg;

  border-color: transparent !important;
  outline: none !important;
  box-shadow: none !important;
}

.square {
  @include vote-bg;

  display: inline-block;
  height: 4px;
  width: 4px;
  vertical-align: middle;
  margin-right: 8px;
}

.mini-pie-wrapper {
  height: 16px;
  width: 16px;
  display: inline-flex;
  vertical-align: middle;
}

.voted-box {
  border: 1px solid $gray-border;
  background: $block-bg-blue;
  padding: 4px 8px;
  border-radius: 8px;

  &__row {
    display: flex;
    align-items: center;
    justify-content: space-between;
    height: 16px + 8px;
  }

  &__text {
    color: #0a2540;
  }
}

.vote-chip {
  border-radius: 8px;
  border: 1px solid currentColor;
  display: inline-flex;
  align-items: center;
  justify-content: center;
  width: 60px;
  height: 24px;

  &--for {
    color: #3ec8c8;

    &:before {
      content: "For";
    }
  }

  &--against {
    color: #de4a5c;

    &:before {
      content: "Against";
    }
  }
}

.votes-bar {
  height: 24px;
  border-radius: 8px;
  overflow: hidden;
  background: #de4a5c;
  position: relative;
  color: #ffffff;
  font-size: 12px;

  &__progress {
    background: #3ec8c8;
    position: absolute;
    top: 0;
    left: 0;
    height: 24px;
  }

  &__content {
    position: absolute;
    top: 0;
    left: 0;
    width: 100%;
    height: 24px;
    display: flex;
    justify-content: space-between;
    align-items: center;
    padding: 0 8px;
  }

  &--empty {
    border: 1px solid currentColor;
    background: transparent;
  }

  &--for {
    color: #3ec8c8;
  }

  &--against {
    color: #de4a5c;
  }
}

.tiny-text {
  font-size: 10px;
  line-height: 12px;
  color: #0a2540;
}
</style><|MERGE_RESOLUTION|>--- conflicted
+++ resolved
@@ -267,11 +267,7 @@
 </template>
 
 <script lang="ts">
-<<<<<<< HEAD
-import { Component, Prop } from "vue-property-decorator";
-=======
 import { Component, Prop, Vue, Watch } from "vue-property-decorator";
->>>>>>> bb297be1
 import { vxm } from "@/store";
 import ContentBlock from "@/components/common/ContentBlock.vue";
 import DataTable, { ViewTableField } from "@/components/common/DataTable.vue";
@@ -338,8 +334,6 @@
     ];
   }
 
-<<<<<<< HEAD
-=======
   get darkMode() {
     return vxm.general.darkMode;
   }
@@ -348,7 +342,6 @@
     return vxm.wallet.currentUser;
   }
 
->>>>>>> bb297be1
   prettifyNumber(number: string | number): string {
     return prettifyNumber(number);
   }
