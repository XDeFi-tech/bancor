--- conflicted
+++ resolved
@@ -184,17 +184,12 @@
   governanceContractAddress: EthAddress = "";
   tokenAddress: EthAddress = "";
 
-<<<<<<< HEAD
-  get isAuthenticated() {
-    return vxm.wallet.isAuthenticated;
-=======
   get darkMode() {
     return vxm.general.darkMode;
   }
 
   get currentUser() {
     return vxm.wallet.currentUser;
->>>>>>> bb297be1
   }
 
   get lastTransaction() {
