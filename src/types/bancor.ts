import { Contract } from "web3-eth-contract";
import BigNumber from "bignumber.js";

export interface TokenWei {
  tokenContract: string;
  weiAmount: string;
}
export interface ProtectedViewPosition {
  type: number;
  whitelisted: boolean;
  relay: ViewRelay;
  tokensCovered: ViewAmount[];
  startTime: number;
  endTime: number;
  protectionPercent: number;
}
export interface ProtectedLiquidity {
  id: string;
  owner: string;
  poolToken: string;
  reserveToken: string;
  poolAmount: string;
  reserveAmount: string;
  reserveRateN: string;
  reserveRateD: string;
  timestamp: string;
}

export interface ProtectLiquidityParams {
  amount: ViewAmount;
  onUpdate?: OnUpdate;
  onPrompt: OnPrompt;
}

export interface PositionReturn {
  baseAmount: string;
  networkAmount: string;
  targetAmount: string;
}
export interface ProtectedLiquidityCalculated {
  id: string;
  owner: string;
  poolToken: string;
  reserveToken: string;
  poolAmount: string;
  reserveAmount: string;
  reserveRateN: string;
  reserveRateD: string;
  timestamp: string;
  oneDayDec?: string;
  oneWeekDec?: string;
  // oneMonthDec: string;
  fee?: {
    amount: string;
  };
  roiDec?: string;
  fullLiquidityReturn?: PositionReturn;
  currentLiquidityReturn?: PositionReturn;
  pendingReserveReward: BigNumber;
  rewardsMultiplier: number;
}
export interface TokenPrice {
  id: string;
  code: string;
  name: string;
  primaryCommunityId: string;
  primaryCommunityImageName: string;
  liquidityDepth: number;
  price: number;
  change24h: number;
  volume24h: Volume24h;
  priceHistory: PriceHistory[];
}

export interface Volume24h {
  ETH: number;
  USD: number;
  EUR: number;
}

export interface PriceHistory {
  [index: number]: number;
}

export type FloatAmount = number;

export interface RawRow {
  timestamp: string;
  ROI: string;
  "Token Price": string;
  "Trade Volume": string;
}

export interface HistoryRow {
  timestamp: number;
  roi: number;
  tokenPrice: number;
  tradeVolume: number;
}

export interface TokenBalance {
  symbol: string;
  precision: number;
  amount: string;
  contract: string;
}

export interface TokenBalances {
  query_time: number;
  account: string;
  tokens: TokenBalance[];
}

export interface ProposedFromTransaction {
  from: ViewAmount;
  toId: string;
}

export interface ProposedToTransaction {
  to: ViewAmount;
  fromId: string;
}

export interface ViewAmount {
  id: string;
  amount: string;
}

export interface ViewAmountDetail extends ViewAmount {
  usdPrice?: number;
  symbol: string;
}

export interface ProtectionRes {
  error?: string;
  outputs: ViewAmountDetail[];
}

export interface ViewAmountWithMeta extends ViewAmount {
  symbol: string;
  logo: string;
  decimals: number;
}

export type OnUpdate = (index: number, sections: Section[]) => void;

export interface LiquidityParams {
  id: string;
  reserves: ViewAmount[];
  onUpdate?: OnUpdate;
  onPrompt?: OnPrompt;
}

export interface OpposingLiquidParams {
  id: string;
  changedReserveId: string;
  reserves: ViewAmount[];
}

export interface OpposingLiquid {
  opposingAmount?: string;
  shareOfPool: number;
  singleUnitCosts: ViewAmount[];
  withdrawFee?: number;
  expectedReturn?: ViewAmount;
}

export interface Section {
  name: string;
  description: string;
}

export interface Prompt {
  questions: {
    id: string;
    label: string;
  }[];
}

export type OnPrompt = (prompt: Prompt) => void;
export type OnSelection = (id: string) => void;

export interface ProposedConvertTransaction {
  from: ViewAmount;
  to: ViewAmount;
  onUpdate?: OnUpdate;
  onPrompt: OnPrompt;
}

export interface TokenDetail {
  _id: string;
  type: string;
  code: string;
  lowerCaseCode: string;
  status: string;
  isDiscoverable: boolean;
  createdAt: string;
  isDeleted: boolean;
  primaryCommunityId: string;
  name: string;
  about: string;
  promotionOrder: null;
  textIcon: string;
  adminProfileId: null;
  details: Detail[];
  primaryCommunityImageName: string;
  order: number;
  liquidityDepth: string;
}

export type EthAddress = string;

export interface CoTrade {
  tokenAddress: string;
  symbol: string;
  smartTokenSymbol: string;
  converterAddress: string;
  smartTokenAddress: string;
  owner: string;
  isOfficial: number;
  isCoTraderVerified: number;
  isBlacklisted: number;
  connectorType: string;
  smartTokenSupply: string;
  connectorBancorReserve: string;
  connectorOriginalReserve: string;
  smartTokenInETH: null;
  smartTokeninUSD: null;
  tokenDecimals: number;
  conversionFee: string;
  converterVersion: string;
}

export interface Detail {
  blockchain: Blockchain;
  blockchainId: string;
  type: string;
  stage: string;
  supply: string;
  decimals: number;
  relayCurrencyId: string;
  converter: Converter;
  symbol: string;
}

export interface Blockchain {
  type: string;
  chainId: string;
}

export interface Converter {
  activatedAt: string;
}

export interface ConvertReturn {
  amount: string;
  slippage?: number;
  fee?: string;
}

export interface ViewToken {
  id: string;
  contract: string;
  symbol: string;
  name: string;
  price?: number;
  liqDepth?: number;
  liquidityProtection?: boolean;
  logo: string;
  change24h?: number;
  volume24h?: number;
  balance?: string;
  precision: number;
  tradeSupported: boolean;
}

export interface TokenWithLogo extends AgnosticToken {
  logo: string[];
}

export interface WeiExtendedAsset {
  weiAmount: string;
  contract: string;
}

export interface ViewReserve {
  reserveId: string;
  id: string;
  logo: string[];
  symbol: string;
  contract: string;
  balance?: string;
  reserveWeight: number;
}

export interface ViewGroupedPositions {
  id: string;
  positionId: string;
  poolId: string;
  symbol: string;
  stake: {
    amount: number;
    usdValue: number;
    unixTime: number;
  };
  protectedAmount: {
    amount: number;
    usdValue: number;
  };
  fullyProtected: {
    amount: number;
    usdValue: number;
  };
  apr: {
    day: number;
    week: number;
    // month: number;
  };
  fees: number;
  roi: {
    fees: number;
    reserveRewards: BigNumber;
  };
  insuranceStart: number;
  coverageDecPercent: number;
  fullCoverage: number;
  pendingReserveReward: BigNumber;
  rewardsMultiplier: number;
<<<<<<< HEAD
=======
  reserveTokenPrice: number;
>>>>>>> f92d7d76
  collapsedData: ViewProtectedLiquidity[];
}

export interface ViewRelay {
  id: string;
  name: string;
  symbol: string;
  liqDepth: number;
  fee: number;
  reserves: ViewReserve[];
  addProtectionSupported: boolean;
  addLiquiditySupported: boolean;
  tradeSupported: boolean;
  removeLiquiditySupported: boolean;
  liquidityProtection: boolean;
  whitelisted: boolean;
  v2: boolean;
  feesGenerated?: string;
  feesVsLiquidity?: string;
  apr?: string;
  volume?: string;
  aprMiningRewards?: PoolLiqMiningApr;
  stakedBntSupplyPercent?: number;
}

export interface ContractMethods<T> extends Contract {
  methods: T;
}

export interface CallReturn<T = any> {
  arguments: any[];
  _method: {
    outputs: { name: string; type: string }[];
  };
  call: () => Promise<T>;
  encodeABI: () => string;
}

export interface TokenPriceExtended extends TokenPrice {
  balance: number;
}

export interface TokenPriceDecimal extends TokenPrice {
  decimals: number;
}

export interface TradeQuery {
  base: string;
  quote: string;
}

export type PoolQuery = string;

export interface ModuleParam {
  tradeQuery?: TradeQuery;
  poolQuery?: PoolQuery;
}

export interface ViewModalToken {
  id: string;
  symbol: string;
  img: string;
  balance?: string;
}

export interface SlippageTolerance {
  readonly slippageTolerance: number;
  setSlippageTolerance: (tolerance: number) => Promise<void>;
}

export interface DFuseTrade {
  block: Block;
  trace: Trace;
}

export interface Block {
  num: number;
  timestamp: string;
}

export interface Trace {
  id: string;
  matchingActions: MatchingAction[];
  executedActions: MatchingAction[];
}

export interface MatchingAction {
  json: JSON;
}

export interface JSON {
  from: string;
  to: string;
  quantity: string;
  memo: string;
}

export interface TxResponse {
  txId: string;
  blockExplorerLink: string;
  blockExplorerName: string;
}

export interface V1PoolResponse extends TxResponse {
  poolId: string;
}

export interface ViewTradeEvent {
  from: ViewAmountWithMeta;
  to: ViewAmountWithMeta;
}

export interface ViewAddEvent {
  tokensAdded: ViewAmountWithMeta[];
}

export interface ViewRemoveEvent {
  tokensRemoved: ViewAmountWithMeta[];
}

export interface ViewLiquidityEvent<T> {
  id: string;
  valueTransmitted: number;
  txHash: string;
  txLink: string;
  accountLink: string;
  type: string;
  unixTime: number;
  account: string;
  data: T;
}
export interface TradingModule {
  init: (param?: ModuleParam) => Promise<void>;
  readonly token: (arg0: string) => ViewToken;
  readonly tokens: ViewToken[];
  readonly moreTokensAvailable: boolean;
  readonly loadingTokens: boolean;
  refreshBalances: (symbols?: BaseToken[]) => Promise<void>;
  onAuthChange: (address: string) => Promise<void>;
  convert: (propose: ProposedConvertTransaction) => Promise<TxResponse>;
  focusSymbol: (symbolName: string) => Promise<void>;
  getReturn: (propose: ProposedFromTransaction) => Promise<ConvertReturn>;
  getCost: (propose: ProposedToTransaction) => Promise<ConvertReturn>;
}

export interface UserPoolBalances {
  maxWithdrawals: ViewAmount[];
  iouBalances: ViewAmount[];
}

export interface RegisteredContracts {
  BancorNetwork: string;
  BancorConverterRegistry: string;
  LiquidityProtection: string;
  LiquidityProtectionStore: string;
  StakingRewards: string;
}
export interface PoolTokenPosition {
  relay: ViewRelay;
  smartTokenAmount?: string;
  poolTokens?: {
    reserveId: string;
    balance: string;
  }[];
}

export interface ReserveFeed {
  liqDepth: number;
  poolId: string;
  reserveAddress: string;
  costByNetworkUsd?: number;
  change24H?: number;
  volume24H?: number;
  priority: number;
}

export interface LiquidityHistory {
  loading: boolean;
  data: ViewLiquidityEvent<ViewTradeEvent>[];
}

export interface LiquidityModule {
  init: (param: ModuleParam) => Promise<void>;
  readonly primaryReserveChoices: (secondaryChoiceId: string) => ModalChoice[];
  readonly secondaryReserveChoices: ModalChoice[];
  readonly relay: (arg0: string) => ViewRelay;
  readonly relays: ViewRelay[];
  readonly supportedFeatures: (arg0: string) => string[];
  readonly morePoolsAvailable: boolean;
  readonly loadingPools: boolean;
  readonly stats: {
    totalLiquidityDepth: number;
    nativeTokenPrice: { price: number; symbol: string };
    twentyFourHourTradeCount: number;
    totalVolume24h: number;
    bntUsdPrice?: number;
    bntPrice24Change?: number;
    stakedBntPercent?: number;
    totalPoolCount?: number;
    totalTokenCount?: number;
  };
  readonly poolTokenPositions: PoolTokenPosition[];
  readonly liquidityHistory: LiquidityHistory;
  loadMorePools: () => Promise<void>;
  calculateOpposingDeposit: (
    opposingDeposit: OpposingLiquidParams
  ) => Promise<OpposingLiquid>;
  updateFee?: (fee: FeeParams) => Promise<TxResponse>;
  updateOwner?: (fee: NewOwnerParams) => Promise<TxResponse>;
  calculateOpposingWithdraw: (
    opposingWithdraw: OpposingLiquidParams
  ) => Promise<OpposingLiquid>;
  getUserBalances: (relayId: string) => Promise<UserPoolBalances>;
  removeLiquidity: (params: LiquidityParams) => Promise<TxResponse>;
  addLiquidity: (params: LiquidityParams) => Promise<TxResponse>;
  removeRelay?: (symbolName: string) => Promise<TxResponse>;
}

export interface TokenMeta {
  id: string;
  name: string;
  logo: string;
  logo_lg: string;
  symbol: string;
  account: string;
  chain: string;
}

export interface AgnosticToken {
  id: string;
  contract: string;
  precision: number;
  symbol: string;
  network: string;
  amount: string;
}

export interface EosMultiRelay {
  id: string;
  reserves: AgnosticToken[];
  contract: string;
  owner: string;
  isMultiContract: boolean;
  smartToken: AgnosticToken;
  fee: number;
}

export interface ModalChoice {
  id: string;
  symbol: string;
  contract: string;
  balance?: string;
  img: string;
  usdValue?: number;
}

export interface NetworkChoice extends ModalChoice {
  usdValue: number;
}

export interface Step {
  name: string;
  description: string;
}

export interface CreatePoolParams {
  reserves: ViewAmount[];
  fee: number;
  onUpdate: OnUpdate;
}

export interface CreateV1PoolEthParams {
  reserves: {
    decReserveWeight: string;
    tokenId: string;
  }[];
  poolName: string;
  poolSymbol: string;
  decimals: number;
  decFee: string;
  onUpdate: OnUpdate;
  onPrompt: OnPrompt;
}

export interface CreatePoolModule {
  init: (param: ModuleParam) => Promise<void>;
  readonly newPoolTokenChoices: (networkToken: string) => ModalChoice[];
  readonly newNetworkTokenChoices: ModalChoice[];
}

export interface HistoryModule {
  fetchHistoryData: (relayId: string) => Promise<any[]>;
}

export interface FeeParams {
  fee: number;
  id: string;
}

export interface NewOwnerParams {
  newOwner: string;
  id: string;
}

export interface BaseToken {
  contract: string;
  symbol: string;
}
export interface PromiseEvent {
  name: string;
  description: string;
  promise: () => Promise<any>;
}

export interface PromiseSequence {
  promises: PromiseEvent[];
  title: string;
}

export interface GetBalanceParam {
  tokens: TokenBalanceParam[];
  slow?: boolean;
  disableSetting?: boolean;
}

export interface TokenBalanceParam {
  contract: string;
  symbol: string;
  precision?: number;
}

export interface TransferParam {
  to: string;
  id: string;
  amount: number;
  memo?: string;
}

export interface TokenBalanceReturn extends TokenBalanceParam {
  balance: string;
}

export interface TokenQueries extends TokenBalanceParam {
  balance?: number;
}

export interface NetworkModule {
  readonly networkId: string;
  getBalances: (tokens?: GetBalanceParam) => Promise<TokenBalanceReturn[]>;
}

// Amount in an asset without reference to it's actual precision
// E.g. "10000" will be 1.0000 EOS
export type IntegerAmount = string;

export interface BancorAPIResponseToken {
  id: string;
  code: string;
  name: string;
  primaryCommunityImageName: string;
  liquidityDepth: number;
  decimals: number;
  price: number;
  change24h: number;
  volume24h: Volume24H;
  priceHistory: Array<number[]>;
}

export interface Volume24H {
  ETH: number;
  USD: number;
  EUR: number;
}

export interface ReserveInstance {
  balance: string;
  ratio: number;
  sale_enabled: boolean;
  contract: string;
}

export interface SimpleToken {
  symbol: string;
  name: string;
  contract: string;
  logo: string;
  precision: number;
}

export interface SimpleTokenWithMarketData extends SimpleToken {
  price: string;
  liqDepth: number;
}

export interface Price {
  rate: number;
  diff: number;
  diff7d: number;
  ts: number;
  marketCapUsd: number;
  availableSupply: number;
  volume24h: number;
  diff30d: number;
}

export interface ETH {
  balance: number;
  price: Price;
}

export interface kv {
  [symcode: string]: number;
}

export interface Settings {
  paused: boolean;
  pool_fee: number;
  transaction_fee: string;
  stability_fee: number;
  min_convert: string;
  min_stake: string;
}

export enum Feature {
  Trade,
  Wallet,
  Liquidity,
  CreatePool
}

export interface Service {
  namespace: string;
  features: Feature[];
}

export interface TokenReward {
  amount: string;
  symbol: string;
  usdValue?: string | number;
}
export interface ViewProtectedLiquidity {
  id: string;
  stake: {
    amount: string;
    poolId: string;
    usdValue?: number;
    symbol: string;
    unixTime: number;
  };
  protectedAmount: TokenReward;
  fullyProtected: TokenReward;
  fees: TokenReward;
  roi: number;
  apr: {
    day: number;
    week: number;
    // month: number;
  };
  single: boolean;
  whitelisted: boolean;
  insuranceStart: number;
  coverageDecPercent: number;
  fullCoverage: number;
  givenVBnt?: string;
  pendingReserveReward: BigNumber;
  rewardsMultiplier: number;
  reserveTokenPrice: number;
  bntTokenPrice: number;
}

export interface ViewLockedBalance {
  id: string;
  amount: string;
  usdValue: number;
  lockedUntil: number;
}

export interface PoolLiqMiningApr {
  poolId: string;
  endTime: number;
  rewards: LiqMiningApr[];
}

export interface LiqMiningApr {
  symbol: string;
  address: string;
  amount: string;
  reward?: number;
}

export interface ConverterAndAnchor {
  converterAddress: string;
  anchorAddress: string;
}
export interface ViewTableField {
  id: number;
  label: string;
  key: string;
  sortable?: boolean;
  tooltip?: string;
  minWidth?: string;
  maxWidth?: string;
  thClass?: string;
}

export interface TableItem {
  id: string;
  [key: string]: any;
  collapsedData?: TableItem[];
}

export interface ViewProposalsField {
  id: number;
  label: string;
  key: string;
  tooltip?: string;
  minWidth?: string;
  maxWidth?: string;
  colAuto?: boolean;
  colRate?: number;
}

export interface ITxMeta {
  showTxModal: boolean;
  txBusy: boolean;
  success: TxResponse | null;
  txError: string;
  sections: Step[];
  stepIndex: number;
  prompt: Prompt | null;
}<|MERGE_RESOLUTION|>--- conflicted
+++ resolved
@@ -326,10 +326,6 @@
   fullCoverage: number;
   pendingReserveReward: BigNumber;
   rewardsMultiplier: number;
-<<<<<<< HEAD
-=======
-  reserveTokenPrice: number;
->>>>>>> f92d7d76
   collapsedData: ViewProtectedLiquidity[];
 }
 
