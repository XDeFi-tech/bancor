import { Contract } from "web3-eth-contract";

export interface MinimalPool {
  anchorAddress: string;
  converterAddress: string;
  reserves: string[];
}
export interface TokenWei {
  tokenContract: string;
  weiAmount: string;
}

export interface ProtectedViewPosition {
  type: number;
  whitelisted: boolean;
  relay: ViewRelay;
  tokensCovered: ViewAmount[];
  startTime: number;
  endTime: number;
  protectionPercent: number;
}

export interface ProtectedLiquidity {
  id: string;
  owner: string;
  poolToken: string;
  reserveToken: string;
  poolAmount: string;
  reserveAmount: string;
  reserveRateN: string;
  reserveRateD: string;
  timestamp: string;
}

export interface PoolHistoricBalance {
  scale: TimeScale;
  pool: MinimalPool;
  smartTokenSupply: string;
  reserveBalances: {
    contract: string;
    weiAmount: string;
  }[];
}

export interface ProtectLiquidityParams {
  amount: ViewAmount;
  onUpdate?: OnUpdate;
}

export interface PositionReturn {
  baseAmount: string;
  networkAmount: string;
  targetAmount: string;
}

export interface TimeScale {
  blockHeight: number;
  days: number;
  label: string;
}
export interface ProtectedLiquidityCalculated {
  id: string;
  owner: string;
  poolToken: string;
  reserveToken: string;
  poolAmount: string;
  reserveAmount: string;
  reserveRateN: string;
  reserveRateD: string;
  timestamp: string;
  oneDayDec?: string;
  oneWeekDec?: string;
  // oneMonthDec: string;
  fee?: {
    amount: string;
  };
  roiDec?: string;
  fullLiquidityReturn?: PositionReturn;
  currentLiquidityReturn?: PositionReturn;
<<<<<<< HEAD
  pendingReserveReward?: BigNumber;
  rewardsMultiplier?: BigNumber;
=======
  pendingReserveReward: BigNumber;
  rewardsMultiplier: number;
>>>>>>> 96a97859
}

export interface TokenPrice {
  id: string;
  code: string;
  name: string;
  primaryCommunityId: string;
  primaryCommunityImageName: string;
  liquidityDepth: number;
  price: number;
  change24h: number;
  volume24h: Volume24h;
  priceHistory: PriceHistory[];
}

export interface Volume24h {
  ETH: number;
  USD: number;
  EUR: number;
}

export interface PriceHistory {
  [index: number]: number;
}

export type FloatAmount = number;

export interface RawRow {
  timestamp: string;
  ROI: string;
  "Token Price": string;
  "Trade Volume": string;
}

export interface HistoryRow {
  timestamp: number;
  roi: number;
  tokenPrice: number;
  tradeVolume: number;
}

export interface TokenBalance {
  symbol: string;
  precision: number;
  amount: string;
  contract: string;
}

export interface TokenBalances {
  query_time: number;
  account: string;
  tokens: TokenBalance[];
}

export interface ProposedFromTransaction {
  from: ViewAmount;
  toId: string;
}

export interface ProposedToTransaction {
  to: ViewAmount;
  fromId: string;
}

export interface ViewAmount {
  id: string;
  amount: string;
}

export interface ViewAmountDetail extends ViewAmount {
  usdPrice?: number;
  symbol: string;
}

export interface ProtectionRes {
  error?: string;
  outputs: ViewAmountDetail[];
}

export interface ViewAmountWithMeta extends ViewAmount {
  symbol: string;
  logo: string;
  decimals: number;
}

export type OnUpdate = (index: number, sections: Section[]) => void;

export interface LiquidityParams {
  id: string;
  reserves: ViewAmount[];
  onUpdate?: OnUpdate;
}

export interface OpposingLiquidParams {
  id: string;
  changedReserveId: string;
  reserves: ViewAmount[];
}

export interface OpposingLiquid {
  opposingAmount?: string;
  shareOfPool: number;
  singleUnitCosts: ViewAmount[];
  withdrawFee?: number;
  expectedReturn?: ViewAmount;
}

export interface Section {
  name: string;
  description: string;
}

export interface ProposedConvertTransaction {
  from: ViewAmount;
  to: ViewAmount;
  onUpdate?: OnUpdate;
}

export interface TokenDetail {
  _id: string;
  type: string;
  code: string;
  lowerCaseCode: string;
  status: string;
  isDiscoverable: boolean;
  createdAt: string;
  isDeleted: boolean;
  primaryCommunityId: string;
  name: string;
  about: string;
  promotionOrder: null;
  textIcon: string;
  adminProfileId: null;
  details: Detail[];
  primaryCommunityImageName: string;
  order: number;
  liquidityDepth: string;
}

export type EthAddress = string;

export interface CoTrade {
  tokenAddress: string;
  symbol: string;
  smartTokenSymbol: string;
  converterAddress: string;
  smartTokenAddress: string;
  owner: string;
  isOfficial: number;
  isCoTraderVerified: number;
  isBlacklisted: number;
  connectorType: string;
  smartTokenSupply: string;
  connectorBancorReserve: string;
  connectorOriginalReserve: string;
  smartTokenInETH: null;
  smartTokeninUSD: null;
  tokenDecimals: number;
  conversionFee: string;
  converterVersion: string;
}

export interface Detail {
  blockchain: Blockchain;
  blockchainId: string;
  type: string;
  stage: string;
  supply: string;
  decimals: number;
  relayCurrencyId: string;
  converter: Converter;
  symbol: string;
}

export interface Blockchain {
  type: string;
  chainId: string;
}

export interface Converter {
  activatedAt: string;
}

export interface ConvertReturn {
  amount: string;
  slippage?: number;
  fee?: string;
}

export interface ViewToken {
  id: string;
  contract: string;
  symbol: string;
  name: string;
  price?: number;
  liqDepth?: number;
  liquidityProtection?: boolean;
  logo: string;
  change24h?: number;
  volume24h?: number;
  balance?: string;
  precision: number;
}

interface TokenWithLogo extends AgnosticToken {
  logo: string[];
}

export interface WeiExtendedAsset {
  weiAmount: string;
  contract: string;
}

export interface ViewReserve {
  reserveId: string;
  id: string;
  logo: string[];
  symbol: string;
  contract: string;
  balance?: string;
  reserveWeight: number;
}

export interface ViewGroupedPositions {
  id: string;
  positionId: string;
  poolId: string;
  symbol: string;
  stake: {
    amount: number;
    usdValue: number;
    unixTime: number;
  };
  protectedAmount: {
    amount: number;
    usdValue: number;
  };
  fullyProtected: {
    amount: number;
    usdValue: number;
  };
  apr: {
    day: number;
    week: number;
    // month: number;
  };
  fees: number;
  roi: number;
  insuranceStart: number;
  coverageDecPercent: number;
  fullCoverage: number;
  pendingReserveReward: string;
  reserveTokenPrice: number;
  collapsedData: ViewProtectedLiquidity[];
}

export interface ViewRelay {
  id: string;
  name: string;
  symbol: string;
  liqDepth: number;
  fee: number;
  reserves: ViewReserve[];
  addProtectionSupported: boolean;
  addLiquiditySupported: boolean;
  removeLiquiditySupported: boolean;
  liquidityProtection: boolean;
  whitelisted: boolean;
  v2: boolean;
  feesGenerated?: string;
  feesVsLiquidity?: string;
  apr?: string;
  volume?: string;
  aprMiningRewards?: PoolLiqMiningApr;
  stakedBntSupplyPercent?: number;
}

export interface ContractMethods<T> extends Contract {
  methods: T;
}

export interface CallReturn<T = any> {
  arguments: any[];
  _method: {
    outputs: { name: string; type: string }[];
  };
  call: () => Promise<T>;
  encodeABI: () => string;
}

export interface TokenPriceExtended extends TokenPrice {
  balance: number;
}

export interface TokenPriceDecimal extends TokenPrice {
  decimals: number;
}

export interface TradeQuery {
  base: string;
  quote: string;
}

export type PoolQuery = string;

export interface ModuleParam {
  tradeQuery?: TradeQuery;
  poolQuery?: PoolQuery;
}

export interface ViewModalToken {
  id: string;
  symbol: string;
  img: string;
  balance?: string;
}

export interface RawLiquidityProtectionSettings {
  minProtectionDelay: string;
  maxProtectionDelay: string;
  lockDuration: string;
  govToken: string;
  networkToken: string;
  defaultNetworkTokenMintingLimit: string;
}

export interface LiquidityProtectionSettings {
  contract: string;
  minDelay: number;
  maxDelay: number;
  lockedDelay: number;
  govToken: string;
  networkToken: string;
  defaultNetworkTokenMintingLimit: string;
}

export interface SlippageTolerance {
  readonly slippageTolerance: number;
  setSlippageTolerance: (tolerance: number) => Promise<void>;
}

export interface DFuseTrade {
  block: Block;
  trace: Trace;
}

export interface Block {
  num: number;
  timestamp: string;
}

export interface Trace {
  id: string;
  matchingActions: MatchingAction[];
  executedActions: MatchingAction[];
}

export interface MatchingAction {
  json: JSON;
}

export interface JSON {
  from: string;
  to: string;
  quantity: string;
  memo: string;
}

export interface TxResponse {
  txId: string;
  blockExplorerLink: string;
  blockExplorerName: string;
}

export interface V1PoolResponse extends TxResponse {
  poolId: string;
}

export interface ViewTradeEvent {
  from: ViewAmountWithMeta;
  to: ViewAmountWithMeta;
}

export interface ViewAddEvent {
  tokensAdded: ViewAmountWithMeta[];
}

export interface ViewRemoveEvent {
  tokensRemoved: ViewAmountWithMeta[];
}

export interface ViewLiquidityEvent<T> {
  id: string;
  valueTransmitted: number;
  txHash: string;
  txLink: string;
  accountLink: string;
  type: string;
  unixTime: number;
  account: string;
  data: T;
}
export interface TradingModule {
  init: (param?: ModuleParam) => Promise<void>;
  readonly token: (arg0: string) => ViewToken;
  readonly tokens: ViewToken[];
  readonly moreTokensAvailable: boolean;
  readonly loadingTokens: boolean;
  refreshBalances: (symbols?: BaseToken[]) => Promise<void>;
  onAuthChange: (address: string) => Promise<void>;
  convert: (propose: ProposedConvertTransaction) => Promise<TxResponse>;
  focusSymbol: (symbolName: string) => Promise<void>;
  getReturn: (propose: ProposedFromTransaction) => Promise<ConvertReturn>;
  getCost: (propose: ProposedToTransaction) => Promise<ConvertReturn>;
}

export interface UserPoolBalances {
  maxWithdrawals: ViewAmount[];
  iouBalances: ViewAmount[];
}

export interface RegisteredContracts {
  BancorNetwork: string;
  BancorConverterRegistry: string;
  LiquidityProtection: string;
  LiquidityProtectionStore: string;
  StakingRewards: string;
}
interface PoolTokenPosition {
  relay: ViewRelay;
  smartTokenAmount?: string;
  poolTokens?: {
    reserveId: string;
    balance: string;
  }[];
}

export interface ReserveFeed {
  liqDepth: number;
  poolId: string;
  reserveAddress: string;
  costByNetworkUsd?: number;
  change24H?: number;
  volume24H?: number;
  priority: number;
}

interface LiquidityHistory {
  loading: boolean;
  data: ViewLiquidityEvent<ViewTradeEvent>[];
}

export interface LiquidityModule {
  init: (param: ModuleParam) => Promise<void>;
  readonly primaryReserveChoices: (secondaryChoiceId: string) => ModalChoice[];
  readonly secondaryReserveChoices: ModalChoice[];
  readonly relay: (arg0: string) => ViewRelay;
  readonly relays: ViewRelay[];
  readonly supportedFeatures: (arg0: string) => string[];
  readonly morePoolsAvailable: boolean;
  readonly loadingPools: boolean;
  readonly stats: {
    totalLiquidityDepth: number;
    nativeTokenPrice: { price: number; symbol: string };
    twentyFourHourTradeCount: number;
    totalVolume24h: number;
    bntUsdPrice?: number;
    stakedBntPercent?: number;
    totalPoolCount?: number;
    totalTokenCount?: number;
  };
  readonly poolTokenPositions: PoolTokenPosition[];
  readonly liquidityHistory: LiquidityHistory;
  loadMorePools: () => Promise<void>;
  calculateOpposingDeposit: (
    opposingDeposit: OpposingLiquidParams
  ) => Promise<OpposingLiquid>;
  updateFee?: (fee: FeeParams) => Promise<TxResponse>;
  updateOwner?: (fee: NewOwnerParams) => Promise<TxResponse>;
  calculateOpposingWithdraw: (
    opposingWithdraw: OpposingLiquidParams
  ) => Promise<OpposingLiquid>;
  getUserBalances: (relayId: string) => Promise<UserPoolBalances>;
  removeLiquidity: (params: LiquidityParams) => Promise<TxResponse>;
  addLiquidity: (params: LiquidityParams) => Promise<TxResponse>;
  removeRelay?: (symbolName: string) => Promise<TxResponse>;
}

export interface TokenMeta {
  id: string;
  name: string;
  logo: string;
  logo_lg: string;
  symbol: string;
  account: string;
  chain: string;
}

export interface AgnosticToken {
  id: string;
  contract: string;
  precision: number;
  symbol: string;
  network: string;
  amount: string;
}

export interface EosMultiRelay {
  id: string;
  reserves: AgnosticToken[];
  contract: string;
  owner: string;
  isMultiContract: boolean;
  smartToken: AgnosticToken;
  fee: number;
}

export interface ModalChoice {
  id: string;
  symbol: string;
  contract: string;
  balance?: string;
  img: string;
  usdValue?: number;
}

export interface NetworkChoice extends ModalChoice {
  usdValue: number;
}

export interface Step {
  name: string;
  description: string;
}

export interface CreatePoolParams {
  reserves: ViewAmount[];
  fee: number;
  onUpdate: OnUpdate;
}

export interface CreateV1PoolEthParams {
  reserves: {
    decReserveWeight: string;
    tokenId: string;
  }[];
  poolName: string;
  poolSymbol: string;
  decimals: number;
  decFee: string;
  onUpdate: OnUpdate;
}

export interface CreatePoolModule {
  init: (param: ModuleParam) => Promise<void>;
  readonly newPoolTokenChoices: (networkToken: string) => ModalChoice[];
  readonly newNetworkTokenChoices: ModalChoice[];
}

export interface HistoryModule {
  fetchHistoryData: (relayId: string) => Promise<any[]>;
}

export interface FeeParams {
  fee: number;
  id: string;
}

export interface NewOwnerParams {
  newOwner: string;
  id: string;
}

export interface BaseToken {
  contract: string;
  symbol: string;
}
export interface PromiseEvent {
  name: string;
  description: string;
  promise: () => Promise<any>;
}

export interface PromiseSequence {
  promises: PromiseEvent[];
  title: string;
}

interface GetBalanceParam {
  tokens: TokenBalanceParam[];
  slow?: boolean;
  disableSetting?: boolean;
}

interface TokenBalanceParam {
  contract: string;
  symbol: string;
  precision?: number;
}

interface TransferParam {
  to: string;
  id: string;
  amount: number;
  memo?: string;
}

export interface TokenBalanceReturn extends TokenBalanceParam {
  balance: string;
}

interface TokenQueries extends TokenBalanceParam {
  balance?: number;
}

export interface NetworkModule {
  readonly networkId: string;
  getBalances: (tokens?: GetBalanceParam) => Promise<TokenBalanceReturn[]>;
}

// Amount in an asset without reference to it's actual precision
// E.g. "10000" will be 1.0000 EOS
export type IntegerAmount = string;

export interface BancorAPIResponseToken {
  id: string;
  code: string;
  name: string;
  primaryCommunityImageName: string;
  liquidityDepth: number;
  decimals: number;
  price: number;
  change24h: number;
  volume24h: Volume24H;
  priceHistory: Array<number[]>;
}

export interface Volume24H {
  ETH: number;
  USD: number;
  EUR: number;
}

export interface ReserveInstance {
  balance: string;
  ratio: number;
  sale_enabled: boolean;
  contract: string;
}

export interface SimpleToken {
  symbol: string;
  name: string;
  contract: string;
  logo: string;
  precision: number;
}

export interface SimpleTokenWithMarketData extends SimpleToken {
  price: string;
  liqDepth: number;
}

export interface Price {
  rate: number;
  diff: number;
  diff7d: number;
  ts: number;
  marketCapUsd: number;
  availableSupply: number;
  volume24h: number;
  diff30d: number;
}

export interface ETH {
  balance: number;
  price: Price;
}

export interface kv {
  [symcode: string]: number;
}

export interface Settings {
  paused: boolean;
  pool_fee: number;
  transaction_fee: string;
  stability_fee: number;
  min_convert: string;
  min_stake: string;
}

export enum Feature {
  Trade,
  Wallet,
  Liquidity,
  CreatePool
}

export interface Service {
  namespace: string;
  features: Feature[];
}

export interface TokenReward {
  amount: string;
  symbol: string;
  usdValue?: string | number;
}
export interface ViewProtectedLiquidity {
  id: string;
  stake: {
    amount: string;
    poolId: string;
    usdValue?: number;
    symbol: string;
    unixTime: number;
  };
  protectedAmount: TokenReward;
  fullyProtected: TokenReward;
  fees: TokenReward;
  roi: number;
  apr: {
    day: number;
    week: number;
    // month: number;
  };
  single: boolean;
  whitelisted: boolean;
  insuranceStart: number;
  coverageDecPercent: number;
  fullCoverage: number;
  givenVBnt?: string;
<<<<<<< HEAD
  rewardsMultiplier: BigNumber;
  pendingReserveReward: string;
=======
  pendingReserveReward: BigNumber;
  rewardsMultiplier: number;
>>>>>>> 96a97859
  reserveTokenPrice: number;
  bntTokenPrice: number;
}

export interface ViewLockedBalance {
  id: string;
  amount: string;
  usdValue: number;
  lockedUntil: number;
}

export interface PoolLiqMiningApr {
  poolId: string;
  endTime: number;
  rewards: LiqMiningApr[];
}

export interface LiqMiningApr {
  symbol: string;
  address: string;
  amount: string;
  reward?: number;
}

export interface ConverterAndAnchor {
  converterAddress: string;
  anchorAddress: string;
}
export interface ViewTableField {
  id: number;
  label: string;
  key: string;
  sortable?: boolean;
  tooltip?: string;
  minWidth?: string;
  maxWidth?: string;
  thClass?: string;
}

export interface TableItem {
  id: string;
  [key: string]: any;
  collapsedData?: TableItem[];
}

export interface ViewProposalsField {
  id: number;
  label: string;
  key: string;
  tooltip?: string;
  minWidth?: string;
  maxWidth?: string;
  colAuto?: boolean;
  colRate?: number;
}

export interface ITxMeta {
  showTxModal: boolean;
  txBusy: boolean;
  success: TxResponse | null;
  txError: string;
  sections: Step[];
  stepIndex: number;
}<|MERGE_RESOLUTION|>--- conflicted
+++ resolved
@@ -77,13 +77,8 @@
   roiDec?: string;
   fullLiquidityReturn?: PositionReturn;
   currentLiquidityReturn?: PositionReturn;
-<<<<<<< HEAD
   pendingReserveReward?: BigNumber;
-  rewardsMultiplier?: BigNumber;
-=======
-  pendingReserveReward: BigNumber;
-  rewardsMultiplier: number;
->>>>>>> 96a97859
+  rewardsMultiplier?: number;
 }
 
 export interface TokenPrice {
@@ -817,13 +812,8 @@
   coverageDecPercent: number;
   fullCoverage: number;
   givenVBnt?: string;
-<<<<<<< HEAD
-  rewardsMultiplier: BigNumber;
-  pendingReserveReward: string;
-=======
   pendingReserveReward: BigNumber;
   rewardsMultiplier: number;
->>>>>>> 96a97859
   reserveTokenPrice: number;
   bntTokenPrice: number;
 }
