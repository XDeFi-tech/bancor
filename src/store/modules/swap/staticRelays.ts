import { DryRelay } from "@/api/eos/eosBancorCalc";
import { compareString } from "@/api/helpers";
import { Sym } from "eos-common";

const bntToken = {
  contract: "bntbntbntbnt",
  symbol: "10,BNT"
};

const oldRelays = [
  {
    contract: "bnt2eoscnvrt",
    smartToken: {
      contract: "bnt2eosrelay",
      symbol: "10,BNTEOS"
    },
    reserves: [
      {
        contract: "eosio.token",
        symbol: "4,EOS"
      },
      bntToken
    ]
  },
  {
    contract: "bancorc11111",
    smartToken: {
      contract: "bancorr11111",
      symbol: "10,BNTBLK"
    },
    reserves: [
      bntToken,
      {
        contract: "eosblackteam",
        symbol: "4,BLACK"
      }
    ]
  },
  {
    contract: "bancorc11121",
    smartToken: {
      contract: "bancorr11121",
      symbol: "10,BNTHRUS"
    },
    reserves: [
      bntToken,
      {
        contract: "horustokenio",
        symbol: "4,HORUS"
      }
    ]
  },
  {
    contract: "bancorc11122",
    smartToken: {
      contract: "bancorr11122",
      symbol: "10,BNTMEET"
    },
    reserves: [
      bntToken,
      {
        contract: "eosiomeetone",
        symbol: "4,MEETONE"
      }
    ]
  },
  {
    contract: "bancorc11123",
    smartToken: {
      contract: "bancorr11123",
      symbol: "10,BNTIQ"
    },
    reserves: [
      {
        contract: "everipediaiq",
        symbol: "3,IQ"
      },
      bntToken
    ]
  },
  {
    contract: "bancorc11124",
    smartToken: {
      contract: "bancorr11124",
      symbol: "10,BNTEPRA"
    },
    reserves: [
      bntToken,
      {
        contract: "epraofficial",
        symbol: "4,EPRA"
      }
    ]
  },
  {
    contract: "bancorc11125",
    smartToken: {
      contract: "bancorr11125",
      symbol: "10,BNTDICE"
    },
    reserves: [
      bntToken,
      {
        contract: "betdicetoken",
        symbol: "4,DICE"
      }
    ]
  },
  {
    contract: "bancorc11131",
    smartToken: {
      contract: "bancorr11131",
      symbol: "10,BNTHVT"
    },
    reserves: [
      bntToken,
      {
        contract: "hirevibeshvt",
        symbol: "4,HVT"
      }
    ]
  },
  {
    contract: "bancorc11132",
    smartToken: {
      contract: "bancorr11132",
      symbol: "10,BNTOCT"
    },
    reserves: [
      {
        contract: "octtothemoon",
        symbol: "4,OCT"
      },
      bntToken
    ]
  },
  {
    contract: "bancorc11134",
    smartToken: {
      contract: "bancorr11134",
      symbol: "10,BNTMEV"
    },
    reserves: [
      bntToken,
      {
        contract: "eosvegascoin",
        symbol: "4,MEV"
      }
    ]
  },
  {
    contract: "bancorc11145",
    smartToken: {
      contract: "bancorr11145",
      symbol: "10,BNTTAEL"
    },
    reserves: [
      bntToken,
      {
        contract: "realgoldtael",
        symbol: "6,TAEL"
      }
    ]
  },
  {
    contract: "bancorc11152",
    smartToken: {
      contract: "bancorr11152",
      symbol: "10,BNTEQA"
    },
    reserves: [
      bntToken,
      {
        contract: "equacasheos1",
        symbol: "8,EQUA"
      }
    ]
  },
  {
    contract: "bancorc11153",
    smartToken: {
      contract: "bancorr11153",
      symbol: "10,BNTPEOS"
    },
    reserves: [
      bntToken,
      {
        contract: "thepeostoken",
        symbol: "4,PEOS"
      }
    ]
  },
  {
    contract: "bancorc11154",
    smartToken: {
      contract: "bancorr11154",
      symbol: "10,BNTDAPP"
    },
    reserves: [
      bntToken,
      {
        contract: "dappservices",
        symbol: "4,DAPP"
      }
    ]
  },
  {
    contract: "bancorc11155",
    smartToken: {
      contract: "bancorr11155",
      symbol: "10,BNTCHEX"
    },
    reserves: [
      bntToken,
      {
        contract: "chexchexchex",
        symbol: "8,CHEX"
      }
    ]
  },
  {
    contract: "bancorc11211",
    smartToken: {
      contract: "bancorr11211",
      symbol: "10,BNTFINX"
    },
    reserves: [
      bntToken,
      {
        contract: "finxtokenvci",
        symbol: "8,FINX"
      }
    ]
  },
  {
    contract: "bancorc11213",
    smartToken: {
      contract: "bancorr11213",
      symbol: "10,BNTEMT"
    },
    reserves: [
      {
        contract: "emanateoneos",
        symbol: "4,EMT"
      },
      bntToken
    ]
  },
  {
    contract: "bancorc11214",
    smartToken: {
      contract: "bancorr11214",
      symbol: "10,BNTPIXE"
    },
    reserves: [
      bntToken,
      {
        contract: "pixeos1token",
        symbol: "4,PIXEOS"
      }
    ]
  },
  {
    contract: "bancorc11215",
    smartToken: {
      contract: "bancorr11215",
      symbol: "10,BNTNUT"
    },
    reserves: [
      bntToken,
      {
        contract: "eosdtnutoken",
        symbol: "9,NUT"
      }
    ]
  },
  {
    contract: "bancorc11222",
    smartToken: {
      contract: "bancorr11222",
      symbol: "10,BNTESDT"
    },
    reserves: [
      bntToken,
      {
        contract: "eosdtsttoken",
        symbol: "9,EOSDT"
      }
    ]
  },
  {
    contract: "bancorc11225",
    smartToken: {
      contract: "bancorr11225",
      symbol: "10,BNTLUME"
    },
    reserves: [
      bntToken,
      {
        contract: "lumetokenctr",
        symbol: "3,LUME"
      }
    ]
  },
  {
    contract: "bancorc11231",
    smartToken: {
      contract: "bancorr11231",
      symbol: "10,BNTSENS"
    },
    reserves: [
      bntToken,
      {
        contract: "sensegenesis",
        symbol: "4,SENSE"
      }
    ]
  },
  {
    contract: "bancorc11232",
    smartToken: {
      contract: "bancorr11232",
      symbol: "10,BNTUSDT"
    },
    reserves: [
      bntToken,
      {
        contract: "tethertether",
        symbol: "4,USDT"
      }
    ]
  }
];

export const getHardCodedRelays = (): DryRelay[] =>
  oldRelays.map(relay => ({
    ...relay,
    isMultiContract: false,
    smartToken: {
      contract: relay.smartToken.contract,
      symbol: new Sym(relay.smartToken.symbol)
    },
    reserves: relay.reserves.map(reserve => ({
      ...reserve,
      symbol: new Sym(reserve.symbol)
    }))
  }));

export const priorityEthPools = [
  "0xb1CD6e4153B2a390Cf00A6556b0fC1458C4A5533",
  "0xf3aD2cBc4276eb4B0fb627Af0059CfcE094E20a1",
  "0x131da075a2832549128e93AcC2b54174045232Cf",
  "0xE5Df055773Bf9710053923599504831c7DBdD697",
  "0x248AFFf1aa83cF860198ddeE14b5b3E8eDb46d47",
  "0x38838B895cbf02048455Fb7f649D97C564fC18a8",
  "0xf7b9fa01098f22527Db205Ff9BB6FdF7C7D9F1C5",
  "0xd7eB9DB184DA9f099B84e2F86b1da1Fe6b305B3d",
  "0x4827e558e642861Cd7a1C8f011b2B4661F8d51fa",
  "0xE6b31fB3f29fbde1b92794B0867A315Ff605A324",
  "0x9Cbb076C3dc14F025bE30b4Cc34c33107D602A44",
  "0xd1BB51fECC950c7b1e4197D8d13A1d2A60795D2C",
  "0x0c485BffD5df019F66927B2C32360159884D4409",
  "0xB9fe4BD869a132137B668054ea48C897c0654ee4",
  "0x99eBD396Ce7AA095412a4Cd1A0C959D6Fd67B340",
  "0xFC0e04Eae452c163883AAAd4Ac1AE091Cc87FEf3",
  "0x79d83B390cF0EDF86B9EFbE47B556Cc6e20926aC",
  "0x168D7Bbf38E17941173a352f1352DF91a7771dF3",
  "0x497Ec0D6Ba2080f0ed7ecf7a79a2A907401b3239",
  "0x0F2318565f1996CB1eD2F88e172135791BC1FcBf",
  "0x2948BD241243Bb6924A0b2f368233DDa525AAB05",
  "0xccB5E3Ba5356D57001976092795626ac3b87Ad4e",
  "0xc4938292EA2d3085fFFc11C46B87CA068a83BE01",
  "0x014186b1a2d675fc1e303A3d62B574C3270A38e0",
  "0xbAb15d72731Ea7031B10324806E7AaD8448896D5",
  "0x11223Ed5D5846603C4EfC7c451FD8EB596d592cF",
  "0x4319f9130848544afB97e92cb3Ea9fdb4b0A0B2a",
  "0xdD8a17169aa94E548602096EB9C9d44216cE8a37",
  "0xb3b2861a093B7FB19352bD62CD8EFC314e0641a7",
  "0xaB5ae72d95d3A02796c87F8079b1E180507dF54f",
  "0x60Be88DD72f03C91FB22EEF7Af24C2e99Db58530",
  "0xa3b3c5a8b22C044D5f2d372f628245E2106D310D",
  "0xE9ADced9da076D9dADA35F5b99970fDd58B1440D",
  "0x8DA321aB610cD24fB2bcCe191F423Dae7c327ca9",
  "0x564c07255AFe5050D82c8816F78dA13f2B17ac6D",
  "0x4B51AcC819591c885DbA0F06d98A07b432E6D6B4",
  "0x5039f60594Ffa3f1a5ACbe85E1eBe12Dc8Da7c5c",
  "0x2d5aDD875442023eC83718Bb03D866c9F4C6E8cE",
  "0xd6A6c879Ad8c01D0C8d5bF1C85829814b954DBBF",
  "0xEEF7551e59b34F431D71C7593249F61D5c52ce65"
];

export interface PreviousPoolFee {
  oldDecFee: number;
  blockNumber: number;
  id: string;
}

<<<<<<< HEAD
export const previousPoolFees: PreviousPoolFee[] = [];
=======
export const previousPoolFees: PreviousPoolFee[] = [
  {
    oldDecFee: 0.01,
    blockNumber: 11248429,
    id: "0xCDfF066eDf8a770E9b6A7aE12F7CFD3DbA0011B5"
  }
];
>>>>>>> c4c97842

export const findPreviousPoolFee = (
  previousPoolFees: PreviousPoolFee[],
  blockNumber: number,
  relayId: string
) => {
  const previousFee = previousPoolFees.find(
    poolFee =>
      compareString(relayId, poolFee.id) && blockNumber < poolFee.blockNumber
  );
  const res = previousFee && previousFee.oldDecFee;
  return res;
};<|MERGE_RESOLUTION|>--- conflicted
+++ resolved
@@ -395,9 +395,6 @@
   id: string;
 }
 
-<<<<<<< HEAD
-export const previousPoolFees: PreviousPoolFee[] = [];
-=======
 export const previousPoolFees: PreviousPoolFee[] = [
   {
     oldDecFee: 0.01,
@@ -405,7 +402,6 @@
     id: "0xCDfF066eDf8a770E9b6A7aE12F7CFD3DbA0011B5"
   }
 ];
->>>>>>> c4c97842
 
 export const findPreviousPoolFee = (
   previousPoolFees: PreviousPoolFee[],
