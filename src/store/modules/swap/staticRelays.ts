--- conflicted
+++ resolved
@@ -1599,15 +1599,4785 @@
   id: string;
 }
 
-<<<<<<< HEAD
-export const previousPoolFees: PreviousPoolFee[] = [
-  {
-    oldDecFee: 0.01,
-    blockNumber: 11248504,
-    id: "0xCDfF066eDf8a770E9b6A7aE12F7CFD3DbA0011B5"
+export const findPreviousPoolFee = (
+  previousPoolFees: PreviousPoolFee[],
+  blockNumber: number,
+  relayId: string
+) => {
+  const previousFee = previousPoolFees.find(
+    poolFee =>
+      compareString(relayId, poolFee.id) && blockNumber < poolFee.blockNumber
+  );
+  const res = previousFee && previousFee.oldDecFee;
+  return res;
+};
+
+const moreStaticRelays = [
+  {
+    relay: {
+      owner: "0xfe2321D7DFA492dFC39330e8b85E7c49161e7F98",
+      converterType: "32",
+      version: "14",
+      connectorTokenCount: "2",
+      conversionFee: "1000",
+      connectorToken1: "0x1F573D6Fb3F13d689FF844B4cE37794d79a7FF1C",
+      connectorToken2: "0xD46bA6D942050d489DBd938a2C909A5d5039A161",
+      converterAddress: "0x7f913E9DeeF8eFE8d09A2e67d18cEd9BE4Ad1dc7"
+    },
+    poolToken: {
+      symbol: "AMPLBNT",
+      decimals: "18",
+      contract: "0x0e2145A23f7810431Ba0f2e19676530b3F1Fb0EC"
+    }
+  },
+  {
+    relay: {
+      owner: "0x3bF4EC1fAB53547e179cdbA1BF22C18a2d58B0B4",
+      converterType: "32",
+      version: "20",
+      connectorTokenCount: "2",
+      conversionFee: "1001",
+      connectorToken1: "0x309627af60F0926daa6041B8279484312f2bf060",
+      connectorToken2: "0x4Fabb145d64652a948d72533023f6E7A623C7C53",
+      converterAddress: "0x235d4FD0D13784c848712c30f2Da03925496FBd4"
+    },
+    poolToken: {
+      symbol: "BUSDUSDB",
+      decimals: "18",
+      contract: "0xE94C892f90ABea59F3dd1D7d8c34aC9d7312F18A"
+    }
+  },
+  {
+    relay: {
+      owner: "0x2A9C0528DCD12bd8844a1CFb6a2CCA41449D0936",
+      converterType: "32",
+      version: "23",
+      connectorTokenCount: "2",
+      conversionFee: "1000",
+      connectorToken1: "0x1F573D6Fb3F13d689FF844B4cE37794d79a7FF1C",
+      connectorToken2: "0x86A49f08Ab6531A3E0e814c75F36de661B986Ca1",
+      converterAddress: "0x1e9653f8A3F1D5ACEC0d334e6433b9677acCe7fF"
+    },
+    poolToken: {
+      symbol: "SYB7BNT",
+      decimals: "18",
+      contract: "0xDC610F8eecE47E9F91209C77C8674C40d2d8E17F"
+    }
+  },
+  {
+    relay: {
+      owner: "0xb941c7aAd899B5F7a575A566C85f5132C8A9E4aa",
+      converterType: "32",
+      version: "22",
+      connectorTokenCount: "2",
+      conversionFee: "0",
+      connectorToken1: "0x309627af60F0926daa6041B8279484312f2bf060",
+      connectorToken2: "0x595832F8FC6BF59c85C527fEC3740A1b7a361269",
+      converterAddress: "0xDB3eC1d6A089F6be97B8fc00bEB43b34c7BeEB23"
+    },
+    poolToken: {
+      symbol: "POWRUSDB",
+      decimals: "6",
+      contract: "0x8bb91B280A39A9e9D8505B9a5BC792CCb3B9779E"
+    }
+  },
+  {
+    relay: {
+      owner: "0xA53a22FCa7ffe3762dCd2A8ABC332ede24B5AA2D",
+      converterType: "32",
+      version: "32",
+      connectorTokenCount: "2",
+      conversionFee: "1000",
+      connectorToken1: "0x1F573D6Fb3F13d689FF844B4cE37794d79a7FF1C",
+      connectorToken2: "0xf8e386EDa857484f5a12e4B5DAa9984E06E73705",
+      converterAddress: "0xB018AF916Ed0116404537D1238b18988D652733a"
+    },
+    poolToken: {
+      symbol: "INDBNT",
+      decimals: "18",
+      contract: "0x32423158e8FBD2839E085626F8a98D86b2766De8"
+    }
+  },
+  {
+    relay: {
+      owner: "0xdE63aef60307655405835DA74BA02CE4dB1a42Fb",
+      converterType: "1",
+      version: "42",
+      connectorTokenCount: "2",
+      conversionFee: "1000",
+      connectorToken1: "0x1F573D6Fb3F13d689FF844B4cE37794d79a7FF1C",
+      connectorToken2: "0xF629cBd94d3791C9250152BD8dfBDF380E2a3B9c",
+      converterAddress: "0xCbb50B9A3C587FF59B61702A9Bb93b6Ff0220ba9"
+    },
+    poolToken: {
+      symbol: "ENJBNT",
+      decimals: "18",
+      contract: "0xf3aD2cBc4276eb4B0fb627Af0059CfcE094E20a1"
+    }
+  },
+  {
+    relay: {
+      owner: "0x1647F8480C65528aff347602460C3fF9429cEF4d",
+      converterType: "1",
+      version: "41",
+      connectorTokenCount: "2",
+      conversionFee: "1000",
+      connectorToken1: "0x1F573D6Fb3F13d689FF844B4cE37794d79a7FF1C",
+      connectorToken2: "0xd26114cd6EE289AccF82350c8d8487fedB8A0C07",
+      converterAddress: "0xD2195468D42C607f6B62d3144a5d2f7f2BC09443"
+    },
+    poolToken: {
+      symbol: "OMGBNT",
+      decimals: "18",
+      contract: "0x99eBD396Ce7AA095412a4Cd1A0C959D6Fd67B340"
+    }
+  },
+  {
+    relay: {
+      owner: "0x00A0A886D73ce0F830692531f05E95a7e9c4d38a",
+      converterType: "32",
+      version: "32",
+      connectorTokenCount: "2",
+      conversionFee: "1000",
+      connectorToken1: "0x1F573D6Fb3F13d689FF844B4cE37794d79a7FF1C",
+      connectorToken2: "0x1b22C32cD936cB97C28C5690a0695a82Abf688e6",
+      converterAddress: "0x38a3Fc625DF834dD34e8EDE60E10Cd3024a6650E"
+    },
+    poolToken: {
+      symbol: "WISHBNT",
+      decimals: "18",
+      contract: "0x1C9Df905571B22214Fa5FB10ad99ebe327f199C5"
+    }
+  },
+  {
+    relay: {
+      owner: "0x8956f1D18670B7f9dE60Bb2CAE71806F0C7e0A01",
+      converterType: "32",
+      version: "32",
+      connectorTokenCount: "2",
+      conversionFee: "1000",
+      connectorToken1: "0x1F573D6Fb3F13d689FF844B4cE37794d79a7FF1C",
+      connectorToken2: "0x37E8789bB9996CaC9156cD5F5Fd32599E6b91289",
+      converterAddress: "0xb85E52268CBF57b97Ae15136Aa65D4F567B8107c"
+    },
+    poolToken: {
+      symbol: "AIDBNT",
+      decimals: "18",
+      contract: "0xe3BF775Ec5f4F4dFCbb21194B22be1217b815b1d"
+    }
+  },
+  {
+    relay: {
+      owner: "0x4Cbb51Ee8611d45FedC37D99D0E05c7D1fC2c49D",
+      converterType: "32",
+      version: "32",
+      connectorTokenCount: "2",
+      conversionFee: "1000",
+      connectorToken1: "0x1F573D6Fb3F13d689FF844B4cE37794d79a7FF1C",
+      connectorToken2: "0x1063ce524265d5a3A624f4914acd573dD89ce988",
+      converterAddress: "0xb8a6920962655c97F0E3Eab40E5706Ed934907Cc"
+    },
+    poolToken: {
+      symbol: "AIXBNT",
+      decimals: "18",
+      contract: "0xA415cD56C694bd7402d14560D18Bb19A28F77617"
+    }
+  },
+  {
+    relay: {
+      owner: "0x600a65F8246FB0237bCf344D33b2c15F8F673941",
+      converterType: "32",
+      version: "32",
+      connectorTokenCount: "2",
+      conversionFee: "1000",
+      connectorToken1: "0x1F573D6Fb3F13d689FF844B4cE37794d79a7FF1C",
+      connectorToken2: "0x2dAEE1AA61D60A252DC80564499A69802853583A",
+      converterAddress: "0xa00655976c5c9A1eD58b3707b190867069bAbEe5"
+    },
+    poolToken: {
+      symbol: "ATSBNT",
+      decimals: "18",
+      contract: "0x1D75ebc72f4805e9C9918B36A8969b2e3847c9FB"
+    }
+  },
+  {
+    relay: {
+      owner: "0x1647F8480C65528aff347602460C3fF9429cEF4d",
+      converterType: "1",
+      version: "41",
+      connectorTokenCount: "2",
+      conversionFee: "1000",
+      connectorToken1: "0x1F573D6Fb3F13d689FF844B4cE37794d79a7FF1C",
+      connectorToken2: "0x0D8775F648430679A709E98d2b0Cb6250d2887EF",
+      converterAddress: "0x1317BD40c86461dFEE8E7bEE8B2Fb697b958cb7e"
+    },
+    poolToken: {
+      symbol: "BATBNT",
+      decimals: "18",
+      contract: "0x131da075a2832549128e93AcC2b54174045232Cf"
+    }
+  },
+  {
+    relay: {
+      owner: "0xB9C5F14e5E460Ef926e5772783992F686FC2D3c4",
+      converterType: "32",
+      version: "13",
+      connectorTokenCount: "2",
+      conversionFee: "1000",
+      connectorToken1: "0x1F573D6Fb3F13d689FF844B4cE37794d79a7FF1C",
+      connectorToken2: "0x98Bde3a768401260E7025FaF9947ef1b81295519",
+      converterAddress: "0x27f8fd3ac4eAa50068B8F221bFa0b496F180813e"
+    },
+    poolToken: {
+      symbol: "BCSBNT",
+      decimals: "18",
+      contract: "0xD3aD4c39A12B48164068Fef8F86eF5836A9eF303"
+    }
+  },
+  {
+    relay: {
+      owner: "0x1647F8480C65528aff347602460C3fF9429cEF4d",
+      converterType: "1",
+      version: "41",
+      connectorTokenCount: "2",
+      conversionFee: "1000",
+      connectorToken1: "0x1F573D6Fb3F13d689FF844B4cE37794d79a7FF1C",
+      connectorToken2: "0xB8c77482e45F1F44dE1745F52C74426C631bDD52",
+      converterAddress: "0x0Da9F5b929B316D90F27F3510D7d9be6D8eA7706"
+    },
+    poolToken: {
+      symbol: "BNBBNT",
+      decimals: "18",
+      contract: "0xE6b31fB3f29fbde1b92794B0867A315Ff605A324"
+    }
+  },
+  {
+    relay: {
+      owner: "0xeB53781A5a0819375d04251A615e3a039f296Ca9",
+      converterType: "1",
+      version: "42",
+      connectorTokenCount: "2",
+      conversionFee: "0",
+      connectorToken1: "0x309627af60F0926daa6041B8279484312f2bf060",
+      connectorToken2: "0x1234567461d3f8Db7496581774Bd869C83D51c93",
+      converterAddress: "0xB8A38Ca13bEE727092adB375FE64F6c23DeCC738"
+    },
+    poolToken: {
+      symbol: "USDB/CAT",
+      decimals: "18",
+      contract: "0xc9CEadb2d3bCeB198C1361c6a60892E95B1ABf60"
+    }
+  },
+  {
+    relay: {
+      owner: "0x1647F8480C65528aff347602460C3fF9429cEF4d",
+      converterType: "1",
+      version: "41",
+      connectorTokenCount: "2",
+      conversionFee: "1000",
+      connectorToken1: "0x1F573D6Fb3F13d689FF844B4cE37794d79a7FF1C",
+      connectorToken2: "0x419c4dB4B9e25d6Db2AD9691ccb832C8D9fDA05E",
+      converterAddress: "0x79E71FfEaE3aE4Be517154839E518789628B6D83"
+    },
+    poolToken: {
+      symbol: "DRGNBNT",
+      decimals: "18",
+      contract: "0xa7774F9386E1653645E1A08fb7Aae525B4DeDb24"
+    }
+  },
+  {
+    relay: {
+      owner: "0x1647F8480C65528aff347602460C3fF9429cEF4d",
+      converterType: "1",
+      version: "30",
+      connectorTokenCount: "2",
+      conversionFee: "1000",
+      connectorToken1: "0x1F573D6Fb3F13d689FF844B4cE37794d79a7FF1C",
+      connectorToken2: "0x1234567461d3f8Db7496581774Bd869C83D51c93",
+      converterAddress: "0xD856CBd87D4563C199bf3A1956817951b12b430b"
+    },
+    poolToken: {
+      symbol: "CATBNT",
+      decimals: "18",
+      contract: "0xB3c55930368D71F643C3775869aFC73f6c5237b2"
+    }
+  },
+  {
+    relay: {
+      owner: "0xE18cf576CDB5fc79F9f47f6d733eFe3EF2fae907",
+      converterType: "32",
+      version: "32",
+      connectorTokenCount: "2",
+      conversionFee: "1000",
+      connectorToken1: "0x1F573D6Fb3F13d689FF844B4cE37794d79a7FF1C",
+      connectorToken2: "0x9AF4f26941677C706cfEcf6D3379FF01bB85D5Ab",
+      converterAddress: "0x9b10206f236669F4f40E8e9806De9ab1813d3f65"
+    },
+    poolToken: {
+      symbol: "DRTBNT",
+      decimals: "18",
+      contract: "0x904c7051D12aCE7d0107ada8702C0C759cad1672"
+    }
+  },
+  {
+    relay: {
+      owner: "0x1647F8480C65528aff347602460C3fF9429cEF4d",
+      converterType: "1",
+      version: "41",
+      connectorTokenCount: "2",
+      conversionFee: "2000",
+      connectorToken1: "0x1F573D6Fb3F13d689FF844B4cE37794d79a7FF1C",
+      connectorToken2: "0x89d24A6b4CcB1B6fAA2625fE562bDD9a23260359",
+      converterAddress: "0xDA1791b3F4d7827cE834A68751B4C2F52ADC42e2"
+    },
+    poolToken: {
+      symbol: "DAIBNT",
+      decimals: "18",
+      contract: "0xee01b3AB5F6728adc137Be101d99c678938E6E72"
+    }
+  },
+  {
+    relay: {
+      owner: "0x1647F8480C65528aff347602460C3fF9429cEF4d",
+      converterType: "1",
+      version: "41",
+      connectorTokenCount: "2",
+      conversionFee: "0",
+      connectorToken1: "0x1F573D6Fb3F13d689FF844B4cE37794d79a7FF1C",
+      connectorToken2: "0x08711D3B02C8758F2FB3ab4e80228418a7F8e39c",
+      converterAddress: "0xb695449D12B73DFc61B2150B07c7D1c342ddfDB6"
+    },
+    poolToken: {
+      symbol: "EDGBNT",
+      decimals: "18",
+      contract: "0xf95dd0Fc6DF64b2F149aFA9219579e0f850BCD4D"
+    }
+  },
+  {
+    relay: {
+      owner: "0x1647F8480C65528aff347602460C3fF9429cEF4d",
+      converterType: "1",
+      version: "41",
+      connectorTokenCount: "2",
+      conversionFee: "1000",
+      connectorToken1: "0x1F573D6Fb3F13d689FF844B4cE37794d79a7FF1C",
+      connectorToken2: "0xbf2179859fc6D5BEE9Bf9158632Dc51678a4100e",
+      converterAddress: "0xdF71c1bA66647D8b0EB5437F5907abDfB439aCca"
+    },
+    poolToken: {
+      symbol: "ELFBNT",
+      decimals: "18",
+      contract: "0x0F2318565f1996CB1eD2F88e172135791BC1FcBf"
+    }
+  },
+  {
+    relay: {
+      owner: "0x1647F8480C65528aff347602460C3fF9429cEF4d",
+      converterType: "1",
+      version: "41",
+      connectorTokenCount: "2",
+      conversionFee: "0",
+      connectorToken1: "0x1F573D6Fb3F13d689FF844B4cE37794d79a7FF1C",
+      connectorToken2: "0xC5bBaE50781Be1669306b9e001EFF57a2957b09d",
+      converterAddress: "0x0d57AD6818b6b34154d06355caa7d3729E4bAF06"
+    },
+    poolToken: {
+      symbol: "GTOBNT",
+      decimals: "18",
+      contract: "0xc4938292EA2d3085fFFc11C46B87CA068a83BE01"
+    }
+  },
+  {
+    relay: {
+      owner: "0xFE95E04A628087FCdD5f278E61F148B47471Af4A",
+      converterType: "1",
+      version: "42",
+      connectorTokenCount: "2",
+      conversionFee: "1000",
+      connectorToken1: "0x1F573D6Fb3F13d689FF844B4cE37794d79a7FF1C",
+      connectorToken2: "0x0F5D2fB29fb7d3CFeE444a200298f468908cC942",
+      converterAddress: "0x16706f5561B88F4c80Ce9B35b2C02dFb0E22DD87"
+    },
+    poolToken: {
+      symbol: "MANABNT",
+      decimals: "18",
+      contract: "0x79d83B390cF0EDF86B9EFbE47B556Cc6e20926aC"
+    }
+  },
+  {
+    relay: {
+      owner: "0x76a1E5FcC8176E76b9210B8dBC484258f8745200",
+      converterType: "32",
+      version: "32",
+      connectorTokenCount: "2",
+      conversionFee: "1000",
+      connectorToken1: "0x1F573D6Fb3F13d689FF844B4cE37794d79a7FF1C",
+      connectorToken2: "0x83cee9e086A77e492eE0bB93C2B0437aD6fdECCc",
+      converterAddress: "0x0160AE697A3538668CDb4698d3B89C7F36AD990d"
+    },
+    poolToken: {
+      symbol: "MNTPBNT",
+      decimals: "18",
+      contract: "0x8DA321aB610cD24fB2bcCe191F423Dae7c327ca9"
+    }
+  },
+  {
+    relay: {
+      owner: "0x1647F8480C65528aff347602460C3fF9429cEF4d",
+      converterType: "1",
+      version: "41",
+      connectorTokenCount: "2",
+      conversionFee: "0",
+      connectorToken1: "0x1F573D6Fb3F13d689FF844B4cE37794d79a7FF1C",
+      connectorToken2: "0x8f8221aFbB33998d8584A2B05749bA73c37a938a",
+      converterAddress: "0x11110198B3B4AD6184e0587B76B28F34d54F6150"
+    },
+    poolToken: {
+      symbol: "REQBNT",
+      decimals: "18",
+      contract: "0xccB5E3Ba5356D57001976092795626ac3b87Ad4e"
+    }
+  },
+  {
+    relay: {
+      owner: "0x1647F8480C65528aff347602460C3fF9429cEF4d",
+      converterType: "1",
+      version: "41",
+      connectorTokenCount: "2",
+      conversionFee: "1000",
+      connectorToken1: "0x1F573D6Fb3F13d689FF844B4cE37794d79a7FF1C",
+      connectorToken2: "0x607F4C5BB672230e8672085532f7e901544a7375",
+      converterAddress: "0xf4F99f9339Ba0Cbff65eb46cfa939e3C54231e33"
+    },
+    poolToken: {
+      symbol: "RLCBNT",
+      decimals: "18",
+      contract: "0x9003411Ac4073C2D9f37af71d00E373B72Cbe9E2"
+    }
+  },
+  {
+    relay: {
+      owner: "0x833fD7a5472f7236476f8CE5C11D12F783b7f5af",
+      converterType: "32",
+      version: "20",
+      connectorTokenCount: "2",
+      conversionFee: "1000",
+      connectorToken1: "0x1F573D6Fb3F13d689FF844B4cE37794d79a7FF1C",
+      connectorToken2: "0x68d57c9a1C35f63E2c83eE8e49A64e9d70528D25",
+      converterAddress: "0x247AC58CD31541c65B3AAa47E047745107D13873"
+    },
+    poolToken: {
+      symbol: "SRNBNT",
+      decimals: "18",
+      contract: "0xd2Deb679ed81238CaeF8E0c32257092cEcc8888b"
+    }
+  },
+  {
+    relay: {
+      owner: "0xb6bf1b11b1D12D75eA1B9848543E22f6a974AcAd",
+      converterType: "32",
+      version: "0",
+      connectorTokenCount: "2",
+      conversionFee: "1000",
+      connectorToken1: "0x1F573D6Fb3F13d689FF844B4cE37794d79a7FF1C",
+      connectorToken2: "0xD0a4b8946Cb52f0661273bfbC6fD0E0C75Fc6433",
+      converterAddress: "0xdD7DE51c4F6FAF10Afce495f1Ef02E5Baa91379c"
+    },
+    poolToken: {
+      symbol: "STORMBNT",
+      decimals: "18",
+      contract: "0xCad4da66E00FDeCaBeC137a24E12Af8eDF303a1d"
+    }
+  },
+  {
+    relay: {
+      owner: "0x17d751d6B8254F02A0d03C5b426F6a4b96C6D801",
+      converterType: "32",
+      version: "23",
+      connectorTokenCount: "2",
+      conversionFee: "1000",
+      connectorToken1: "0x1F573D6Fb3F13d689FF844B4cE37794d79a7FF1C",
+      connectorToken2: "0xE7775A6e9Bcf904eb39DA2b68c5efb4F9360e08C",
+      converterAddress: "0xb7289a9Bbfb5C28598C0b825214b2e1dc51c72Ee"
+    },
+    poolToken: {
+      symbol: "TAASBNT",
+      decimals: "18",
+      contract: "0xAE201360282C885bf3F2616A3145D1344a1e43c0"
+    }
+  },
+  {
+    relay: {
+      owner: "0x9Acf50AB22004cf09b2461C71447f1d776188fa8",
+      converterType: "1",
+      version: "30",
+      connectorTokenCount: "2",
+      conversionFee: "1000",
+      connectorToken1: "0x1F573D6Fb3F13d689FF844B4cE37794d79a7FF1C",
+      connectorToken2: "0x3A92bD396aEf82af98EbC0Aa9030D25a23B11C6b",
+      converterAddress: "0xe18b18B6F5c07feF86cF0f1C9d0de7fD94869c24"
+    },
+    poolToken: {
+      symbol: "TBXBNT",
+      decimals: "18",
+      contract: "0xE844E4EF529CB1A507D47206bEeF65a921B07287"
+    }
+  },
+  {
+    relay: {
+      owner: "0x0eb1afd80aEc9e991c5F8D95A421bE187974912F",
+      converterType: "32",
+      version: "32",
+      connectorTokenCount: "2",
+      conversionFee: "1000",
+      connectorToken1: "0x1F573D6Fb3F13d689FF844B4cE37794d79a7FF1C",
+      connectorToken2: "0xaAAf91D9b90dF800Df4F55c205fd6989c977E73a",
+      converterAddress: "0xC04B5a4556d00Bca8eac5F5accA31981a6597409"
+    },
+    poolToken: {
+      symbol: "TKNBNT",
+      decimals: "18",
+      contract: "0x497Ec0D6Ba2080f0ed7ecf7a79a2A907401b3239"
+    }
+  },
+  {
+    relay: {
+      owner: "0x1647F8480C65528aff347602460C3fF9429cEF4d",
+      converterType: "1",
+      version: "41",
+      connectorTokenCount: "2",
+      conversionFee: "1000",
+      connectorToken1: "0x1F573D6Fb3F13d689FF844B4cE37794d79a7FF1C",
+      connectorToken2: "0xCb94be6f13A1182E4A4B6140cb7bf2025d28e41B",
+      converterAddress: "0xC4D88D7f9CCb1b4c24c0EDaA27BF662256B85E31"
+    },
+    poolToken: {
+      symbol: "TRSTBNT",
+      decimals: "18",
+      contract: "0x064432E84F05094E3eD746A35ab9B7aB865fDa5C"
+    }
+  },
+  {
+    relay: {
+      owner: "0x0c4F2808D0c65f498ED0D38e46Da1E5dc524c3C3",
+      converterType: "32",
+      version: "32",
+      connectorTokenCount: "2",
+      conversionFee: "1000",
+      connectorToken1: "0x1F573D6Fb3F13d689FF844B4cE37794d79a7FF1C",
+      connectorToken2: "0x340D2bdE5Eb28c1eed91B2f790723E3B160613B7",
+      converterAddress: "0x3B42239a8bc2f07bb16b17578fE44fF2422C16F6"
+    },
+    poolToken: {
+      symbol: "VEEBNT",
+      decimals: "18",
+      contract: "0xc9c3A465380bFaaC486C89ff7d5F60CC275D4E08"
+    }
+  },
+  {
+    relay: {
+      owner: "0x1647F8480C65528aff347602460C3fF9429cEF4d",
+      converterType: "1",
+      version: "41",
+      connectorTokenCount: "2",
+      conversionFee: "1000",
+      connectorToken1: "0x1F573D6Fb3F13d689FF844B4cE37794d79a7FF1C",
+      connectorToken2: "0x667088b212ce3d06a1b553a7221E1fD19000d9aF",
+      converterAddress: "0xE860f5ac349eB093236AA173F00E00dAB763944E"
+    },
+    poolToken: {
+      symbol: "WINGSBNT",
+      decimals: "18",
+      contract: "0xA6Ab3c8aE51962f4582db841dE6b0A092041461e"
+    }
+  },
+  {
+    relay: {
+      owner: "0x58866ce6A2fB0b52a5b3D18035Bc2fA9E6DDa0e3",
+      converterType: "32",
+      version: "32",
+      connectorTokenCount: "2",
+      conversionFee: "1000",
+      connectorToken1: "0x1F573D6Fb3F13d689FF844B4cE37794d79a7FF1C",
+      connectorToken2: "0x27f610BF36ecA0939093343ac28b1534a721DBB4",
+      converterAddress: "0x4F88DFc8e1D7bA696Db158656457797cfBDfB844"
+    },
+    poolToken: {
+      symbol: "WANDBNT",
+      decimals: "18",
+      contract: "0x6a46f6DC570A1304a23f771c26b1802DFfcDAB0D"
+    }
+  },
+  {
+    relay: {
+      owner: "0x34c7fC051eAe78F8C37B82387a50a5458b8F7018",
+      converterType: "32",
+      version: "32",
+      connectorTokenCount: "2",
+      conversionFee: "1000",
+      connectorToken1: "0x1F573D6Fb3F13d689FF844B4cE37794d79a7FF1C",
+      connectorToken2: "0xF6B55acBBC49f4524Aa48D19281A9A77c54DE10f",
+      converterAddress: "0xc11CcE040583640001f5a7E945DFd82f662cC0aE"
+    },
+    poolToken: {
+      symbol: "WLKBNT",
+      decimals: "18",
+      contract: "0xd387CDAF85429b455f0F716D51Be33db2FC00463"
+    }
+  },
+  {
+    relay: {
+      owner: "0xa281961E6826c8700DC0F90F6c19537e1F107934",
+      converterType: "32",
+      version: "32",
+      connectorTokenCount: "2",
+      conversionFee: "1000",
+      connectorToken1: "0x1F573D6Fb3F13d689FF844B4cE37794d79a7FF1C",
+      connectorToken2: "0x9a794Dc1939F1d78fa48613b89B8f9d0A20dA00E",
+      converterAddress: "0x5A9f1cD844cE91AAADAA03059677EeBCf3CF00df"
+    },
+    poolToken: {
+      symbol: "ABXBNT",
+      decimals: "18",
+      contract: "0x275a1a2Dad3075bEb96AF4f7fD93ade99bB0151f"
+    }
+  },
+  {
+    relay: {
+      owner: "0xF8e44616746AcabD3393346D7A4d09650572F74b",
+      converterType: "32",
+      version: "32",
+      connectorTokenCount: "2",
+      conversionFee: "1000",
+      connectorToken1: "0x1F573D6Fb3F13d689FF844B4cE37794d79a7FF1C",
+      connectorToken2: "0x4CEdA7906a5Ed2179785Cd3A40A69ee8bc99C466",
+      converterAddress: "0xdd9B82c59aa260B2A834Ec67C472f43b40a2E6f1"
+    },
+    poolToken: {
+      symbol: "AIONBNT",
+      decimals: "18",
+      contract: "0x73fa2B855be96AB3C73f375B8Ec777226eFA3845"
+    }
+  },
+  {
+    relay: {
+      owner: "0x37a9e1632624662e564F4a03895B3C615de0CFE8",
+      converterType: "32",
+      version: "23",
+      connectorTokenCount: "2",
+      conversionFee: "1000",
+      connectorToken1: "0x1F573D6Fb3F13d689FF844B4cE37794d79a7FF1C",
+      connectorToken2: "0x737F98AC8cA59f2C68aD658E3C3d8C8963E40a4c",
+      converterAddress: "0x5caa37CBa585C216D39e3a02D8C0DFd4843cA5f9"
+    },
+    poolToken: {
+      symbol: "AMNBNT",
+      decimals: "18",
+      contract: "0x0f9Be347378a37CED33A13AE061175AF07CC9868"
+    }
+  },
+  {
+    relay: {
+      owner: "0x1647F8480C65528aff347602460C3fF9429cEF4d",
+      converterType: "1",
+      version: "42",
+      connectorTokenCount: "2",
+      conversionFee: "1000",
+      connectorToken1: "0x1F573D6Fb3F13d689FF844B4cE37794d79a7FF1C",
+      connectorToken2: "0xe8A1Df958bE379045E2B46a31A98B93A2eCDfDeD",
+      converterAddress: "0x83473C806d1c0d26b15B93AC3F3FE86F6615B2db"
+    },
+    poolToken: {
+      symbol: "ESZBNT",
+      decimals: "18",
+      contract: "0xA2020e324C365D05e87cf25552E6e6734260b089"
+    }
+  },
+  {
+    relay: {
+      owner: "0x1647F8480C65528aff347602460C3fF9429cEF4d",
+      converterType: "1",
+      version: "30",
+      connectorTokenCount: "2",
+      conversionFee: "1000",
+      connectorToken1: "0x1F573D6Fb3F13d689FF844B4cE37794d79a7FF1C",
+      connectorToken2: "0x4AaC461C86aBfA71e9d00d9a2cde8d74E4E1aeEa",
+      converterAddress: "0x266036713c53Cadaa16F9D3328741A4Cf435230b"
+    },
+    poolToken: {
+      symbol: "CVTBNT",
+      decimals: "18",
+      contract: "0x737Ac585809C0F64Ee09d7B8050d195d14f14c55"
+    }
+  },
+  {
+    relay: {
+      owner: "0xae632bA07319378514BB15BdFCdc8Fa0c47e9f49",
+      converterType: "32",
+      version: "32",
+      connectorTokenCount: "2",
+      conversionFee: "1000",
+      connectorToken1: "0x1F573D6Fb3F13d689FF844B4cE37794d79a7FF1C",
+      connectorToken2: "0xc72fe8e3Dd5BeF0F9f31f259399F301272eF2a2D",
+      converterAddress: "0x7E4b0AbAd3407b87a381c1C05aF78d7ad42975E7"
+    },
+    poolToken: {
+      symbol: "INSTAR",
+      decimals: "18",
+      contract: "0xC803B2B2c3BA24C0C934AEB3Ba508A4dD6853F1b"
+    }
+  },
+  {
+    relay: {
+      owner: "0x4c5EAc70432341Cc7d4334ce811f7dA9bBb7FA2e",
+      converterType: "32",
+      version: "20",
+      connectorTokenCount: "2",
+      conversionFee: "1000",
+      connectorToken1: "0x1F573D6Fb3F13d689FF844B4cE37794d79a7FF1C",
+      connectorToken2: "0x0D262e5dC4A06a0F1c90cE79C7a60C09DfC884E4",
+      converterAddress: "0xf42305EA9d1527211EdA8Fb333FBf2668BFfd9E1"
+    },
+    poolToken: {
+      symbol: "J8TBNT",
+      decimals: "18",
+      contract: "0x8E00BacD7d8265d8F3f9d5B4fbd7F6B0B0c46f36"
+    }
+  },
+  {
+    relay: {
+      owner: "0x1647F8480C65528aff347602460C3fF9429cEF4d",
+      converterType: "1",
+      version: "41",
+      connectorTokenCount: "2",
+      conversionFee: "1000",
+      connectorToken1: "0x1F573D6Fb3F13d689FF844B4cE37794d79a7FF1C",
+      connectorToken2: "0xdd974D5C2e2928deA5F71b9825b8b646686BD200",
+      converterAddress: "0x65003F30295d8622827e23953664D3C78671C01C"
+    },
+    poolToken: {
+      symbol: "KNCBNT",
+      decimals: "18",
+      contract: "0x248AFFf1aa83cF860198ddeE14b5b3E8eDb46d47"
+    }
+  },
+  {
+    relay: {
+      owner: "0x1647F8480C65528aff347602460C3fF9429cEF4d",
+      converterType: "1",
+      version: "41",
+      connectorTokenCount: "2",
+      conversionFee: "1000",
+      connectorToken1: "0x1F573D6Fb3F13d689FF844B4cE37794d79a7FF1C",
+      connectorToken2: "0x5102791cA02FC3595398400BFE0e33d7B6C82267",
+      converterAddress: "0x4aabAacc70A7c592e506e00515b9a9E6CD4C3Ef2"
+    },
+    poolToken: {
+      symbol: "LDCBNT",
+      decimals: "18",
+      contract: "0xB79C3a1a2d50CC99459F3a21D709bCEC86656e97"
+    }
+  },
+  {
+    relay: {
+      owner: "0x1647F8480C65528aff347602460C3fF9429cEF4d",
+      converterType: "1",
+      version: "30",
+      connectorTokenCount: "2",
+      conversionFee: "1000",
+      connectorToken1: "0x1F573D6Fb3F13d689FF844B4cE37794d79a7FF1C",
+      connectorToken2: "0x814e0908b12A99FeCf5BC101bB5d0b8B5cDf7d26",
+      converterAddress: "0x697134bF35238773bcb6aef16956D1417B562002"
+    },
+    poolToken: {
+      symbol: "MDTBNT",
+      decimals: "18",
+      contract: "0xbAb15d72731Ea7031B10324806E7AaD8448896D5"
+    }
+  },
+  {
+    relay: {
+      owner: "0xc958B2C0b1219b79322c726CEd6Df753581bc9E5",
+      version: "25",
+      connectorTokenCount: "2",
+      conversionFee: "3000",
+      connectorToken1: "0x1F573D6Fb3F13d689FF844B4cE37794d79a7FF1C",
+      connectorToken2: "0x6710c63432A2De02954fc0f851db07146a6c0312",
+      converterAddress: "0xFbbAf86D76ef7C86f1Aea216242EF8e203A8Be7E"
+    },
+    poolToken: {
+      symbol: "MFGBNT",
+      decimals: "18",
+      contract: "0xb3b2861a093B7FB19352bD62CD8EFC314e0641a7"
+    }
+  },
+  {
+    relay: {
+      owner: "0x1647F8480C65528aff347602460C3fF9429cEF4d",
+      converterType: "1",
+      version: "42",
+      connectorTokenCount: "2",
+      conversionFee: "1000",
+      connectorToken1: "0x1F573D6Fb3F13d689FF844B4cE37794d79a7FF1C",
+      connectorToken2: "0xA15C7Ebe1f07CaF6bFF097D8a589fb8AC49Ae5B3",
+      converterAddress: "0xE3c7239BCcEe98B85a7D7Bc364490440067Afabf"
+    },
+    poolToken: {
+      symbol: "NPXSBNT",
+      decimals: "18",
+      contract: "0x5a4deB5704C1891dF3575d3EecF9471DA7F61Fa4"
+    }
+  },
+  {
+    relay: {
+      owner: "0xF72cd6d56D07968D780633728d08f29F1599Aa33",
+      converterType: "1",
+      version: "31",
+      connectorTokenCount: "2",
+      conversionFee: "1000",
+      connectorToken1: "0x1F573D6Fb3F13d689FF844B4cE37794d79a7FF1C",
+      connectorToken2: "0xd341d1680Eeee3255b8C4c75bCCE7EB57f144dAe",
+      converterAddress: "0x4D6DE557092f9742606e226860d6718281C9D241"
+    },
+    poolToken: {
+      symbol: "ONGBNT",
+      decimals: "18",
+      contract: "0x8104E7ce81FaB39c42e34Cd9d8B654135261Fae8"
+    }
+  },
+  {
+    relay: {
+      owner: "0xdfeE8DC240c6CadC2c7f7f9c257c259914dEa84E",
+      converterType: "1",
+      version: "30",
+      connectorTokenCount: "2",
+      conversionFee: "1000",
+      connectorToken1: "0x1F573D6Fb3F13d689FF844B4cE37794d79a7FF1C",
+      connectorToken2: "0xe3818504c1B32bF1557b16C238B2E01Fd3149C17",
+      converterAddress: "0xc964DE24878B04AFDF6A7df5E7956deCC665D4bE"
+    },
+    poolToken: {
+      symbol: "PLRBNT",
+      decimals: "18",
+      contract: "0x2843F6c3b14e698e3D7562584959C61274F93328"
+    }
+  },
+  {
+    relay: {
+      owner: "0x1647F8480C65528aff347602460C3fF9429cEF4d",
+      converterType: "1",
+      version: "41",
+      connectorTokenCount: "2",
+      conversionFee: "1000",
+      connectorToken1: "0x1F573D6Fb3F13d689FF844B4cE37794d79a7FF1C",
+      connectorToken2: "0x595832F8FC6BF59c85C527fEC3740A1b7a361269",
+      converterAddress: "0x0512f5D48D636369C0e86924E10A8BB24C8E129f"
+    },
+    poolToken: {
+      symbol: "POWRBNT",
+      decimals: "18",
+      contract: "0x168D7Bbf38E17941173a352f1352DF91a7771dF3"
+    }
+  },
+  {
+    relay: {
+      owner: "0x1647F8480C65528aff347602460C3fF9429cEF4d",
+      converterType: "1",
+      version: "30",
+      connectorTokenCount: "2",
+      conversionFee: "1000",
+      connectorToken1: "0x1F573D6Fb3F13d689FF844B4cE37794d79a7FF1C",
+      connectorToken2: "0xF970b8E36e23F7fC3FD752EeA86f8Be8D83375A6",
+      converterAddress: "0x6Bb5BbAe5B226E9c0e25FB2D92FD273fD3a70242"
+    },
+    poolToken: {
+      symbol: "RCNBNT",
+      decimals: "18",
+      contract: "0xf7b9fa01098f22527Db205Ff9BB6FdF7C7D9F1C5"
+    }
+  },
+  {
+    relay: {
+      owner: "0xD75BE1a4dE57B54DABC17EEEf2c3c87BB3ed14AD",
+      converterType: "32",
+      version: "32",
+      connectorTokenCount: "2",
+      conversionFee: "1000",
+      connectorToken1: "0x1F573D6Fb3F13d689FF844B4cE37794d79a7FF1C",
+      connectorToken2: "0x3d1BA9be9f66B8ee101911bC36D3fB562eaC2244",
+      converterAddress: "0x635C9C9940D512bF5CB455706a28F9C7174d307f"
+    },
+    poolToken: {
+      symbol: "RVTBNT",
+      decimals: "18",
+      contract: "0x5039f60594Ffa3f1a5ACbe85E1eBe12Dc8Da7c5c"
+    }
+  },
+  {
+    relay: {
+      owner: "0x0952cFad850C3500C131C92dda5F63c25ad7B995",
+      converterType: "32",
+      version: "32",
+      connectorTokenCount: "2",
+      conversionFee: "1000",
+      connectorToken1: "0x1F573D6Fb3F13d689FF844B4cE37794d79a7FF1C",
+      connectorToken2: "0x9a005c9a89BD72a4Bd27721E7a09A3c11D2b03C4",
+      converterAddress: "0x73f73391e5F56Ce371A61fC3e18200A73d44Cf6f"
+    },
+    poolToken: {
+      symbol: "STACBNT",
+      decimals: "18",
+      contract: "0x258D1210e9E242FDc0Ecfa3b039A51a945CD0D0a"
+    }
+  },
+  {
+    relay: {
+      owner: "0x1647F8480C65528aff347602460C3fF9429cEF4d",
+      converterType: "1",
+      version: "41",
+      connectorTokenCount: "2",
+      conversionFee: "1000",
+      connectorToken1: "0x1F573D6Fb3F13d689FF844B4cE37794d79a7FF1C",
+      connectorToken2: "0x6810e776880C02933D47DB1b9fc05908e5386b96",
+      converterAddress: "0x2E948017C68F1FedC2496dDD4cc33A517D4e0168"
+    },
+    poolToken: {
+      symbol: "GNOBNT",
+      decimals: "18",
+      contract: "0xd7eB9DB184DA9f099B84e2F86b1da1Fe6b305B3d"
+    }
+  },
+  {
+    relay: {
+      owner: "0x1647F8480C65528aff347602460C3fF9429cEF4d",
+      converterType: "1",
+      version: "41",
+      connectorTokenCount: "2",
+      conversionFee: "1000",
+      connectorToken1: "0x1F573D6Fb3F13d689FF844B4cE37794d79a7FF1C",
+      connectorToken2: "0x818Fc6C2Ec5986bc6E2CBf00939d90556aB12ce5",
+      converterAddress: "0x55d32d9ed854559Ca8759D528bcC648036544fAC"
+    },
+    poolToken: {
+      symbol: "KINBNT",
+      decimals: "18",
+      contract: "0x26b5748F9253363f95e37767e9ed7986877A4B1b"
+    }
+  },
+  {
+    relay: {
+      owner: "0x3baCda099735d0e6BCbB51E0ACC5feDcDbce6104",
+      converterType: "32",
+      version: "13",
+      connectorTokenCount: "2",
+      conversionFee: "1000",
+      connectorToken1: "0x1F573D6Fb3F13d689FF844B4cE37794d79a7FF1C",
+      connectorToken2: "0x9a0242b7a33DAcbe40eDb927834F96eB39f8fBCB",
+      converterAddress: "0x6d1CEB4Fd5595c9773EB7FC79B0c090a380514DA"
+    },
+    poolToken: {
+      symbol: "BAXBNT",
+      decimals: "18",
+      contract: "0xA9DE5935aE3eae8a7F943C9329940EDA160267f4"
+    }
+  },
+  {
+    relay: {
+      owner: "0xf726A6E821BA1cB810b7bFEfc1b818b656509613",
+      converterType: "32",
+      version: "32",
+      connectorTokenCount: "2",
+      conversionFee: "1000",
+      connectorToken1: "0x1F573D6Fb3F13d689FF844B4cE37794d79a7FF1C",
+      connectorToken2: "0x763186eB8d4856D536eD4478302971214FEbc6A9",
+      converterAddress: "0x8bB76C5AE6b7D6bd1678510edD06444AcDf8F72B"
+    },
+    poolToken: {
+      symbol: "BETRBNT",
+      decimals: "18",
+      contract: "0x679F601F0deb53c2dB0C8C26369FDcba5fD753CF"
+    }
+  },
+  {
+    relay: {
+      owner: "0x1647F8480C65528aff347602460C3fF9429cEF4d",
+      converterType: "1",
+      version: "30",
+      connectorTokenCount: "2",
+      conversionFee: "1000",
+      connectorToken1: "0x1F573D6Fb3F13d689FF844B4cE37794d79a7FF1C",
+      connectorToken2: "0x6Ba460AB75Cd2c56343b3517ffeBA60748654D26",
+      converterAddress: "0xeB4F011A862A8EDB723FDb3b5d144D77dFb7fa5f"
+    },
+    poolToken: {
+      symbol: "UPBNT",
+      decimals: "18",
+      contract: "0xd4c810fdcA379831078267f3402845E5205Aa0e1"
+    }
+  },
+  {
+    relay: {
+      owner: "0x4679e51eDC6998ccFf619874f5B0a8B522fF4220",
+      converterType: "32",
+      version: "32",
+      connectorTokenCount: "2",
+      conversionFee: "1000",
+      connectorToken1: "0x1F573D6Fb3F13d689FF844B4cE37794d79a7FF1C",
+      connectorToken2: "0x2C974B2d0BA1716E644c1FC59982a89DDD2fF724",
+      converterAddress: "0xbE1DAF05Bf9e054b3e28b7E9C318819eF5dAcb58"
+    },
+    poolToken: {
+      symbol: "VIBBNT",
+      decimals: "18",
+      contract: "0x2948BD241243Bb6924A0b2f368233DDa525AAB05"
+    }
+  },
+  {
+    relay: {
+      owner: "0x9f016621D0eFF0777E77919342441C9734Fa3cB2",
+      converterType: "1",
+      version: "30",
+      connectorTokenCount: "2",
+      conversionFee: "1000",
+      connectorToken1: "0x1F573D6Fb3F13d689FF844B4cE37794d79a7FF1C",
+      connectorToken2: "0x41AB1b6fcbB2fA9DCEd81aCbdeC13Ea6315F2Bf2",
+      converterAddress: "0xf66EFba4dCDAB29d864b3134970C28bFcF653f3f"
+    },
+    poolToken: {
+      symbol: "XDCEBNT",
+      decimals: "18",
+      contract: "0xd1BB51fECC950c7b1e4197D8d13A1d2A60795D2C"
+    }
+  },
+  {
+    relay: {
+      owner: "0x530dDbc6C29C87Bee72c1aB79867ac162e130bcB",
+      converterType: "32",
+      version: "32",
+      connectorTokenCount: "2",
+      conversionFee: "1000",
+      connectorToken1: "0x1F573D6Fb3F13d689FF844B4cE37794d79a7FF1C",
+      connectorToken2: "0xc12d099be31567add4e4e4d0D45691C3F58f5663",
+      converterAddress: "0x3B0116363e435D9E4EF24ecA6282a21b7CC662df"
+    },
+    poolToken: {
+      symbol: "AUCBNT",
+      decimals: "18",
+      contract: "0x164A1229F4826C9dd70Ee3D9f4f3d7B68a172153"
+    }
+  },
+  {
+    relay: {
+      owner: "0x61cf78Ba23ED3D7e48D7aC4Fd87Fe0809F56b718",
+      converterType: "32",
+      version: "32",
+      connectorTokenCount: "2",
+      conversionFee: "1000",
+      connectorToken1: "0x1F573D6Fb3F13d689FF844B4cE37794d79a7FF1C",
+      connectorToken2: "0x780116D91E5592E58a3b3c76A351571b39abCEc6",
+      converterAddress: "0x3167cc146d228C6977dCbadA380dF926b39865b1"
+    },
+    poolToken: {
+      symbol: "BOXXBNT",
+      decimals: "18",
+      contract: "0x849D49911cEF804bdB1FEC58150B8EabAB119796"
+    }
+  },
+  {
+    relay: {
+      owner: "0x1647F8480C65528aff347602460C3fF9429cEF4d",
+      converterType: "1",
+      version: "30",
+      connectorTokenCount: "2",
+      conversionFee: "1000",
+      connectorToken1: "0x1F573D6Fb3F13d689FF844B4cE37794d79a7FF1C",
+      connectorToken2: "0xb056c38f6b7Dc4064367403E26424CD2c60655e1",
+      converterAddress: "0x72A38A55849b58FC2537b225a1ba3c4766316b0a"
+    },
+    poolToken: {
+      symbol: "CEEKBNT",
+      decimals: "18",
+      contract: "0x2F2ad6954d99Ea14fA145B9AB0fb6BA5Ac32c0Ee"
+    }
+  },
+  {
+    relay: {
+      owner: "0x1647F8480C65528aff347602460C3fF9429cEF4d",
+      converterType: "1",
+      version: "41",
+      connectorTokenCount: "2",
+      conversionFee: "1000",
+      connectorToken1: "0x1F573D6Fb3F13d689FF844B4cE37794d79a7FF1C",
+      connectorToken2: "0x4162178B78D6985480A308B2190EE5517460406D",
+      converterAddress: "0x64846ff24B1AF06075efc44d7Fe9f1d5969f3275"
+    },
+    poolToken: {
+      symbol: "CLNBNT",
+      decimals: "18",
+      contract: "0xEB027349398De19D925DefC15c4302fE92FC69f9"
+    }
+  },
+  {
+    relay: {
+      owner: "0xAD55357e4f7acFF3f274399Dd27d8D9cf1Bb19aB",
+      converterType: "32",
+      version: "32",
+      connectorTokenCount: "2",
+      conversionFee: "1000",
+      connectorToken1: "0x1F573D6Fb3F13d689FF844B4cE37794d79a7FF1C",
+      connectorToken2: "0x9B70740e708a083C6fF38Df52297020f5DfAa5EE",
+      converterAddress: "0x20d23C7A4b2Ea38f9Dc885bd25b1BC8c2601D44d"
+    },
+    poolToken: {
+      symbol: "DANBNT",
+      decimals: "18",
+      contract: "0xa06cFAB8B584c91Df1aBee6e8503486AB4e23F40"
+    }
+  },
+  {
+    relay: {
+      owner: "0x42355e7dc0A872C465bE9DE4AcAAAcB5709Ce813",
+      converterType: "32",
+      version: "32",
+      connectorTokenCount: "2",
+      conversionFee: "1000",
+      connectorToken1: "0x1F573D6Fb3F13d689FF844B4cE37794d79a7FF1C",
+      connectorToken2: "0x0Cf0Ee63788A0849fE5297F3407f701E122cC023",
+      converterAddress: "0x8658863984d116d4B3A0A5af45979eceAC8a62f1"
+    },
+    poolToken: {
+      symbol: "DATABNT",
+      decimals: "18",
+      contract: "0xdD8a17169aa94E548602096EB9C9d44216cE8a37"
+    }
+  },
+  {
+    relay: {
+      owner: "0x0E278A8E3742A224177714fc9be001bdb7d7D2E6",
+      converterType: "32",
+      version: "32",
+      connectorTokenCount: "2",
+      conversionFee: "1000",
+      connectorToken1: "0x1F573D6Fb3F13d689FF844B4cE37794d79a7FF1C",
+      connectorToken2: "0xc20464e0C373486d2B3335576e83a218b1618A5E",
+      converterAddress: "0x71168843b49E305E4d53dE158683903eF261B37f"
+    },
+    poolToken: {
+      symbol: "DTRCBNT",
+      decimals: "18",
+      contract: "0x1F593cDC35D7f0B0495dA16B631d28DE5AE25a07"
+    }
+  },
+  {
+    relay: {
+      owner: "0x7E90401BbcB43DC459eF1e35f43d1F12a1d8404D",
+      version: "25",
+      connectorTokenCount: "2",
+      conversionFee: "1000",
+      connectorToken1: "0x1F573D6Fb3F13d689FF844B4cE37794d79a7FF1C",
+      connectorToken2: "0x009e864923b49263c7F10D19B7f8Ab7a9A5AAd33",
+      converterAddress: "0xac4CcEB8Bb7bF4d9Ff6493cDf3F87fE349Ab1beC"
+    },
+    poolToken: {
+      symbol: "FKXBNT",
+      decimals: "18",
+      contract: "0x80c222E38fb57F0710aF21128535096D90503285"
+    }
+  },
+  {
+    relay: {
+      owner: "0x22791E66b6Cc85C2eD6709e9c8B05bF08a7139b7",
+      converterType: "32",
+      version: "32",
+      connectorTokenCount: "2",
+      conversionFee: "1000",
+      connectorToken1: "0x1F573D6Fb3F13d689FF844B4cE37794d79a7FF1C",
+      connectorToken2: "0xd559f20296FF4895da39b5bd9ADd54b442596a61",
+      converterAddress: "0x810C99C5De0A673E4bc86090f9bFE96a6D1B49a7"
+    },
+    poolToken: {
+      symbol: "FTXBNT",
+      decimals: "18",
+      contract: "0x4d849DaD08A4061bE102DBCA2CE2718A9a0b635a"
+    }
+  },
+  {
+    relay: {
+      owner: "0x637cb461eD6dE06C0273cad30Cb646d5186a87e7",
+      converterType: "32",
+      version: "32",
+      connectorTokenCount: "2",
+      conversionFee: "1000",
+      connectorToken1: "0x1F573D6Fb3F13d689FF844B4cE37794d79a7FF1C",
+      connectorToken2: "0xFB1e5F5e984C28Ad7E228CDaA1F8A0919BB6a09B",
+      converterAddress: "0x32d4fb837f41955b81556F74DAdB2C5b8a0D0989"
+    },
+    poolToken: {
+      symbol: "GESBNT",
+      decimals: "18",
+      contract: "0x5972CED550248B17c9F674639D33E5446b6ad95A"
+    }
+  },
+  {
+    relay: {
+      owner: "0x8B102C690b3409113609220bf8E60F458668e9b7",
+      converterType: "32",
+      version: "19",
+      connectorTokenCount: "2",
+      conversionFee: "1000",
+      connectorToken1: "0x1F573D6Fb3F13d689FF844B4cE37794d79a7FF1C",
+      connectorToken2: "0x9AF839687F6C94542ac5ece2e317dAAE355493A1",
+      converterAddress: "0x2BeA21613B6c2C129d3F714c702008cDD3dD995B"
+    },
+    poolToken: {
+      symbol: "HOTBNT",
+      decimals: "18",
+      contract: "0x0Ac0e122D09cC4DA4A96Cc2731D2b7cc1f8b025a"
+    }
+  },
+  {
+    relay: {
+      owner: "0xBb124036c5A3F8aAFDc7Df6FA412Ab0662C8f91a",
+      converterType: "32",
+      version: "20",
+      connectorTokenCount: "2",
+      conversionFee: "1000",
+      connectorToken1: "0x1F573D6Fb3F13d689FF844B4cE37794d79a7FF1C",
+      connectorToken2: "0x5B09A0371C1DA44A8E24D36Bf5DEb1141a84d875",
+      converterAddress: "0xACC03E1fD72CddC66C736cCe84626fbc63dd953B"
+    },
+    poolToken: {
+      symbol: "MADBNT",
+      decimals: "18",
+      contract: "0x014186b1a2d675fc1e303A3d62B574C3270A38e0"
+    }
+  },
+  {
+    relay: {
+      owner: "0x26E62FfD197328679f13257965A134ef7778480B",
+      converterType: "32",
+      version: "32",
+      connectorTokenCount: "2",
+      conversionFee: "1000",
+      connectorToken1: "0x1F573D6Fb3F13d689FF844B4cE37794d79a7FF1C",
+      connectorToken2: "0x2Ef27BF41236bD859a95209e17a43Fbd26851f92",
+      converterAddress: "0x952EB7dC904F6f8b6b0Bc6c5c99d45143E743Cd7"
+    },
+    poolToken: {
+      symbol: "MORPHBNT",
+      decimals: "18",
+      contract: "0xB2Ea67533290fAd84e3fe2E1Fb68D21Ca062d7fc"
+    }
+  },
+  {
+    relay: {
+      owner: "0xFb016E01421e26C643c4Ca5e8A6dCC3030597761",
+      converterType: "32",
+      version: "32",
+      connectorTokenCount: "2",
+      conversionFee: "1000",
+      connectorToken1: "0x1F573D6Fb3F13d689FF844B4cE37794d79a7FF1C",
+      connectorToken2: "0xcbee6459728019CB1f2bB971dDe2eE3271BC7617",
+      converterAddress: "0xE65c7e27C1c086f26CE0Daa986C3d9c24Ef3c2D8"
+    },
+    poolToken: {
+      symbol: "MRGBNT",
+      decimals: "18",
+      contract: "0x25Bf8913D6296a69C7B43BC781614992cb218935"
+    }
+  },
+  {
+    relay: {
+      owner: "0x915F4F6FeA3a9b68cAe159017eB594Cb53aF99B4",
+      converterType: "32",
+      version: "0",
+      connectorTokenCount: "2",
+      conversionFee: "1000",
+      connectorToken1: "0x1F573D6Fb3F13d689FF844B4cE37794d79a7FF1C",
+      connectorToken2: "0x5d60d8d7eF6d37E16EBABc324de3bE57f135e0BC",
+      converterAddress: "0x9dB89726aE2683d21A71fF1417638E72e6D8C0d9"
+    },
+    poolToken: {
+      symbol: "MYBBNT",
+      decimals: "18",
+      contract: "0xf22FB05aC032fcAf3273f50aF8db2753888Bdd48"
+    }
+  },
+  {
+    relay: {
+      owner: "0x1647F8480C65528aff347602460C3fF9429cEF4d",
+      converterType: "1",
+      version: "41",
+      connectorTokenCount: "2",
+      conversionFee: "1000",
+      connectorToken1: "0x1F573D6Fb3F13d689FF844B4cE37794d79a7FF1C",
+      connectorToken2: "0x6758B7d441a9739b98552B373703d8d3d14f9e62",
+      converterAddress: "0x0bFbfF3FC69BD69b258C480bCc65C4E0d75A5163"
+    },
+    poolToken: {
+      symbol: "POABNT",
+      decimals: "18",
+      contract: "0x564c07255AFe5050D82c8816F78dA13f2B17ac6D"
+    }
+  },
+  {
+    relay: {
+      owner: "0xc6B55EDB22BDBb2D0eE1690B4A186F0cdf45EB0B",
+      converterType: "32",
+      version: "32",
+      connectorTokenCount: "2",
+      conversionFee: "1000",
+      connectorToken1: "0x1F573D6Fb3F13d689FF844B4cE37794d79a7FF1C",
+      connectorToken2: "0xFc2C4D8f95002C14eD0a7aA65102Cac9e5953b5E",
+      converterAddress: "0x32131848eDc60E032aBf0369241D34ec969EBf90"
+    },
+    poolToken: {
+      symbol: "RBLXBNT",
+      decimals: "18",
+      contract: "0x78AcF38ec85A9E4B2B88961b9D4BffbA04FdbA59"
+    }
+  },
+  {
+    relay: {
+      owner: "0x8CaE32C636385A14b4E0A0e68a760FaCfabBCd9c",
+      converterType: "32",
+      version: "32",
+      connectorTokenCount: "2",
+      conversionFee: "1000",
+      connectorToken1: "0x1F573D6Fb3F13d689FF844B4cE37794d79a7FF1C",
+      connectorToken2: "0x4D305c2334c02E44aC592BbEA681bA4cC1576DE3",
+      converterAddress: "0xe27cf7324E6377bdDc48DB6BAC642839ffa9Bb36"
+    },
+    poolToken: {
+      symbol: "REPUXBNT",
+      decimals: "18",
+      contract: "0x28291d74Bca9dE7cb6948A8E699651ed93832c50"
+    }
+  },
+  {
+    relay: {
+      owner: "0x4712Ac736C91890D237Eacd1B2Ad51ebD7cd87A5",
+      converterType: "32",
+      version: "32",
+      connectorTokenCount: "2",
+      conversionFee: "1000",
+      connectorToken1: "0x1F573D6Fb3F13d689FF844B4cE37794d79a7FF1C",
+      connectorToken2: "0xd7631787B4dCc87b1254cfd1e5cE48e96823dEe8",
+      converterAddress: "0xd361339550CD8B3e9446Bbb12AEA337785A7aea4"
+    },
+    poolToken: {
+      symbol: "SCLBNT",
+      decimals: "18",
+      contract: "0xFcEb45cF070B277fedE520c5539ae204Bc1D493E"
+    }
+  },
+  {
+    relay: {
+      owner: "0xbb640f38Ed9FbA04815DFABEFDD6f3eeBbBf38D0",
+      converterType: "32",
+      version: "20",
+      connectorTokenCount: "2",
+      conversionFee: "1000",
+      connectorToken1: "0x1F573D6Fb3F13d689FF844B4cE37794d79a7FF1C",
+      connectorToken2: "0x6888a16eA9792c15A4DCF2f6C623D055c8eDe792",
+      converterAddress: "0x150A46613a16B4256AcD227d00463BAa78B547Ec"
+    },
+    poolToken: {
+      symbol: "SIGBNT",
+      decimals: "18",
+      contract: "0x09953e3e5C6Be303D8D83Ccb672d241abc9BEe29"
+    }
+  },
+  {
+    relay: {
+      owner: "0x1647F8480C65528aff347602460C3fF9429cEF4d",
+      converterType: "1",
+      version: "41",
+      connectorTokenCount: "2",
+      conversionFee: "1000",
+      connectorToken1: "0x1F573D6Fb3F13d689FF844B4cE37794d79a7FF1C",
+      connectorToken2: "0x744d70FDBE2Ba4CF95131626614a1763DF805B9E",
+      converterAddress: "0x9C67411d318b65A83bd07c717F46B8bA26Ae469F"
+    },
+    poolToken: {
+      symbol: "SNTBNT",
+      decimals: "18",
+      contract: "0xa3b3c5a8b22C044D5f2d372f628245E2106D310D"
+    }
+  },
+  {
+    relay: {
+      owner: "0x1647F8480C65528aff347602460C3fF9429cEF4d",
+      converterType: "1",
+      version: "30",
+      connectorTokenCount: "2",
+      conversionFee: "1000",
+      connectorToken1: "0x1F573D6Fb3F13d689FF844B4cE37794d79a7FF1C",
+      connectorToken2: "0xb0280743b44bF7db4B6bE482b2Ba7b75E5dA096C",
+      converterAddress: "0x7834D96BD681e43740E6dA513638504174040010"
+    },
+    poolToken: {
+      symbol: "TNSBNT",
+      decimals: "18",
+      contract: "0x5cf2f6387c4F551316e1E422aCf1025a539825c3"
+    }
+  },
+  {
+    relay: {
+      owner: "0x982627eBDdfF7332aa17ECB34DD959A5D5b298F3",
+      converterType: "32",
+      version: "32",
+      connectorTokenCount: "2",
+      conversionFee: "1000",
+      connectorToken1: "0x1F573D6Fb3F13d689FF844B4cE37794d79a7FF1C",
+      connectorToken2: "0x910Dfc18D6EA3D6a7124A6F8B5458F281060fa4c",
+      converterAddress: "0x8C73126b85f59d85Aa61391579B4C2710DD70f96"
+    },
+    poolToken: {
+      symbol: "X8XBNT",
+      decimals: "18",
+      contract: "0xAe0ceCc84bC1DDefe13C6e5B2E9D311927e45eD8"
+    }
+  },
+  {
+    relay: {
+      owner: "0x9cE04b2e6d9d7c4BA1f4053a9888D660D83e4b7D",
+      converterType: "32",
+      version: "32",
+      connectorTokenCount: "2",
+      conversionFee: "1000",
+      connectorToken1: "0x1F573D6Fb3F13d689FF844B4cE37794d79a7FF1C",
+      connectorToken2: "0x28dee01D53FED0Edf5f6E310BF8Ef9311513Ae40",
+      converterAddress: "0xBA2BE1Cd1F00470c21385B7cbED6211aeFAc0172"
+    },
+    poolToken: {
+      symbol: "XBPBNT",
+      decimals: "18",
+      contract: "0xbb83a9Fe991BAA72F412F39af254EEbbfdc910BA"
+    }
+  },
+  {
+    relay: {
+      owner: "0xc5bA7157b5B69B0fAe9332F30719Eecd79649486",
+      converterType: "32",
+      version: "32",
+      connectorTokenCount: "2",
+      conversionFee: "1000",
+      connectorToken1: "0x1F573D6Fb3F13d689FF844B4cE37794d79a7FF1C",
+      connectorToken2: "0xBC86727E770de68B1060C91f6BB6945c73e10388",
+      converterAddress: "0x4f138e1CEeC7b33dfA4f3051594Ec016a08c7513"
+    },
+    poolToken: {
+      symbol: "XNKBNT",
+      decimals: "18",
+      contract: "0x1B4D8c62DdF6947616a5FCda4Ca40A8715d2a4cb"
+    }
+  },
+  {
+    relay: {
+      owner: "0x1647F8480C65528aff347602460C3fF9429cEF4d",
+      converterType: "1",
+      version: "30",
+      connectorTokenCount: "2",
+      conversionFee: "1000",
+      connectorToken1: "0x1F573D6Fb3F13d689FF844B4cE37794d79a7FF1C",
+      connectorToken2: "0xEDD7c94FD7B4971b916d15067Bc454b9E1bAD980",
+      converterAddress: "0x056e7916cdc2BC7414a903685938c707186D140D"
+    },
+    poolToken: {
+      symbol: "ZIPTBNT",
+      decimals: "18",
+      contract: "0xC4a01182ab1e502a1C1d17024e4924573CE001CC"
+    }
+  },
+  {
+    relay: {
+      owner: "0x1647F8480C65528aff347602460C3fF9429cEF4d",
+      converterType: "1",
+      version: "30",
+      connectorTokenCount: "2",
+      conversionFee: "1000",
+      connectorToken1: "0x1F573D6Fb3F13d689FF844B4cE37794d79a7FF1C",
+      connectorToken2: "0xBB1fA4FdEB3459733bF67EbC6f893003fA976a82",
+      converterAddress: "0x1f67A92AA26CC0Ff6c62B6e284aaf57249fdEBB8"
+    },
+    poolToken: {
+      symbol: "XPATBNT",
+      decimals: "18",
+      contract: "0xEe769CE6B4E2C2A079c5f67081225Af7C89F874C"
+    }
+  },
+  {
+    relay: {
+      owner: "0x1Cb417D7D5dB5EC3D3A597C1EBeE8087C2a34903",
+      converterType: "32",
+      version: "32",
+      connectorTokenCount: "2",
+      conversionFee: "1000",
+      connectorToken1: "0x1F573D6Fb3F13d689FF844B4cE37794d79a7FF1C",
+      connectorToken2: "0x84F7c44B6Fed1080f647E354D552595be2Cc602F",
+      converterAddress: "0x99F357f722EC3e456Af0eB530c1C14a3251305Ad"
+    },
+    poolToken: {
+      symbol: "BBOBNT",
+      decimals: "18",
+      contract: "0x980B4118dAb781829DF80D7912d70B059a280DAd"
+    }
+  },
+  {
+    relay: {
+      owner: "0xf21c7e5D4abf66Ecca96401288b71fA3e2eF9223",
+      converterType: "32",
+      version: "32",
+      connectorTokenCount: "2",
+      conversionFee: "1000",
+      connectorToken1: "0x1F573D6Fb3F13d689FF844B4cE37794d79a7FF1C",
+      connectorToken2: "0xEF2463099360a085f1f10b076Ed72Ef625497a06",
+      converterAddress: "0x0f1C029C5D7f626f6820bfe0F6a7B2Ac48746dDF"
+    },
+    poolToken: {
+      symbol: "SHPBNT",
+      decimals: "18",
+      contract: "0x6e0E0B9aB5f8e5F5F2DE4D34FfE46668FFB37476"
+    }
+  },
+  {
+    relay: {
+      owner: "0xE53F54aeF69Ca4A1BE22ae53977F0Bf7ED10F967",
+      converterType: "32",
+      version: "32",
+      connectorTokenCount: "2",
+      conversionFee: "1000",
+      connectorToken1: "0x1F573D6Fb3F13d689FF844B4cE37794d79a7FF1C",
+      connectorToken2: "0x39Bb259F66E1C59d5ABEF88375979b4D20D98022",
+      converterAddress: "0x7BAc8115f3789F4d7a3BFE241EB1bCb4D7F71665"
+    },
+    poolToken: {
+      symbol: "WAXBNT",
+      decimals: "18",
+      contract: "0x67563E7A0F13642068F6F999e48c690107A4571F"
+    }
+  },
+  {
+    relay: {
+      owner: "0x8430ae4ba7e3b744eB39FbCB06F3F73968BeFD49",
+      converterType: "1",
+      version: "39",
+      connectorTokenCount: "2",
+      conversionFee: "1000",
+      connectorToken1: "0x1F573D6Fb3F13d689FF844B4cE37794d79a7FF1C",
+      connectorToken2: "0xf04a8ac553FceDB5BA99A64799155826C136b0Be",
+      converterAddress: "0x604989E3cb3f4e77c29C220182d75A99531aCF3A"
+    },
+    poolToken: {
+      symbol: "FLIXXBNT",
+      decimals: "18",
+      contract: "0x2d5aDD875442023eC83718Bb03D866c9F4C6E8cE"
+    }
+  },
+  {
+    relay: {
+      owner: "0x0040C769b501805c6Ebd77E3e2c64073Fe4EbD69",
+      converterType: "32",
+      version: "32",
+      connectorTokenCount: "2",
+      conversionFee: "1000",
+      connectorToken1: "0x1F573D6Fb3F13d689FF844B4cE37794d79a7FF1C",
+      connectorToken2: "0xF433089366899D83a9f26A773D59ec7eCF30355e",
+      converterAddress: "0xE0569fd1C3f0affD7E08131A16C06f3381C9355a"
+    },
+    poolToken: {
+      symbol: "MTLBNT",
+      decimals: "18",
+      contract: "0x60Be88DD72f03C91FB22EEF7Af24C2e99Db58530"
+    }
+  },
+  {
+    relay: {
+      owner: "0x2B5411cDaC5e35Be5ba0a20E40B62B87153820a0",
+      version: "25",
+      connectorTokenCount: "2",
+      conversionFee: "30000",
+      connectorToken1: "0x1F573D6Fb3F13d689FF844B4cE37794d79a7FF1C",
+      connectorToken2: "0x47bc01597798DCD7506DCCA36ac4302fc93a8cFb",
+      converterAddress: "0xb2841c6e6a9ef1D6fEAa25cCaA6c61CBd58CAa76"
+    },
+    poolToken: {
+      symbol: "CMCTBNT",
+      decimals: "18",
+      contract: "0xb5b0E0642d35D7Cab64CDa6EcF87Fd842cB5c58d"
+    }
+  },
+  {
+    relay: {
+      owner: "0x7075F8aeeD09c7E8E47647209B103D4ab0D763cc",
+      converterType: "32",
+      version: "32",
+      connectorTokenCount: "2",
+      conversionFee: "1000",
+      connectorToken1: "0x1F573D6Fb3F13d689FF844B4cE37794d79a7FF1C",
+      connectorToken2: "0xa704fCe7b309Ec09DF16e2F5Ab8cAf6Fe8A4BAA9",
+      converterAddress: "0x7B00EFba58CC6fdaB1c162a9C9528B935F5F1af7"
+    },
+    poolToken: {
+      symbol: "AGRIBNT",
+      decimals: "18",
+      contract: "0xEab935f35693c3218b927436E63564018E92034f"
+    }
+  },
+  {
+    relay: {
+      owner: "0xE693cD414421237E3a6C613a0C75d41dD1921b61",
+      version: "26",
+      connectorTokenCount: "2",
+      conversionFee: "5000",
+      connectorToken1: "0x1F573D6Fb3F13d689FF844B4cE37794d79a7FF1C",
+      connectorToken2: "0xE0B7927c4aF23765Cb51314A0E0521A9645F0E2A",
+      converterAddress: "0xBA8ecf0080ED377E04c2b6761154E8777538f2dC"
+    },
+    poolToken: {
+      symbol: "DGDBNT",
+      decimals: "18",
+      contract: "0x7Ef1fEDb73BD089eC1010bABA26Ca162DFa08144"
+    }
+  },
+  {
+    relay: {
+      owner: "0x2EbBbc541E8f8F24386FA319c79CedA0579f1Efb",
+      converterType: "32",
+      version: "32",
+      connectorTokenCount: "2",
+      conversionFee: "1000",
+      connectorToken1: "0x1F573D6Fb3F13d689FF844B4cE37794d79a7FF1C",
+      connectorToken2: "0xdB25f211AB05b1c97D595516F45794528a807ad8",
+      converterAddress: "0x0D86A7A059f316F81FcEF32495aAe41Cd0C80511"
+    },
+    poolToken: {
+      symbol: "EURSBNT",
+      decimals: "18",
+      contract: "0xFC0e04Eae452c163883AAAd4Ac1AE091Cc87FEf3"
+    }
+  },
+  {
+    relay: {
+      owner: "0x1647F8480C65528aff347602460C3fF9429cEF4d",
+      converterType: "1",
+      version: "40",
+      connectorTokenCount: "2",
+      conversionFee: "1000",
+      connectorToken1: "0x1F573D6Fb3F13d689FF844B4cE37794d79a7FF1C",
+      connectorToken2: "0xefBd6D7deF37ffae990503EcdB1291B2f7E38788",
+      converterAddress: "0x3a79e5B49c098aa9Ff95C7a504863090DC19fe97"
+    },
+    poolToken: {
+      symbol: "EVOBNT",
+      decimals: "18",
+      contract: "0xBB8436eaf49888641Df27e4E1DfFbd4851788209"
+    }
+  },
+  {
+    relay: {
+      owner: "0x5f319faA141863033b38647C88C266b86f7DbF32",
+      converterType: "1",
+      version: "39",
+      connectorTokenCount: "2",
+      conversionFee: "10000",
+      connectorToken1: "0x1F573D6Fb3F13d689FF844B4cE37794d79a7FF1C",
+      connectorToken2: "0x5e3346444010135322268a4630d2ED5F8D09446c",
+      converterAddress: "0x248b13d6d10C4102f72e79C04f87228aCe67fd3D"
+    },
+    poolToken: {
+      symbol: "LOCBNT",
+      decimals: "18",
+      contract: "0x38838B895cbf02048455Fb7f649D97C564fC18a8"
+    }
+  },
+  {
+    relay: {
+      owner: "0xf41030c5ACaE65C7d8f53F8134c466F6E8851492",
+      converterType: "32",
+      version: "32",
+      connectorTokenCount: "2",
+      conversionFee: "1000",
+      connectorToken1: "0x1F573D6Fb3F13d689FF844B4cE37794d79a7FF1C",
+      connectorToken2: "0x9c23D67AEA7B95D80942e3836BCDF7E708A747C2",
+      converterAddress: "0xdc59242010E2d29617Bfeec57E62c7C00a5ACb52"
+    },
+    poolToken: {
+      symbol: "LOCIBNT",
+      decimals: "18",
+      contract: "0x6feb9Be6c40A12276cFa6DAFbD119ea62532daaB"
+    }
+  },
+  {
+    relay: {
+      owner: "0x1647F8480C65528aff347602460C3fF9429cEF4d",
+      converterType: "1",
+      version: "41",
+      connectorTokenCount: "2",
+      conversionFee: "1000",
+      connectorToken1: "0x1F573D6Fb3F13d689FF844B4cE37794d79a7FF1C",
+      connectorToken2: "0xDF2C7238198Ad8B389666574f2d8bc411A4b7428",
+      converterAddress: "0x1a24501A0D53c5F6f36BcA34103fB250e498396d"
+    },
+    poolToken: {
+      symbol: "MFTBNT",
+      decimals: "18",
+      contract: "0x4319f9130848544afB97e92cb3Ea9fdb4b0A0B2a"
+    }
+  },
+  {
+    relay: {
+      owner: "0xE693cD414421237E3a6C613a0C75d41dD1921b61",
+      converterType: "1",
+      version: "41",
+      connectorTokenCount: "2",
+      conversionFee: "5000",
+      connectorToken1: "0x1F573D6Fb3F13d689FF844B4cE37794d79a7FF1C",
+      connectorToken2: "0x9f8F72aA9304c8B593d555F12eF6589cC3A579A2",
+      converterAddress: "0x2131C84dA69b879Cb505BFd9aBaaAf5ec8b6e83b"
+    },
+    poolToken: {
+      symbol: "MKRBNT",
+      decimals: "18",
+      contract: "0xf553E6eA4CE2F7dEEcbe7837E27931850eC15faB"
+    }
+  },
+  {
+    relay: {
+      owner: "0x734C2afF51c4589E6310E0c0ac7D84D244c6Ce1A",
+      version: "25",
+      connectorTokenCount: "2",
+      conversionFee: "3000",
+      connectorToken1: "0xa485bD50228440797Abb4d4595161d7546811160",
+      connectorToken2: "0x1F573D6Fb3F13d689FF844B4cE37794d79a7FF1C",
+      converterAddress: "0xc0b6d74940601Af8a8E720a9974E95DdA88B41b8"
+    },
+    poolToken: {
+      symbol: "BNT-USD",
+      decimals: "18",
+      contract: "0x607108c46bCE4cF6f86698E9B46E3270A734FeFe"
+    }
+  },
+  {
+    relay: {
+      owner: "0x8E47702323fe2BC848481333253616DA2d8E743f",
+      converterType: "32",
+      version: "32",
+      connectorTokenCount: "2",
+      conversionFee: "1000",
+      connectorToken1: "0x1F573D6Fb3F13d689FF844B4cE37794d79a7FF1C",
+      connectorToken2: "0x9214eC02CB71CbA0ADA6896b8dA260736a67ab10",
+      converterAddress: "0x1229e2a0711660BE162521f5626C68E85Ec99c7f"
+    },
+    poolToken: {
+      symbol: "REALBNT",
+      decimals: "18",
+      contract: "0xE9ADced9da076D9dADA35F5b99970fDd58B1440D"
+    }
+  },
+  {
+    relay: {
+      owner: "0xa0c25589bE45283d66911dBC60C1686041C2235D",
+      converterType: "32",
+      version: "32",
+      connectorTokenCount: "2",
+      conversionFee: "1000",
+      connectorToken1: "0x1F573D6Fb3F13d689FF844B4cE37794d79a7FF1C",
+      connectorToken2: "0x1dEa979ae76f26071870F824088dA78979eb91C8",
+      converterAddress: "0x5039D9B575bD5722d310AF6D2fC11e053c6D03DA"
+    },
+    poolToken: {
+      symbol: "SPDBNT",
+      decimals: "18",
+      contract: "0xb2F40825d32b658d39e4F73bB34D33BA628e8B76"
+    }
+  },
+  {
+    relay: {
+      owner: "0x6ad666C25e8A53ec639aA65C3c58520e29Fb9CF5",
+      converterType: "32",
+      version: "24",
+      connectorTokenCount: "2",
+      conversionFee: "1000",
+      connectorToken1: "0x1F573D6Fb3F13d689FF844B4cE37794d79a7FF1C",
+      connectorToken2: "0xbdEB4b83251Fb146687fa19D1C660F99411eefe3",
+      converterAddress: "0xc32cb2b5c5ce8b6b2b6d459C7de2Ca3e6e36A4cf"
+    },
+    poolToken: {
+      symbol: "SVDBNT",
+      decimals: "18",
+      contract: "0x8DCF1cA9f4716ef8e86A29f224237540f3c7ABad"
+    }
+  },
+  {
+    relay: {
+      owner: "0x1647F8480C65528aff347602460C3fF9429cEF4d",
+      converterType: "1",
+      version: "41",
+      connectorTokenCount: "2",
+      conversionFee: "2000",
+      connectorToken1: "0x50D1c9771902476076eCFc8B2A83Ad6b9355a4c9",
+      connectorToken2: "0x1F573D6Fb3F13d689FF844B4cE37794d79a7FF1C",
+      converterAddress: "0x06ddD7AE02762382184F511C14609c3AE03BAf2a"
+    },
+    poolToken: {
+      symbol: "FTTBNT",
+      decimals: "18",
+      contract: "0x140d47AeA2f10FfF26de4150971e600A2e010A81"
+    }
+  },
+  {
+    relay: {
+      owner: "0xb6e9A5aEDEe5DDB5407DF1c550466d18ba3b08E1",
+      converterType: "1",
+      version: "41",
+      connectorTokenCount: "2",
+      conversionFee: "5000",
+      connectorToken1: "0x1F573D6Fb3F13d689FF844B4cE37794d79a7FF1C",
+      connectorToken2: "0x960b236A07cf122663c4303350609A66A7B288C0",
+      converterAddress: "0x79a373401BA7C9557475dA0Ec73368AD0B86fae4"
+    },
+    poolToken: {
+      symbol: "ANTBNT",
+      decimals: "18",
+      contract: "0x0c485BffD5df019F66927B2C32360159884D4409"
+    }
+  },
+  {
+    relay: {
+      owner: "0x7035FB83a7C18289B94E443170BeE56b92DF8E46",
+      converterType: "32",
+      version: "0",
+      connectorTokenCount: "2",
+      conversionFee: "30000",
+      connectorToken1: "0x1F573D6Fb3F13d689FF844B4cE37794d79a7FF1C",
+      connectorToken2: "0x5c872500c00565505F3624AB435c222E558E9ff8",
+      converterAddress: "0x24090349a627B3529F883A09A049F9bC3aD19479"
+    },
+    poolToken: {
+      symbol: "COTBNT",
+      decimals: "18",
+      contract: "0x19dB077A54dEa3fD4CBCd9d31D4dB297562CbD94"
+    }
+  },
+  {
+    relay: {
+      owner: "0x1Ce8d11d788aE92cc1E457d5e8e87472B54CD6db",
+      converterType: "32",
+      version: "0",
+      connectorTokenCount: "2",
+      conversionFee: "0",
+      connectorToken1: "0x1F573D6Fb3F13d689FF844B4cE37794d79a7FF1C",
+      connectorToken2: "0x47Ec6AF8E27C98e41d1Df7fb8219408541463022",
+      converterAddress: "0x2A432989CFbAE00e807Bd8Cb414B657F1B74E5c7"
+    },
+    poolToken: {
+      symbol: "EFOODBNT",
+      decimals: "18",
+      contract: "0xf34484286be88613ad8399fe40f93506125be139"
+    }
+  },
+  {
+    relay: {
+      owner: "0x9Bd0699fAcac3D7Ca884A4eb58B796E1361Ab111",
+      converterType: "32",
+      version: "0",
+      connectorTokenCount: "2",
+      conversionFee: "1000",
+      connectorToken1: "0x1F573D6Fb3F13d689FF844B4cE37794d79a7FF1C",
+      connectorToken2: "0x9A07fD8a116b7E3Be9e6185861496AF7a2041460",
+      converterAddress: "0x92a497f0bcDEaa5345f6aA4a3357EE3cbe2E7226"
+    },
+    poolToken: {
+      symbol: "EMCOBNT",
+      decimals: "18",
+      contract: "0x2E8d4EF4Cce1a5235311307b45EBEcF31eE7CA88"
+    }
+  },
+  {
+    relay: {
+      owner: "0x3bd10fb3Cc28C9da48Fdc86F7B715F52A892e127",
+      converterType: "32",
+      version: "0",
+      connectorTokenCount: "2",
+      conversionFee: "0",
+      connectorToken1: "0x1F573D6Fb3F13d689FF844B4cE37794d79a7FF1C",
+      connectorToken2: "0xF1290473E210b2108A85237fbCd7b6eb42Cc654F",
+      converterAddress: "0x1c29f12d94AD2e6b5321Ce226b4550f83ce88fCA"
+    },
+    poolToken: {
+      symbol: "HEDGBNT",
+      decimals: "18",
+      contract: "0x654Ee2EAf2082c5483f2212ba7b6701F334a159f"
+    }
+  },
+  {
+    relay: {
+      owner: "0xD0BD01c6c03408aEE28F4C2c3f8D027b5aF02Bda",
+      converterType: "1",
+      version: "40",
+      connectorTokenCount: "2",
+      conversionFee: "1000",
+      connectorToken1: "0x1F573D6Fb3F13d689FF844B4cE37794d79a7FF1C",
+      connectorToken2: "0x7B0C06043468469967DBA22d1AF33d77d44056c8",
+      converterAddress: "0x6C96693580Caa51515FC7FE9AE7A088ccB8451a5"
+    },
+    poolToken: {
+      symbol: "MRPHBNT",
+      decimals: "18",
+      contract: "0x4B51AcC819591c885DbA0F06d98A07b432E6D6B4"
+    }
+  },
+  {
+    relay: {
+      owner: "0xE761aA1e8aBffcE23236D13D8F0a532E57bc1457",
+      converterType: "32",
+      version: "0",
+      connectorTokenCount: "2",
+      conversionFee: "5000",
+      connectorToken1: "0x1F573D6Fb3F13d689FF844B4cE37794d79a7FF1C",
+      connectorToken2: "0x255Aa6DF07540Cb5d3d297f0D0D4D84cb52bc8e6",
+      converterAddress: "0xB7246144F53Ec44E0f845Fd0DEea85208acFC2C9"
+    },
+    poolToken: {
+      symbol: "RDNBNT",
+      decimals: "18",
+      contract: "0x11223Ed5D5846603C4EfC7c451FD8EB596d592cF"
+    }
+  },
+  {
+    relay: {
+      owner: "0x3e5E7e3F87C8055f4abB3D27dFB06853356a8F91",
+      converterType: "32",
+      version: "0",
+      connectorTokenCount: "2",
+      conversionFee: "1000",
+      connectorToken1: "0x1F573D6Fb3F13d689FF844B4cE37794d79a7FF1C",
+      connectorToken2: "0x89303500a7Abfb178B274FD89F2469C264951e1f",
+      converterAddress: "0x4E2C46b4E86A17aD942B2Cd6F84302AeE4196A60"
+    },
+    poolToken: {
+      symbol: "REFBNT",
+      decimals: "18",
+      contract: "0xB67FA7330154878cF1Fd8F4b20bf1C19F68a3926"
+    }
+  },
+  {
+    relay: {
+      owner: "0x69424Dc77bC69C13d5d1F3229871e2F38dB51f52",
+      converterType: "1",
+      version: "31",
+      connectorTokenCount: "2",
+      conversionFee: "1000",
+      connectorToken1: "0x1F573D6Fb3F13d689FF844B4cE37794d79a7FF1C",
+      connectorToken2: "0x83984d6142934bb535793A82ADB0a46EF0F66B6d",
+      converterAddress: "0x90aDD3Bbfc664C0A07572F4F3Ef94f64200832e1"
+    },
+    poolToken: {
+      symbol: "REMBNT",
+      decimals: "18",
+      contract: "0xaB5ae72d95d3A02796c87F8079b1E180507dF54f"
+    }
+  },
+  {
+    relay: {
+      owner: "0x1F3dF0b8390BB8e9e322972C5e75583E87608Ec2",
+      converterType: "32",
+      version: "0",
+      connectorTokenCount: "2",
+      conversionFee: "1000",
+      connectorToken1: "0x1F573D6Fb3F13d689FF844B4cE37794d79a7FF1C",
+      connectorToken2: "0x7C5A0CE9267ED19B22F8cae653F198e3E8daf098",
+      converterAddress: "0xBAC94DC2411F494c438cA667A4836e3DCCAA4920"
+    },
+    poolToken: {
+      symbol: "SANBNT",
+      decimals: "18",
+      contract: "0xd6A6c879Ad8c01D0C8d5bF1C85829814b954DBBF"
+    }
+  },
+  {
+    relay: {
+      owner: "0x6bA2aef9481AdCb8b4101e54F30E2ebbF63C00f8",
+      converterType: "32",
+      version: "0",
+      connectorTokenCount: "2",
+      conversionFee: "1000",
+      connectorToken1: "0x1F573D6Fb3F13d689FF844B4cE37794d79a7FF1C",
+      connectorToken2: "0x222eFe83d8cC48e422419d65Cf82D410A276499B",
+      converterAddress: "0x5C03354cbaB446CA3Cb426513f11f684724636f7"
+    },
+    poolToken: {
+      symbol: "SXLBNT",
+      decimals: "18",
+      contract: "0x3364ccAedE016F4C433B326d96bE1A2eafA60bdD"
+    }
+  },
+  {
+    relay: {
+      owner: "0x27AAE6ff5Eef49c58f136F4898415b0C3554bf13",
+      converterType: "1",
+      version: "41",
+      connectorTokenCount: "2",
+      conversionFee: "10000",
+      connectorToken1: "0x1F573D6Fb3F13d689FF844B4cE37794d79a7FF1C",
+      connectorToken2: "0x2260FAC5E5542a773Aa44fBCfeDf7C193bc2C599",
+      converterAddress: "0xD4c2BD3c4203A16266eced70a3F8cb4999a73E8f"
+    },
+    poolToken: {
+      symbol: "WBTC",
+      decimals: "18",
+      contract: "0xFEE7EeaA0c2f3F7C7e6301751a8dE55cE4D059Ec"
+    }
+  },
+  {
+    relay: {
+      owner: "0x9254F1f3441ebDf8e5667b2C766EA88C7D34f3BD",
+      converterType: "32",
+      version: "0",
+      connectorTokenCount: "2",
+      conversionFee: "0",
+      connectorToken1: "0x1F573D6Fb3F13d689FF844B4cE37794d79a7FF1C",
+      connectorToken2: "0x86D17e2eF332293391303F188F6a467dc0D1fd0d",
+      converterAddress: "0xb61b3FE730Fb58936f06239feA2FEEd5B3256F50"
+    },
+    poolToken: {
+      symbol: "RSTBNT",
+      decimals: "18",
+      contract: "0x43d3a0712eD544b26d85c9eaf841008369bAB5d1"
+    }
+  },
+  {
+    relay: {
+      owner: "0x9254F1f3441ebDf8e5667b2C766EA88C7D34f3BD",
+      converterType: "32",
+      version: "0",
+      connectorTokenCount: "2",
+      conversionFee: "0",
+      connectorToken1: "0x1F573D6Fb3F13d689FF844B4cE37794d79a7FF1C",
+      connectorToken2: "0x4a57E687b9126435a9B19E4A802113e266AdeBde",
+      converterAddress: "0x6b2c2db78Fc5F1f0A7a7a6d91d26922850A9C693"
+    },
+    poolToken: {
+      symbol: "FXCBNT",
+      decimals: "18",
+      contract: "0xb93Cc8642f5e8644423Aa7305da96FFF75708228"
+    }
+  },
+  {
+    relay: {
+      owner: "0x9254F1f3441ebDf8e5667b2C766EA88C7D34f3BD",
+      converterType: "32",
+      version: "0",
+      connectorTokenCount: "2",
+      conversionFee: "0",
+      connectorToken1: "0x1F573D6Fb3F13d689FF844B4cE37794d79a7FF1C",
+      connectorToken2: "0xF01d7939441a3b1B108C70A28DcD99c6A98aD4b4",
+      converterAddress: "0x8bd7448162C296A5bB3F0B9cCDEe383f5b899C93"
+    },
+    poolToken: {
+      symbol: "PRTLBNT",
+      decimals: "18",
+      contract: "0x2788C2dB0fBdbaee39Fa010D325d55e7e4527e0d"
+    }
+  },
+  {
+    relay: {
+      owner: "0x9254F1f3441ebDf8e5667b2C766EA88C7D34f3BD",
+      converterType: "32",
+      version: "0",
+      connectorTokenCount: "2",
+      conversionFee: "0",
+      connectorToken1: "0x1F573D6Fb3F13d689FF844B4cE37794d79a7FF1C",
+      connectorToken2: "0x3166C570935a7D8554c8f4eA792ff965D2EFe1f2",
+      converterAddress: "0xbDC7310289dCd30D16E284d6F207a8E2F76A37aD"
+    },
+    poolToken: {
+      symbol: "QDAOBNT",
+      decimals: "18",
+      contract: "0x19683E94943E6b348D8AFB98C128B9b549B400DF"
+    }
+  },
+  {
+    relay: {
+      owner: "0x92F2c7C8bcEEc7E333096d25Db0CE7c827a74205",
+      converterType: "1",
+      version: "31",
+      connectorTokenCount: "2",
+      conversionFee: "20000",
+      connectorToken1: "0x1F573D6Fb3F13d689FF844B4cE37794d79a7FF1C",
+      connectorToken2: "0x6c37Bf4f042712C978A73e3fd56D1F5738dD7C43",
+      converterAddress: "0x1e45Ff6C529DD038E75767779D12b7981311B8Df"
+    },
+    poolToken: {
+      symbol: "ELETBNT",
+      decimals: "18",
+      contract: "0x334C36Be5b1EaF0C4b61dDEa202c9f6Dc2640FE5"
+    }
+  },
+  {
+    relay: {
+      owner: "0x68d6aC0Aedf140e18058E3d848B199D09D3a6310",
+      converterType: "32",
+      version: "14",
+      connectorTokenCount: "2",
+      conversionFee: "1500",
+      connectorToken1: "0x309627af60F0926daa6041B8279484312f2bf060",
+      connectorToken2: "0x1F573D6Fb3F13d689FF844B4cE37794d79a7FF1C",
+      converterAddress: "0xE03374cAcf4600F56BDDbDC82c07b375f318fc5C"
+    },
+    poolToken: {
+      symbol: "USDB / BNT",
+      decimals: "18",
+      contract: "0xd1146B08e8104EeDBa44a73B7bda1d102c6ceDC9"
+    }
+  },
+  {
+    relay: {
+      owner: "0x9254F1f3441ebDf8e5667b2C766EA88C7D34f3BD",
+      converterType: "32",
+      version: "0",
+      connectorTokenCount: "2",
+      conversionFee: "0",
+      connectorToken1: "0x1F573D6Fb3F13d689FF844B4cE37794d79a7FF1C",
+      connectorToken2: "0x4954Db6391F4feB5468b6B943D4935353596aEC9",
+      converterAddress: "0x70e6f05ae2F61562FAb7115DdD387b83B28564de"
+    },
+    poolToken: {
+      symbol: "USDQBNT",
+      decimals: "18",
+      contract: "0x9921f8F53EE185a6BFD5d9D8935107934D0B07DA"
+    }
+  },
+  {
+    relay: {
+      owner: "0x8cd103c2164D04D071F4014Ac7b3Aa42D8FA596C",
+      converterType: "32",
+      version: "20",
+      connectorTokenCount: "2",
+      conversionFee: "1000",
+      connectorToken1: "0x1F573D6Fb3F13d689FF844B4cE37794d79a7FF1C",
+      connectorToken2: "0x02F2D4a04E6E01aCE88bD2Cd632875543b2eF577",
+      converterAddress: "0x0dA9706F366C915D3769F7Ae9737Ef77c7741715"
+    },
+    poolToken: {
+      symbol: "PKGBNT",
+      decimals: "18",
+      contract: "0xE729024679C29c2660E05727ECAfd3D8792b8111"
+    }
+  },
+  {
+    relay: {
+      owner: "0x62D1A07747452E9594CBf3F2fF2c661d8ab827c1",
+      converterType: "32",
+      version: "20",
+      connectorTokenCount: "2",
+      conversionFee: "1000",
+      connectorToken1: "0x1F573D6Fb3F13d689FF844B4cE37794d79a7FF1C",
+      connectorToken2: "0x0cB20b77AdBe5cD58fCeCc4F4069D04b327862e5",
+      converterAddress: "0x6aD9C98E25D8E8292514ef108043278eeC34a27b"
+    },
+    poolToken: {
+      symbol: "MGTBNT",
+      decimals: "18",
+      contract: "0x6F60D44A0d6fB95E037A099F8642f949c959a363"
+    }
+  },
+  {
+    relay: {
+      owner: "0xF29C685f9f11A0634EA5bEc83fb2c47e2101FC31",
+      converterType: "32",
+      version: "20",
+      connectorTokenCount: "2",
+      conversionFee: "1000",
+      connectorToken1: "0x309627af60F0926daa6041B8279484312f2bf060",
+      connectorToken2: "0xA0b86991c6218b36c1d19D4a2e9Eb0cE3606eB48",
+      converterAddress: "0x868229B43a8BCBDFfb244DDE874f52Ade0B1c132"
+    },
+    poolToken: {
+      symbol: "USDCUSDB",
+      decimals: "18",
+      contract: "0x71c414DaCe65ABff9351E215d25f17F675241c0A"
+    }
+  },
+  {
+    relay: {
+      owner: "0x06915Fb082D34fF4fE5105e5Ff2829Dc5e7c3c6D",
+      converterType: "1",
+      version: "31",
+      connectorTokenCount: "2",
+      conversionFee: "0",
+      connectorToken1: "0x1F573D6Fb3F13d689FF844B4cE37794d79a7FF1C",
+      connectorToken2: "0xB8BAa0e4287890a5F79863aB62b7F175ceCbD433",
+      converterAddress: "0x7d9B4031290FDD0D48468CefD54a1E34090dC36C"
+    },
+    poolToken: {
+      symbol: "BNTSWRV",
+      decimals: "18",
+      contract: "0x07009A1F62dd238c7167e4D9BC3C5b28B6Fe5a96"
+    }
+  },
+  {
+    relay: {
+      owner: "0xC4221c0339479a36Ccc7A4d6E279353b18E40165",
+      converterType: "32",
+      version: "20",
+      connectorTokenCount: "2",
+      conversionFee: "14900",
+      connectorToken1: "0x309627af60F0926daa6041B8279484312f2bf060",
+      connectorToken2: "0xE41d2489571d322189246DaFA5ebDe1F4699F498",
+      converterAddress: "0xF4736618F2782b662304b7340084a6Bc6DDb5C2c"
+    },
+    poolToken: {
+      symbol: "ZRXUSDB",
+      decimals: "18",
+      contract: "0x1a3c6768e200482F5f47D1BE77B7255aBCAe4Fe2"
+    }
+  },
+  {
+    relay: {
+      owner: "0x3bF4EC1fAB53547e179cdbA1BF22C18a2d58B0B4",
+      converterType: "32",
+      version: "20",
+      connectorTokenCount: "2",
+      conversionFee: "1001",
+      connectorToken1: "0x309627af60F0926daa6041B8279484312f2bf060",
+      connectorToken2: "0x9f8F72aA9304c8B593d555F12eF6589cC3A579A2",
+      converterAddress: "0x2A1eAa24Ec7fF662157Bc8345a3e41cFdCE1Fdbe"
+    },
+    poolToken: {
+      symbol: "MKRUSDB",
+      decimals: "18",
+      contract: "0x29dF79CB535f1fe82cA65d52cB8B5EE82D7E98a6"
+    }
+  },
+  {
+    relay: {
+      owner: "0x43963E218DCdb78D8c23F74824f1298F2d748395",
+      converterType: "32",
+      version: "20",
+      connectorTokenCount: "2",
+      conversionFee: "1000",
+      connectorToken1: "0x309627af60F0926daa6041B8279484312f2bf060",
+      connectorToken2: "0x57Ab1ec28D129707052df4dF418D58a2D46d5f51",
+      converterAddress: "0xc89bC9cBB8237C58587b5F907ed6B3163BFDD1B9"
+    },
+    poolToken: {
+      symbol: "sUSDUSDB",
+      decimals: "18",
+      contract: "0x9B6678c766003aD69A15f795f433C0F62c10D4d5"
+    }
+  },
+  {
+    relay: {
+      owner: "0x43963E218DCdb78D8c23F74824f1298F2d748395",
+      converterType: "32",
+      version: "20",
+      connectorTokenCount: "2",
+      conversionFee: "1000",
+      connectorToken1: "0x309627af60F0926daa6041B8279484312f2bf060",
+      connectorToken2: "0x1985365e9f78359a9B6AD760e32412f4a445E862",
+      converterAddress: "0xe037d37898E6f6fFE8AcE3Eb93cD0F78FF107A8e"
+    },
+    poolToken: {
+      symbol: "REPUSDB",
+      decimals: "18",
+      contract: "0xAb0C9850BaACF24eFA368b57C2822Ce73b60794c"
+    }
+  },
+  {
+    relay: {
+      owner: "0xf66cdB456dA006a56B393F08FceC377c6C1af28a",
+      converterType: "32",
+      version: "20",
+      connectorTokenCount: "2",
+      conversionFee: "1500",
+      connectorToken1: "0x309627af60F0926daa6041B8279484312f2bf060",
+      connectorToken2: "0x0000000000085d4780B73119b644AE5ecd22b376",
+      converterAddress: "0x3a8CC07F17Eb10E628c74B1a442c7ADC2BfD854D"
+    },
+    poolToken: {
+      symbol: "TUSDUSDB",
+      decimals: "18",
+      contract: "0x06cd5923593a359111cDec66E74c62E831C8aEab"
+    }
+  },
+  {
+    relay: {
+      owner: "0x5972A242B1852b5a76eF78Fc925dbc66fb836E95",
+      converterType: "32",
+      version: "13",
+      connectorTokenCount: "2",
+      conversionFee: "5000",
+      connectorToken1: "0x1F573D6Fb3F13d689FF844B4cE37794d79a7FF1C",
+      connectorToken2: "0x26E75307Fc0C021472fEb8F727839531F112f317",
+      converterAddress: "0xE04c8aecb58BC3C918aeDAc958224a632529926e"
+    },
+    poolToken: {
+      symbol: "C20BNT",
+      decimals: "18",
+      contract: "0x1EF9e0ac29b3813528FbfdAdf5118AB63e4be015"
+    }
+  },
+  {
+    relay: {
+      owner: "0xf66cdB456dA006a56B393F08FceC377c6C1af28a",
+      converterType: "32",
+      version: "20",
+      connectorTokenCount: "2",
+      conversionFee: "1500",
+      connectorToken1: "0x309627af60F0926daa6041B8279484312f2bf060",
+      connectorToken2: "0x6B175474E89094C44Da98b954EedeAC495271d0F",
+      converterAddress: "0x06f7Bf937Dec0C413a2E0464Bb300C4d464bb891"
+    },
+    poolToken: {
+      symbol: "DAIUSDB",
+      decimals: "18",
+      contract: "0xcb913ED43e43cc7Cec1D77243bA381615101E7E4"
+    }
+  },
+  {
+    relay: {
+      owner: "0x41f57A9C25d6f9607b85fAc6FE778c265d8575f6",
+      converterType: "32",
+      version: "20",
+      connectorTokenCount: "2",
+      conversionFee: "4000",
+      connectorToken1: "0x309627af60F0926daa6041B8279484312f2bf060",
+      connectorToken2: "0xF629cBd94d3791C9250152BD8dfBDF380E2a3B9c",
+      converterAddress: "0xF02182DA935b810CDD3B5c92F324C16FC0413c3B"
+    },
+    poolToken: {
+      symbol: "ENJUSDB",
+      decimals: "18",
+      contract: "0x42529f410f0a72599Fff2c67DD2a63CFfBcc3f91"
+    }
+  },
+  {
+    relay: {
+      owner: "0xEdbEE043743699AaCaea8F901b0d2B68b4B0562d",
+      version: "27",
+      connectorTokenCount: "2",
+      conversionFee: "1000",
+      connectorToken1: "0x1F573D6Fb3F13d689FF844B4cE37794d79a7FF1C",
+      connectorToken2: "0x5aaEFe84E0fB3DD1f0fCfF6fA7468124986B91bd",
+      converterAddress: "0x8F4789889CAe9227114fF4891Dc77a75379773C0"
+    },
+    poolToken: {
+      symbol: "EVEDBNT",
+      decimals: "18",
+      contract: "0x5E761d4529ae69996cb42E09707f9D1D29F047d6"
+    }
+  },
+  {
+    relay: {
+      owner: "0xdb1Ab9BD3207c6A0d3622fe8e48503696546A5B2",
+      converterType: "32",
+      version: "20",
+      connectorTokenCount: "2",
+      conversionFee: "1000",
+      connectorToken1: "0x309627af60F0926daa6041B8279484312f2bf060",
+      connectorToken2: "0x607F4C5BB672230e8672085532f7e901544a7375",
+      converterAddress: "0x2B4f0AD32a8aC2075648A054D6082727e21eD053"
+    },
+    poolToken: {
+      symbol: "RLCUSDB",
+      decimals: "18",
+      contract: "0x6534d2A69c2C7774DF42A55A1678bD008984B324"
+    }
+  },
+  {
+    relay: {
+      owner: "0x06915Fb082D34fF4fE5105e5Ff2829Dc5e7c3c6D",
+      converterType: "1",
+      version: "30",
+      connectorTokenCount: "2",
+      conversionFee: "0",
+      connectorToken1: "0xC02aaA39b223FE8D0A0e5C4F27eAD9083C756Cc2",
+      connectorToken2: "0x8207c1FfC5B6804F6024322CcF34F29c3541Ae26",
+      converterAddress: "0x6C69454b0ED9196Fa71cB514e7C3b49aC149eC4B"
+    },
+    poolToken: {
+      symbol: "WETHOGN",
+      decimals: "18",
+      contract: "0xcaB1F46A73Aa6096707f5EF6Edc4C1dfE991f981"
+    }
+  },
+  {
+    relay: {
+      owner: "0x639cec09a3aD0DEDC2951ADB00C43a43160273c3",
+      converterType: "32",
+      version: "20",
+      connectorTokenCount: "2",
+      conversionFee: "3000",
+      connectorToken1: "0x309627af60F0926daa6041B8279484312f2bf060",
+      connectorToken2: "0xdd974D5C2e2928deA5F71b9825b8b646686BD200",
+      converterAddress: "0x96772082615Fb019E91877653503EB6Ef1E65Aea"
+    },
+    poolToken: {
+      symbol: "KNCUSDB",
+      decimals: "18",
+      contract: "0xD69AE1D715d7451646107D43777139B0a42d7c63"
+    }
+  },
+  {
+    relay: {
+      owner: "0x1Ea92bDc76B4bb6b8EA5F78de45f498153cE0182",
+      converterType: "32",
+      version: "20",
+      connectorTokenCount: "2",
+      conversionFee: "15000",
+      connectorToken1: "0x309627af60F0926daa6041B8279484312f2bf060",
+      connectorToken2: "0xB62132e35a6c13ee1EE0f84dC5d40bad8d815206",
+      converterAddress: "0x97Cf22539646d5a264Fb3FBb68bb0642D8AD2a66"
+    },
+    poolToken: {
+      symbol: "NEXOUSDB",
+      decimals: "18",
+      contract: "0x515d562496C43487eb2DDce1a2A7721148D44E36"
+    }
+  },
+  {
+    relay: {
+      owner: "0xb6Dfd981D9Dee4AFBE498f3d7445462fB8E5157f",
+      converterType: "32",
+      version: "20",
+      connectorTokenCount: "2",
+      conversionFee: "10000",
+      connectorToken1: "0x309627af60F0926daa6041B8279484312f2bf060",
+      connectorToken2: "0x1776e1F26f98b1A5dF9cD347953a26dd3Cb46671",
+      converterAddress: "0xc3b1928A01aC03F8353d05196AfcA778ab9970f7"
+    },
+    poolToken: {
+      symbol: "NMRUSDB",
+      decimals: "18",
+      contract: "0xEfec901ff0a33d0eF4f8068CDd8b28Fdc40aa556"
+    }
+  },
+  {
+    relay: {
+      owner: "0x03C2Bc72A3E007179E54fFb4563cc235beC8151a",
+      converterType: "1",
+      version: "41",
+      connectorTokenCount: "2",
+      conversionFee: "1000",
+      connectorToken1: "0x1F573D6Fb3F13d689FF844B4cE37794d79a7FF1C",
+      connectorToken2: "0x8A9C67fee641579dEbA04928c4BC45F66e26343A",
+      converterAddress: "0x604F88101146b397c31dc4051C5F290f48a5862f"
+    },
+    poolToken: {
+      symbol: "JRTBNT",
+      decimals: "18",
+      contract: "0x069D653038DB2F9d84e9620Be140B3D404a40258"
+    }
+  },
+  {
+    relay: {
+      owner: "0xB93081c32beFda94168483c78b780E601f07B192",
+      converterType: "2",
+      version: "37",
+      connectorTokenCount: "2",
+      conversionFee: "2000",
+      connectorToken1: "0x408e41876cCCDC0F92210600ef50372656052a38",
+      connectorToken2: "0x1F573D6Fb3F13d689FF844B4cE37794d79a7FF1C",
+      converterAddress: "0xD5aA38C6Df168741839F9E1e9c51e6d24b986970"
+    },
+    poolToken: {
+      symbol: "RENBNT",
+      decimals: "18",
+      poolTokens: [
+        "0x716BBCF0D084DDCC1d3C6c20bD46c54A93553fdC",
+        "0xcd1A771e8c77eCc4d259E25E21C9BB1EEF7D6197"
+      ],
+      contract: "0xa88Fd7560efc654d86cF3728785f94a8Bc48BDAe"
+    }
+  },
+  {
+    relay: {
+      owner: "0xB024Fbc56AE323a05B5b6156C0FCC5001Fa5Ac9e",
+      converterType: "32",
+      version: "20",
+      connectorTokenCount: "2",
+      conversionFee: "3000",
+      connectorToken1: "0x309627af60F0926daa6041B8279484312f2bf060",
+      connectorToken2: "0xd26114cd6EE289AccF82350c8d8487fedB8A0C07",
+      converterAddress: "0xE638A52dDAd3fa31233152C17422E3312A3f6643"
+    },
+    poolToken: {
+      symbol: "OMGUSDB",
+      decimals: "18",
+      contract: "0xAeBfeA5ce20af9fA2c65fb62863b31A90b7e056b"
+    }
+  },
+  {
+    relay: {
+      owner: "0x0c828DF3D331ccAb5d5676e2020592616cFaB803",
+      converterType: "32",
+      version: "20",
+      connectorTokenCount: "2",
+      conversionFee: "1500",
+      connectorToken1: "0x309627af60F0926daa6041B8279484312f2bf060",
+      connectorToken2: "0xA4e8C3Ec456107eA67d3075bF9e3DF3A75823DB0",
+      converterAddress: "0x81708ECf0ABB950100cd482d2843E1146fa778A4"
+    },
+    poolToken: {
+      symbol: "LOOMUSDB",
+      decimals: "18",
+      contract: "0xc32BF4a12542E897BADbFf2B61e56c82eAe73d69"
+    }
+  },
+  {
+    relay: {
+      owner: "0xa101A90968e17C77D2b39ecff68eCAD7c6012997",
+      converterType: "32",
+      version: "20",
+      connectorTokenCount: "2",
+      conversionFee: "3000",
+      connectorToken1: "0x309627af60F0926daa6041B8279484312f2bf060",
+      connectorToken2: "0x0D8775F648430679A709E98d2b0Cb6250d2887EF",
+      converterAddress: "0xD6DD7d29EcAB65D092942d42c4F360Fde41693Dc"
+    },
+    poolToken: {
+      symbol: "BATUSDB",
+      decimals: "18",
+      contract: "0x7FfE011B93e06FA14CE5A6E00320937652664366"
+    }
+  },
+  {
+    relay: {
+      owner: "0x7A70bB2536C4B3558717A8d60a0d2886bB34616C",
+      converterType: "32",
+      version: "20",
+      connectorTokenCount: "2",
+      conversionFee: "1000",
+      connectorToken1: "0x1F573D6Fb3F13d689FF844B4cE37794d79a7FF1C",
+      connectorToken2: "0xA207Ef81C35848A60A732005A42fAe0BA89A9bE2",
+      converterAddress: "0xabD0dDC9143972E4eA9A816821bfba8204122E6E"
+    },
+    poolToken: {
+      symbol: "MGTBNT",
+      decimals: "18",
+      contract: "0x0bA204702F102aD3B0156164754e8af18C24C49C"
+    }
+  },
+  {
+    relay: {
+      owner: "0x16C4Dd5974bcEd35984850d83A21C80A5F443753",
+      converterType: "32",
+      version: "20",
+      connectorTokenCount: "2",
+      conversionFee: "1500",
+      connectorToken1: "0x309627af60F0926daa6041B8279484312f2bf060",
+      connectorToken2: "0xa3d58c4E56fedCae3a7c43A725aeE9A71F0ece4e",
+      converterAddress: "0x6bA3e97Dee101Edacc3b58ED59273693aCB4c79e"
+    },
+    poolToken: {
+      symbol: "METUSDB",
+      decimals: "18",
+      contract: "0x7F8c53072d9B809A108b1A9D677Bcc3B7B3F844e"
+    }
+  },
+  {
+    relay: {
+      owner: "0xC0eca50D76F8F0C92b20Bb312963D10e660c271d",
+      converterType: "32",
+      version: "20",
+      connectorTokenCount: "2",
+      conversionFee: "1000",
+      connectorToken1: "0x1F573D6Fb3F13d689FF844B4cE37794d79a7FF1C",
+      connectorToken2: "0xEa6d4D7B36C00B3611dE0B0e1982B12E9e736c66",
+      converterAddress: "0x29f6Ae0f0c85b472Dc792CeF36e5690E1d3f7255"
+    },
+    poolToken: {
+      symbol: "ACDBNT",
+      decimals: "18",
+      contract: "0x075561230DB23aa3B86ABE8AFE8bbc4eCDdf1C5A"
+    }
+  },
+  {
+    relay: {
+      owner: "0xB024Fbc56AE323a05B5b6156C0FCC5001Fa5Ac9e",
+      converterType: "32",
+      version: "20",
+      connectorTokenCount: "2",
+      conversionFee: "2000",
+      connectorToken1: "0x309627af60F0926daa6041B8279484312f2bf060",
+      connectorToken2: "0xC011A72400E58ecD99Ee497CF89E3775d4bd732F",
+      converterAddress: "0x296089F31af0648C1B0eFE1234527F85CDbC071C"
+    },
+    poolToken: {
+      symbol: "SNXUSDB",
+      decimals: "18",
+      contract: "0xdf4971E3F52f5828C72A0512d560F54bFB2B2692"
+    }
+  },
+  {
+    relay: {
+      owner: "0xB024Fbc56AE323a05B5b6156C0FCC5001Fa5Ac9e",
+      converterType: "32",
+      version: "20",
+      connectorTokenCount: "2",
+      conversionFee: "3000",
+      connectorToken1: "0x309627af60F0926daa6041B8279484312f2bf060",
+      connectorToken2: "0xC011a73ee8576Fb46F5E1c5751cA3B9Fe0af2a6F",
+      converterAddress: "0x73B9081946021Dc6B9cE3E335A11A6A5BB2879fE"
+    },
+    poolToken: {
+      symbol: "SNXUSDB",
+      decimals: "18",
+      contract: "0x28271853E950bE371B050F3f93aA0146225bF374"
+    }
+  },
+  {
+    relay: {
+      owner: "0x4D37f28D2db99e8d35A6C725a5f1749A085850a3",
+      converterType: "32",
+      version: "20",
+      connectorTokenCount: "2",
+      conversionFee: "1000",
+      connectorToken1: "0x309627af60F0926daa6041B8279484312f2bf060",
+      connectorToken2: "0xCf8f9555D55CE45a3A33a81D6eF99a2a2E71Dee2",
+      converterAddress: "0x27004767B074C36092e98886c8D4781a14c3CF3b"
+    },
+    poolToken: {
+      symbol: "CBIX7USDB",
+      decimals: "18",
+      contract: "0xE35a57AC913144AEf6a4b179634D343466DE3Cc3"
+    }
+  },
+  {
+    relay: {
+      owner: "0x4D37f28D2db99e8d35A6C725a5f1749A085850a3",
+      converterType: "32",
+      version: "20",
+      connectorTokenCount: "2",
+      conversionFee: "1000",
+      connectorToken1: "0x309627af60F0926daa6041B8279484312f2bf060",
+      connectorToken2: "0x9Cb2f26A23b8d89973F08c957C4d7cdf75CD341c",
+      converterAddress: "0x53106713B160C41634D78A9D5E15D252CCf03d0C"
+    },
+    poolToken: {
+      symbol: "DZARUSDB",
+      decimals: "18",
+      contract: "0x7484867773Bc6f3110f710577d36A3605DBa59DF"
+    }
+  },
+  {
+    relay: {
+      owner: "0x29Bc8911647e22a2F7AD4A4eD1eCE946aCee8b71",
+      converterType: "32",
+      version: "13",
+      connectorTokenCount: "2",
+      conversionFee: "1000",
+      connectorToken1: "0x1F573D6Fb3F13d689FF844B4cE37794d79a7FF1C",
+      connectorToken2: "0xA3AC41Fde5f3a569fa79E81fFe6734ee8097Ce9d",
+      converterAddress: "0x24844e100ab6cB505C4a195b4a9B610B02518fD4"
+    },
+    poolToken: {
+      symbol: "4XBBNT",
+      decimals: "8",
+      contract: "0xd8aB826b6D69f5E4Fa1325A5236491a309FBFF4f"
+    }
+  },
+  {
+    relay: {
+      owner: "0x03C2Bc72A3E007179E54fFb4563cc235beC8151a",
+      converterType: "32",
+      version: "20",
+      connectorTokenCount: "2",
+      conversionFee: "1000",
+      connectorToken1: "0x309627af60F0926daa6041B8279484312f2bf060",
+      connectorToken2: "0x8A9C67fee641579dEbA04928c4BC45F66e26343A",
+      converterAddress: "0x66540A3fcD929774a8dab59d56fE7A2D3538450F"
+    },
+    poolToken: {
+      symbol: "JRTUSDB",
+      decimals: "18",
+      contract: "0x4827e558e642861Cd7a1C8f011b2B4661F8d51fa"
+    }
+  },
+  {
+    relay: {
+      owner: "0x5f7a009664B771E889751f4FD721aDc439033ECD",
+      converterType: "32",
+      version: "22",
+      connectorTokenCount: "2",
+      conversionFee: "0",
+      connectorToken1: "0x309627af60F0926daa6041B8279484312f2bf060",
+      connectorToken2: "0x0f7F961648aE6Db43C75663aC7E5414Eb79b5704",
+      converterAddress: "0x29e44d82303c4F9417B3A6E2e0f61314eAE84375"
+    },
+    poolToken: {
+      symbol: "XIOUSDB",
+      decimals: "18",
+      contract: "0x18D8001D1Da44fE96f442f5980e08D2Ab4e19594"
+    }
+  },
+  {
+    relay: {
+      owner: "0xb941c7aAd899B5F7a575A566C85f5132C8A9E4aa",
+      converterType: "32",
+      version: "22",
+      connectorTokenCount: "2",
+      conversionFee: "1000",
+      connectorToken1: "0x309627af60F0926daa6041B8279484312f2bf060",
+      connectorToken2: "0xb056c38f6b7Dc4064367403E26424CD2c60655e1",
+      converterAddress: "0xE2AE92c64bfEFeC1Ef884071a7E7857d285c18D7"
+    },
+    poolToken: {
+      symbol: "CEEKUSDB",
+      decimals: "18",
+      contract: "0x27b099CF19227Ef7488D60a441d7eA2CC7FDDb25"
+    }
+  },
+  {
+    relay: {
+      owner: "0x06915Fb082D34fF4fE5105e5Ff2829Dc5e7c3c6D",
+      converterType: "1",
+      version: "29",
+      connectorTokenCount: "2",
+      conversionFee: "0",
+      connectorToken1: "0x1F573D6Fb3F13d689FF844B4cE37794d79a7FF1C",
+      connectorToken2: "0xbe5b336eF62D1626940363Cf34bE079e0AB89F20",
+      converterAddress: "0xe8cA7bbcAA9513638b0943664c99AEE16c1B290F"
+    },
+    poolToken: {
+      symbol: "BNCBNT",
+      decimals: "18",
+      contract: "0xEc7558322f0DF8719c805b39583b6Fd5ca6c9E30"
+    }
+  },
+  {
+    relay: {
+      owner: "0x6D7809A95D6E82425f2403eead3064Aaa013082D",
+      converterType: "1",
+      version: "41",
+      connectorTokenCount: "2",
+      conversionFee: "5000",
+      connectorToken1: "0x1F573D6Fb3F13d689FF844B4cE37794d79a7FF1C",
+      connectorToken2: "0x1776e1F26f98b1A5dF9cD347953a26dd3Cb46671",
+      converterAddress: "0x99B4C9Eeae0b5D868Fc3B5e833A59Fef3e8FDab1"
+    },
+    poolToken: {
+      symbol: "NMRBNT",
+      decimals: "18",
+      contract: "0x9Cbb076C3dc14F025bE30b4Cc34c33107D602A44"
+    }
+  },
+  {
+    relay: {
+      owner: "0x2534D237DE522f3077a031ebAF68950DdEDAbA68",
+      converterType: "1",
+      version: "42",
+      connectorTokenCount: "2",
+      conversionFee: "15000",
+      connectorToken1: "0x1F573D6Fb3F13d689FF844B4cE37794d79a7FF1C",
+      connectorToken2: "0x43044f861ec040DB59A7e324c40507adDb673142",
+      converterAddress: "0xdcdc214997bb0E069057D8F7590BA9f1E7390498"
+    },
+    poolToken: {
+      symbol: "BNTCAP",
+      decimals: "18",
+      contract: "0x5afD005056d4b47EBFE31f4B4d33FD8C9Abf1817"
+    }
+  },
+  {
+    relay: {
+      owner: "0xb6553e6a857c4d542E7b614d007D84357F5e23dd",
+      converterType: "1",
+      version: "31",
+      connectorTokenCount: "2",
+      conversionFee: "0",
+      connectorToken1: "0x1F573D6Fb3F13d689FF844B4cE37794d79a7FF1C",
+      connectorToken2: "0x618E75Ac90b12c6049Ba3b27f5d5F8651b0037F6",
+      converterAddress: "0xCdde64592624Ed922e895f172CDaAaBa78891937"
+    },
+    poolToken: {
+      symbol: "BNTQASH",
+      decimals: "18",
+      contract: "0xbC5fe988433B97cDB1a578531c5380e8EC3242b1"
+    }
+  },
+  {
+    relay: {
+      owner: "0x44FF90C9187F1A1dcE978E7bCB714505BBf23D76",
+      converterType: "32",
+      version: "20",
+      connectorTokenCount: "2",
+      conversionFee: "1000",
+      connectorToken1: "0x309627af60F0926daa6041B8279484312f2bf060",
+      connectorToken2: "0x627974847450C45b60B3Fe3598f4e6E4cf945B9a",
+      converterAddress: "0xa6Bc8b07507bbEB13e21B82067a07802da8aEFBF"
+    },
+    poolToken: {
+      symbol: "TBCUSDB",
+      decimals: "18",
+      contract: "0x323e4d8097B0A58aB8210AC6efCC4a89285cFc6B"
+    }
+  },
+  {
+    relay: {
+      owner: "0x6cD5Cf02B1f7089813a3309102Ce902bc58AA317",
+      converterType: "32",
+      version: "20",
+      connectorTokenCount: "2",
+      conversionFee: "50000",
+      connectorToken1: "0x309627af60F0926daa6041B8279484312f2bf060",
+      connectorToken2: "0xec67005c4E498Ec7f55E092bd1d35cbC47C91892",
+      converterAddress: "0xe1087bf96bE2336a2b6B09F6e33636df0d4CF680"
+    },
+    poolToken: {
+      symbol: "MLNUSDB",
+      decimals: "18",
+      contract: "0x0D6777BFc95b284eA9246c889E99903641129D72"
+    }
+  },
+  {
+    relay: {
+      owner: "0xDF2cbD8991106D77B7a4F785538C3A6a494006b7",
+      converterType: "32",
+      version: "23",
+      connectorTokenCount: "2",
+      conversionFee: "1000",
+      connectorToken1: "0x1F573D6Fb3F13d689FF844B4cE37794d79a7FF1C",
+      connectorToken2: "0x627974847450C45b60B3Fe3598f4e6E4cf945B9a",
+      converterAddress: "0x0216E9D74BD5BdA4C415778d854464A8d4a0efaB"
+    },
+    poolToken: {
+      symbol: "TBCBNT",
+      decimals: "18",
+      contract: "0x536545f6B120C2fD099370334097b35bB2403BC3"
+    }
+  },
+  {
+    relay: {
+      owner: "0x04054436a34055aFED575D2AE7d6555D05417562",
+      converterType: "1",
+      version: "40",
+      connectorTokenCount: "2",
+      conversionFee: "0",
+      connectorToken1: "0x1F573D6Fb3F13d689FF844B4cE37794d79a7FF1C",
+      connectorToken2: "0x29a99c126596c0Dc96b02A88a9EAab44EcCf511e",
+      converterAddress: "0xE2ac1898e44a3Be16F823d2b1203E6e3B1407B37"
+    },
+    poolToken: {
+      symbol: "CBLTBNT",
+      decimals: "18",
+      contract: "0x7694298e99aedC4E37F855A8661B47d505Ce1b37"
+    }
+  },
+  {
+    relay: {
+      owner: "0x68d6aC0Aedf140e18058E3d848B199D09D3a6310",
+      converterType: "32",
+      version: "14",
+      connectorTokenCount: "2",
+      conversionFee: "1500",
+      connectorToken1: "0x309627af60F0926daa6041B8279484312f2bf060",
+      connectorToken2: "0xd758b77BCC792AFD58857E1d5C610aE649FDEE6b",
+      converterAddress: "0xAc0763a04Ce3b9F00839288E9705076209E9E067"
+    },
+    poolToken: {
+      symbol: "USDB:PEGUSD",
+      decimals: "18",
+      contract: "0x846f7a6dE1eFbd7617760eBe1B89aa8CA2094025"
+    }
+  },
+  {
+    relay: {
+      owner: "0x7c675fD4d6EE644a7D758ab1C03B3312976D0103",
+      converterType: "32",
+      version: "23",
+      connectorTokenCount: "2",
+      conversionFee: "1000",
+      connectorToken1: "0x1F573D6Fb3F13d689FF844B4cE37794d79a7FF1C",
+      connectorToken2: "0xc7DeB5543CfA97b0Af2841418f53B8E554Ff566A",
+      converterAddress: "0x4848b295326d49De8F83bD6663B8Cb091a730B06"
+    },
+    poolToken: {
+      symbol: "COMMBNT",
+      decimals: "18",
+      contract: "0xb83546551C9d4F6D7873804a7352FA930404260d"
+    }
+  },
+  {
+    relay: {
+      owner: "0x1D2026Dc4ce6a25a596542829fED4b1489aa3D2D",
+      converterType: "32",
+      version: "23",
+      connectorTokenCount: "2",
+      conversionFee: "10000",
+      connectorToken1: "0x1F573D6Fb3F13d689FF844B4cE37794d79a7FF1C",
+      connectorToken2: "0x3506424F91fD33084466F402d5D97f05F8e3b4AF",
+      converterAddress: "0x999053a876e4080c682Cfb86a1b2382d8DfCA517"
+    },
+    poolToken: {
+      symbol: "CHZBNT",
+      decimals: "18",
+      contract: "0x34902D61c3f8D8809A8a2481C36DC514BEBA5cE8"
+    }
+  },
+  {
+    relay: {
+      owner: "0x0E841dEE0AE230c0948784A2A1ae57880dE02d04",
+      converterType: "32",
+      version: "23",
+      connectorTokenCount: "2",
+      conversionFee: "10000",
+      connectorToken1: "0x1F573D6Fb3F13d689FF844B4cE37794d79a7FF1C",
+      connectorToken2: "0x5C406D99E04B8494dc253FCc52943Ef82bcA7D75",
+      converterAddress: "0x86A43a57Cc762472B01d50009C4ED7C1cCD77C28"
+    },
+    poolToken: {
+      symbol: "cUSDBNT",
+      decimals: "18",
+      contract: "0xF0F9bbd5eBc79d7cAD9d35564Ef45aDcD802611e"
+    }
+  },
+  {
+    relay: {
+      owner: "0x7c675fD4d6EE644a7D758ab1C03B3312976D0103",
+      converterType: "32",
+      version: "23",
+      connectorTokenCount: "2",
+      conversionFee: "1000",
+      connectorToken1: "0x1F573D6Fb3F13d689FF844B4cE37794d79a7FF1C",
+      connectorToken2: "0x0Ed55F31EE2F9875A738C6496842b0E6519D7833",
+      converterAddress: "0x753B73e51c7414F1ff1A10EC5f55aafD1787Ce50"
+    },
+    poolToken: {
+      symbol: "AUTOBNT",
+      decimals: "18",
+      contract: "0x0B21617eD9b15fd901e0b36b8eDF9d68aDc11Ad5"
+    }
+  },
+  {
+    relay: {
+      owner: "0xE2a5bda52b652982A1d8d30821E984875c0e59EE",
+      converterType: "32",
+      version: "23",
+      connectorTokenCount: "2",
+      conversionFee: "1100",
+      connectorToken1: "0x1F573D6Fb3F13d689FF844B4cE37794d79a7FF1C",
+      connectorToken2: "0xB414F8Ec2D14c64f37B1559CBE43746284514596",
+      converterAddress: "0xFF116e5b56a8FEb357fDb63c9Fe9b3d67Ba14B7F"
+    },
+    poolToken: {
+      symbol: "FTHBNT",
+      decimals: "18",
+      contract: "0x3A946bb329f78CCBc75d836136De3a472Bdf5499"
+    }
+  },
+  {
+    relay: {
+      owner: "0x0E556ea9AF3FB94738091D0262dA0b19FaE64334",
+      version: "27",
+      connectorTokenCount: "2",
+      conversionFee: "2000",
+      connectorToken1: "0x309627af60F0926daa6041B8279484312f2bf060",
+      connectorToken2: "0x5228a22e72ccC52d415EcFd199F99D0665E7733b",
+      converterAddress: "0x1F60750F009745Bf0e139813C3786D10e744b50D"
+    },
+    poolToken: {
+      symbol: "pBTCUSDB",
+      decimals: "18",
+      contract: "0x6B09B01c19E4bD573eae4e235ee47CBD51dF3B6E"
+    }
+  },
+  {
+    relay: {
+      owner: "0x0E556ea9AF3FB94738091D0262dA0b19FaE64334",
+      version: "27",
+      connectorTokenCount: "2",
+      conversionFee: "2000",
+      connectorToken1: "0x1F573D6Fb3F13d689FF844B4cE37794d79a7FF1C",
+      connectorToken2: "0x5228a22e72ccC52d415EcFd199F99D0665E7733b",
+      converterAddress: "0x43C552eB8669D60929CE3D41f4632FE3b6CB79F2"
+    },
+    poolToken: {
+      symbol: "pBTCBNT",
+      decimals: "18",
+      contract: "0xEEF7551e59b34F431D71C7593249F61D5c52ce65"
+    }
+  },
+  {
+    relay: {
+      owner: "0x25BEBB93e7Aff8F1625B9cb1aE26E8399F2781FB",
+      version: "25",
+      connectorTokenCount: "2",
+      conversionFee: "500",
+      connectorToken1: "0x57Ab1ec28D129707052df4dF418D58a2D46d5f51",
+      connectorToken2: "0x6B175474E89094C44Da98b954EedeAC495271d0F",
+      converterAddress: "0xDA1e8397d4ABBAd40de926e24c7BaFd851386D0a"
+    },
+    poolToken: {
+      symbol: "SUSDDAI",
+      decimals: "18",
+      contract: "0xb2D679F6D676f173fAF3670a074B2C3A6D7Ebe28"
+    }
+  },
+  {
+    relay: {
+      owner: "0x7c675fD4d6EE644a7D758ab1C03B3312976D0103",
+      converterType: "32",
+      version: "23",
+      connectorTokenCount: "2",
+      conversionFee: "1000",
+      connectorToken1: "0x1F573D6Fb3F13d689FF844B4cE37794d79a7FF1C",
+      connectorToken2: "0x0Efc2390C79C47452898a234a27F2b9C39A7a725",
+      converterAddress: "0x55baD7CDDe403872E1A4EAB787F67177A41aA716"
+    },
+    poolToken: {
+      symbol: "ESTBNT",
+      decimals: "18",
+      contract: "0xd16a3A892695ec9a47EFFdD5247980a8d2be3fF2"
+    }
+  },
+  {
+    relay: {
+      owner: "0x019c199F89b8A374e87b70597bbCA748ac084587",
+      converterType: "32",
+      version: "23",
+      connectorTokenCount: "2",
+      conversionFee: "2250",
+      connectorToken1: "0x1F573D6Fb3F13d689FF844B4cE37794d79a7FF1C",
+      connectorToken2: "0x8400D94A5cb0fa0D041a3788e395285d61c9ee5e",
+      converterAddress: "0xc4bf6Dc46537AA77428CD87cFe57D817e76285A2"
+    },
+    poolToken: {
+      symbol: "UBTBNT",
+      decimals: "18",
+      contract: "0x290bd3a8F785a8dB30a0F6Baf9B88863b831747F"
+    }
+  },
+  {
+    relay: {
+      owner: "0xec0DA8e309827532Ba7c81dD7689970eA01A4adA",
+      converterType: "32",
+      version: "23",
+      connectorTokenCount: "2",
+      conversionFee: "1000",
+      connectorToken1: "0x1F573D6Fb3F13d689FF844B4cE37794d79a7FF1C",
+      connectorToken2: "0x4CC19356f2D37338b9802aa8E8fc58B0373296E7",
+      converterAddress: "0xcFd79b484f33c8098E2fd279729BEcC1c53a362f"
+    },
+    poolToken: {
+      symbol: "KEYBNT",
+      decimals: "18",
+      contract: "0xa7e21e7584fc6fDf6Fa978a5d4981352B0260954"
+    }
+  },
+  {
+    relay: {
+      owner: "0x902cdAC75a61b8D5811F55f6502eb4b2E9C309cb",
+      converterType: "32",
+      version: "23",
+      connectorTokenCount: "2",
+      conversionFee: "1000",
+      connectorToken1: "0x1F573D6Fb3F13d689FF844B4cE37794d79a7FF1C",
+      connectorToken2: "0xCFABaFF3bb057ba878f43ce027c9266D2F900561",
+      converterAddress: "0xd79Bd02053287a2a635B09b63136806D174d51a5"
+    },
+    poolToken: {
+      symbol: "BFZBNT",
+      decimals: "18",
+      contract: "0x6f8BeaDF9eCd851be239b616149aF3E69D49ce11"
+    }
+  },
+  {
+    relay: {
+      owner: "0x6884249C226F1443f2b7040A3d6143C170Df34F6",
+      converterType: "32",
+      version: "20",
+      connectorTokenCount: "2",
+      conversionFee: "1000",
+      connectorToken1: "0x1F573D6Fb3F13d689FF844B4cE37794d79a7FF1C",
+      connectorToken2: "0x3C45B24359fB0E107a4eAA56Bd0F2cE66C99A0E5",
+      converterAddress: "0xE1437F404451A00A9C555000b6f3cBA2480291c8"
+    },
+    poolToken: {
+      symbol: "ANKBNT",
+      decimals: "18",
+      contract: "0x437F7d93540094Da58F337644ba7D6E5Ad823564"
+    }
+  },
+  {
+    relay: {
+      owner: "0x973B1E385659E317Dd43B49C29E45e66c0275696",
+      converterType: "1",
+      version: "41",
+      connectorTokenCount: "2",
+      conversionFee: "1000",
+      connectorToken1: "0x1F573D6Fb3F13d689FF844B4cE37794d79a7FF1C",
+      connectorToken2: "0x6B175474E89094C44Da98b954EedeAC495271d0F",
+      converterAddress: "0x615FED2B7A84537E729D3dd32dE150bF0253fF10"
+    },
+    poolToken: {
+      symbol: "DAIBNT",
+      decimals: "18",
+      contract: "0xE5Df055773Bf9710053923599504831c7DBdD697"
+    }
+  },
+  {
+    relay: {
+      owner: "0x7c675fD4d6EE644a7D758ab1C03B3312976D0103",
+      converterType: "32",
+      version: "23",
+      connectorTokenCount: "2",
+      conversionFee: "1000",
+      connectorToken1: "0x1F573D6Fb3F13d689FF844B4cE37794d79a7FF1C",
+      connectorToken2: "0xf8A2ED21fEa517665b35aC824387bf9b41c71919",
+      converterAddress: "0x62aeE73B82Cc64dd3c65ac220838210556C5c897"
+    },
+    poolToken: {
+      symbol: "HOTELBNT",
+      decimals: "18",
+      contract: "0x1344381f0e93a2A1Ab0BFd2fE209a9BD01343933"
+    }
+  },
+  {
+    relay: {
+      owner: "0x412dec39027c21AE358e66e389c777a6a8fe33BF",
+      converterType: "32",
+      version: "23",
+      connectorTokenCount: "2",
+      conversionFee: "10000",
+      connectorToken1: "0x309627af60F0926daa6041B8279484312f2bf060",
+      connectorToken2: "0x618aCb9601cb54244F5780F09536DB07d2C7aCf4",
+      converterAddress: "0xfDC38F68177634317146431E834F0838D4d0DFD3"
+    },
+    poolToken: {
+      symbol: "GRIGUSDB",
+      decimals: "18",
+      contract: "0x1F6e51ce0533A075fDd602FbD6159763aCaB579b"
+    }
+  },
+  {
+    relay: {
+      owner: "0x7c675fD4d6EE644a7D758ab1C03B3312976D0103",
+      converterType: "32",
+      version: "23",
+      connectorTokenCount: "2",
+      conversionFee: "1000",
+      connectorToken1: "0x1F573D6Fb3F13d689FF844B4cE37794d79a7FF1C",
+      connectorToken2: "0xcf33Eb02227255c45F595727Dbb24cE16afc36A2",
+      converterAddress: "0xe8b06d938a863bb2c82644125d7714844b8A98a4"
+    },
+    poolToken: {
+      symbol: "YHTSBNT",
+      decimals: "18",
+      contract: "0x04A3030c94Fb2dBE2b898d8cBf6Fd1c656FA69dd"
+    }
+  },
+  {
+    relay: {
+      owner: "0x9A98602a8C99201B6ac09752e338189419BACF9e",
+      converterType: "1",
+      version: "31",
+      connectorTokenCount: "2",
+      conversionFee: "0",
+      connectorToken1: "0x1F573D6Fb3F13d689FF844B4cE37794d79a7FF1C",
+      connectorToken2: "0xf8aD7dFe656188A23e89da09506Adf7ad9290D5d",
+      converterAddress: "0x3cd2ea665e45310d4a7baf0b8a378793691d49AA"
+    },
+    poolToken: {
+      symbol: "BLYBNT",
+      decimals: "18",
+      contract: "0x782E07B7Bbf908135D083c4f65459f8F1549a415"
+    }
+  },
+  {
+    relay: {
+      owner: "0x8B9240421C4F0789bA95028Ad188A99E321653D6",
+      converterType: "32",
+      version: "23",
+      connectorTokenCount: "2",
+      conversionFee: "1500",
+      connectorToken1: "0x1F573D6Fb3F13d689FF844B4cE37794d79a7FF1C",
+      connectorToken2: "0x825a64810e3EE35bD64c940140eA91a609608ABE",
+      converterAddress: "0x66437A8E8D98ee27B5F5B99aB7835b6A887d191b"
+    },
+    poolToken: {
+      symbol: "CRTSBNT",
+      decimals: "18",
+      contract: "0x0F92330EAaBa84CB54b068F4331Cc40Dd2A98236"
+    }
+  },
+  {
+    relay: {
+      owner: "0x611E53f62bc9fcAb4cF61d75b19EAd1b6F239377",
+      converterType: "1",
+      version: "30",
+      connectorTokenCount: "2",
+      conversionFee: "0",
+      connectorToken1: "0x309627af60F0926daa6041B8279484312f2bf060",
+      connectorToken2: "0x80640db285Cc63496bdd8c1980A7f4526A4D477F",
+      converterAddress: "0xbB98e2d06B2AcD3E2E4694088B8B5A0014e222cD"
+    },
+    poolToken: {
+      symbol: "BTZCUSDB",
+      decimals: "18",
+      contract: "0x488E99fbCF49BFfC94cCae3B8eaCDd2Bd9aC981C"
+    }
+  },
+  {
+    relay: {
+      owner: "0x2359E4A1a1aBC120f55C6B4c88194E09aD98C9fE",
+      version: "26",
+      connectorTokenCount: "2",
+      conversionFee: "400",
+      connectorToken1: "0x5228a22e72ccC52d415EcFd199F99D0665E7733b",
+      connectorToken2: "0x2260FAC5E5542a773Aa44fBCfeDf7C193bc2C599",
+      converterAddress: "0x7D86d4d01DD72Db066655D38C1de0006c5B2224f"
+    },
+    poolToken: {
+      symbol: "WBTCpBTC",
+      decimals: "18",
+      contract: "0xFA3Bba432c0499c091F821aEB22FC36c4F8c78e3"
+    }
+  },
+  {
+    relay: {
+      owner: "0xB2871b87F8A990d325B6cf8bFF985446afb9A539",
+      converterType: "1",
+      version: "31",
+      connectorTokenCount: "2",
+      conversionFee: "2000",
+      connectorToken1: "0x5D4d57cd06Fa7fe99e26fdc481b468f77f05073C",
+      connectorToken2: "0xC02aaA39b223FE8D0A0e5C4F27eAD9083C756Cc2",
+      converterAddress: "0x92826145C76D7808BA6a5eA1f8f5D491dfE440b5"
+    },
+    poolToken: {
+      symbol: "NTKWETH",
+      decimals: "18",
+      contract: "0x16EAcd526799C244CcBD8501422F542aAB07aAD4"
+    }
+  },
+  {
+    relay: {
+      owner: "0xB67CFf0Ed07A50f690638731Dce80BC4FE312c83",
+      version: "26",
+      connectorTokenCount: "2",
+      conversionFee: "5000",
+      connectorToken1: "0x9Cb2f26A23b8d89973F08c957C4d7cdf75CD341c",
+      connectorToken2: "0xA0b86991c6218b36c1d19D4a2e9Eb0cE3606eB48",
+      converterAddress: "0x4b536A64f25f2070B5ACe6d79f6CeFf0D9Be4DC1"
+    },
+    poolToken: {
+      symbol: "USDC-DZAR",
+      decimals: "18",
+      contract: "0x4EB61146e9Ad2a9D395956eF410EBaF7459f4622"
+    }
+  },
+  {
+    relay: {
+      owner: "0xB67CFf0Ed07A50f690638731Dce80BC4FE312c83",
+      version: "26",
+      connectorTokenCount: "2",
+      conversionFee: "5000",
+      connectorToken1: "0x57Ab1E02fEE23774580C119740129eAC7081e9D3",
+      connectorToken2: "0x9Cb2f26A23b8d89973F08c957C4d7cdf75CD341c",
+      converterAddress: "0xa4FfBDc5B0F5e61537c0F43FAD28Cf45E94BdE43"
+    },
+    poolToken: {
+      symbol: "sUSD-DZAR",
+      decimals: "18",
+      contract: "0x368B3D50E51e8bf62E6C73fc389e4102B9aEB8e2"
+    }
+  },
+  {
+    relay: {
+      owner: "0xB67CFf0Ed07A50f690638731Dce80BC4FE312c83",
+      version: "26",
+      connectorTokenCount: "2",
+      conversionFee: "5000",
+      connectorToken1: "0xC011A72400E58ecD99Ee497CF89E3775d4bd732F",
+      connectorToken2: "0x9Cb2f26A23b8d89973F08c957C4d7cdf75CD341c",
+      converterAddress: "0xC9A722be71Ac8B1Faa00c995e6d47835C933DAd6"
+    },
+    poolToken: {
+      symbol: "SNX-DZAR",
+      decimals: "18",
+      contract: "0x91AFdd8EF36DEf4fa2B9d7A05420f9D0E4F775d1"
+    }
+  },
+  {
+    relay: {
+      owner: "0x06915Fb082D34fF4fE5105e5Ff2829Dc5e7c3c6D",
+      converterType: "1",
+      version: "31",
+      connectorTokenCount: "2",
+      conversionFee: "0",
+      connectorToken1: "0x1F573D6Fb3F13d689FF844B4cE37794d79a7FF1C",
+      connectorToken2: "0x9b53E429B0baDd98ef7F01F03702986c516a5715",
+      converterAddress: "0x4C10E60953C77d20dCC69E2462D794f14718adE6"
+    },
+    poolToken: {
+      symbol: "HYBNT",
+      decimals: "18",
+      contract: "0x31633C7c4f3FD374d187da5c19BBdb41DBdDdc86"
+    }
+  },
+  {
+    relay: {
+      owner: "0x8564FbD8c2A8336f4F38Aa7F2CAf4a4d89CEC8a5",
+      converterType: "32",
+      version: "23",
+      connectorTokenCount: "2",
+      conversionFee: "1000",
+      connectorToken1: "0x1F573D6Fb3F13d689FF844B4cE37794d79a7FF1C",
+      connectorToken2: "0x12B19D3e2ccc14Da04FAe33e63652ce469b3F2FD",
+      converterAddress: "0x2727Da5FB75aA61876aD90Ec09c031C01919176B"
+    },
+    poolToken: {
+      symbol: "GRIDBNT",
+      decimals: "18",
+      contract: "0xDdde5DBa82B92DAF339fBB4cF1ec4d1CEC503075"
+    }
+  },
+  {
+    relay: {
+      owner: "0x27AAE6ff5Eef49c58f136F4898415b0C3554bf13",
+      converterType: "1",
+      version: "41",
+      connectorTokenCount: "2",
+      conversionFee: "10000",
+      connectorToken1: "0x0Ba45A8b5d5575935B8158a88C631E9F9C95a2e5",
+      connectorToken2: "0x1F573D6Fb3F13d689FF844B4cE37794d79a7FF1C",
+      converterAddress: "0x4571c9937B2CB289c099C4e8daED68827D69f3A2"
+    },
+    poolToken: {
+      symbol: "TRBBNT",
+      decimals: "18",
+      contract: "0x58239b5529198E0ad76975Bab0842367A4Cc7D5b"
+    }
+  },
+  {
+    relay: {
+      owner: "0xa601E821C5D2AD2e1c2f81e0d5D3862984b3a0E9",
+      version: "26",
+      connectorTokenCount: "2",
+      conversionFee: "1000",
+      connectorToken1: "0x1F573D6Fb3F13d689FF844B4cE37794d79a7FF1C",
+      connectorToken2: "0x67Abf1C62D8Acd07aDa35908d38Cd67bE7DfEB36",
+      converterAddress: "0xa239EA1E43fCeAb1246eD819c88AC714B3c466aE"
+    },
+    poolToken: {
+      symbol: "UPTBNT",
+      decimals: "18",
+      contract: "0x5a602561342F74D161E64796613D7528Dd0993C1"
+    }
+  },
+  {
+    relay: {
+      owner: "0x8c1a0B65F5218649Db12fcbB2fB6Ad246f399bd6",
+      converterType: "32",
+      version: "23",
+      connectorTokenCount: "2",
+      conversionFee: "1000",
+      connectorToken1: "0x309627af60F0926daa6041B8279484312f2bf060",
+      connectorToken2: "0x4cbdaea41E4C864477E1430a896d9E3Bac11f593",
+      converterAddress: "0xD4e88E23399b8cFCaF89CE5BEeD029D13513e6A5"
+    },
+    poolToken: {
+      symbol: "FCOUSDB",
+      decimals: "18",
+      contract: "0x94A2aAA374A8F2D52dad24330C8a0Ec2934700ae"
+    }
+  },
+  {
+    relay: {
+      owner: "0xCf057A4Ce6D27da5F0320D4e2A5b3deAF608971C",
+      version: "27",
+      connectorTokenCount: "2",
+      conversionFee: "4000",
+      connectorToken1: "0x1F573D6Fb3F13d689FF844B4cE37794d79a7FF1C",
+      connectorToken2: "0x7db5454F3500f28171d1f9c7a38527C9cF94e6b2",
+      converterAddress: "0xF8e14A1189ddFa7c1d2F3a4DE905935d420e9e70"
+    },
+    poolToken: {
+      symbol: "AGSBNT",
+      decimals: "18",
+      contract: "0x653F1FFC243D7B6F4ca65Df9520A80D0113dA3d6"
+    }
+  },
+  {
+    relay: {
+      owner: "0x8c1a0B65F5218649Db12fcbB2fB6Ad246f399bd6",
+      version: "26",
+      connectorTokenCount: "2",
+      conversionFee: "30000",
+      connectorToken1: "0x309627af60F0926daa6041B8279484312f2bf060",
+      connectorToken2: "0xb5f278Ee11811eFEC0692EC61b1e9f9984f2de11",
+      converterAddress: "0x18d76D2d0a624AB973F1C98e8916aa45253b115c"
+    },
+    poolToken: {
+      symbol: "EMIT1USDB",
+      decimals: "18",
+      contract: "0x37Be876EF051eB8EDdD0745107c5222D8CA8EC60"
+    }
+  },
+  {
+    relay: {
+      owner: "0x1Fa418c70C5f14b21D00c242Bf369A875F129d12",
+      version: "26",
+      connectorTokenCount: "2",
+      conversionFee: "1000",
+      connectorToken1: "0x1F573D6Fb3F13d689FF844B4cE37794d79a7FF1C",
+      connectorToken2: "0x0eCDd783dc7bF820614044B51862ED29714d2BA5",
+      converterAddress: "0xA64906C4434211ce9f3Ac2702D5f60b21EB02E74"
+    },
+    poolToken: {
+      symbol: "MDZAUSDB",
+      decimals: "18",
+      contract: "0x7651021390129c9c2672f47292C31b33f63EE5Cc"
+    }
+  },
+  {
+    relay: {
+      owner: "0x5f7a009664B771E889751f4FD721aDc439033ECD",
+      version: "25",
+      connectorTokenCount: "2",
+      conversionFee: "1000",
+      connectorToken1: "0x1F573D6Fb3F13d689FF844B4cE37794d79a7FF1C",
+      connectorToken2: "0x2b591e99afE9f32eAA6214f7B7629768c40Eeb39",
+      converterAddress: "0x274b4b35eE47622016d94b7eD14460de00AA504A"
+    },
+    poolToken: {
+      symbol: "TSTST",
+      decimals: "18",
+      contract: "0x10ef8f03cd0F3D7Bc14A04ba2C173414aA8C5E7E"
+    }
+  },
+  {
+    relay: {
+      owner: "0xE693cD414421237E3a6C613a0C75d41dD1921b61",
+      converterType: "1",
+      version: "41",
+      connectorTokenCount: "2",
+      conversionFee: "5000",
+      connectorToken1: "0x1F573D6Fb3F13d689FF844B4cE37794d79a7FF1C",
+      connectorToken2: "0xB4EFd85c19999D84251304bDA99E90B92300Bd93",
+      converterAddress: "0xf462769d8C7f31A07d1636D9d492c0E592D804f4"
+    },
+    poolToken: {
+      symbol: "RPLBNT",
+      decimals: "18",
+      contract: "0xB9fe4BD869a132137B668054ea48C897c0654ee4"
+    }
+  },
+  {
+    relay: {
+      owner: "0x8c1a0B65F5218649Db12fcbB2fB6Ad246f399bd6",
+      version: "27",
+      connectorTokenCount: "2",
+      conversionFee: "30000",
+      connectorToken1: "0x37Be876EF051eB8EDdD0745107c5222D8CA8EC60",
+      connectorToken2: "0xEE4dC4C5Ca843B83035d8E5159AC1bd1b4EbdfF5",
+      converterAddress: "0x554A544F2A21e5E13E42de5BCdDca6962ec2a478"
+    },
+    poolToken: {
+      symbol: "EMIT1USDB2FCO",
+      decimals: "18",
+      contract: "0x2a3a6596B35735EfaC3577dC36bF750bfe5888e8"
+    }
+  },
+  {
+    relay: {
+      owner: "0xcd7e874BCaE94DC15904e59A13f40De98068b29b",
+      converterType: "32",
+      version: "23",
+      connectorTokenCount: "2",
+      conversionFee: "1000",
+      connectorToken1: "0x1F573D6Fb3F13d689FF844B4cE37794d79a7FF1C",
+      connectorToken2: "0xF5238462E7235c7B62811567E63Dd17d12C2EAA0",
+      converterAddress: "0xB485A5F793B1DEadA32783F99Fdccce9f28aB9a2"
+    },
+    poolToken: {
+      symbol: "CGTBNT",
+      decimals: "18",
+      contract: "0x9ceE7038Fc154D92d009c2Dd8ac083b557495713"
+    }
+  },
+  {
+    relay: {
+      owner: "0x6F27916B2d27f538413fbA9113594899Ddf44DB4",
+      converterType: "32",
+      version: "23",
+      connectorTokenCount: "2",
+      conversionFee: "3000",
+      connectorToken1: "0x1F573D6Fb3F13d689FF844B4cE37794d79a7FF1C",
+      connectorToken2: "0x0E22734e078d6e399BCeE40a549DB591C4EA46cB",
+      converterAddress: "0x121A7b80D7E73dbe928f783d4009074063bF659D"
+    },
+    poolToken: {
+      symbol: "STMBNT",
+      decimals: "18",
+      contract: "0x452821f74Ab9d38EDD3145C59280aC1bCBCe9B81"
+    }
+  },
+  {
+    relay: {
+      owner: "0x4af013AfBAdb22D8A88c92D68Fc96B033b9Ebb8a",
+      version: "27",
+      connectorTokenCount: "2",
+      conversionFee: "10000",
+      connectorToken1: "0x1F573D6Fb3F13d689FF844B4cE37794d79a7FF1C",
+      connectorToken2: "0x7dE91B204C1C737bcEe6F000AAA6569Cf7061cb7",
+      converterAddress: "0xd6562db5451534f9422c0b582bE48D2E0A37A919"
+    },
+    poolToken: {
+      symbol: "XRTBNT",
+      decimals: "18",
+      contract: "0x111252C5A7fb75d541071753bd1fAAf367d0321F"
+    }
+  },
+  {
+    relay: {
+      owner: "0x944586CF150C0b10913734cccA59A872490E0377",
+      version: "27",
+      connectorTokenCount: "2",
+      conversionFee: "3000",
+      connectorToken1: "0xC02aaA39b223FE8D0A0e5C4F27eAD9083C756Cc2",
+      connectorToken2: "0xa7DE087329BFcda5639247F96140f9DAbe3DeED1",
+      converterAddress: "0x444Bd9a308Bd2137208ABBcc3efF679A90d7A553"
+    },
+    poolToken: {
+      symbol: "STAWETH",
+      decimals: "18",
+      contract: "0xbaD59113679717e0a9D5324d289DA6c5Fa8862E2"
+    }
+  },
+  {
+    relay: {
+      owner: "0xdfeE8DC240c6CadC2c7f7f9c257c259914dEa84E",
+      converterType: "1",
+      version: "41",
+      connectorTokenCount: "2",
+      conversionFee: "1000",
+      connectorToken1: "0x1F573D6Fb3F13d689FF844B4cE37794d79a7FF1C",
+      connectorToken2: "0xEeeeeEeeeEeEeeEeEeEeeEEEeeeeEeeeeeeeEEeE",
+      converterAddress: "0xC37E82FF3A6a9C41779C5801408755776Ce555Aa"
+    },
+    poolToken: {
+      symbol: "ETHBNT",
+      decimals: "18",
+      contract: "0xb1CD6e4153B2a390Cf00A6556b0fC1458C4A5533"
+    }
+  },
+  {
+    relay: {
+      owner: "0x430626f79AC4EcEa6a4Be20Ad3d68965b36e0F31",
+      converterType: "1",
+      version: "29",
+      connectorTokenCount: "2",
+      conversionFee: "1500",
+      connectorToken1: "0x309627af60F0926daa6041B8279484312f2bf060",
+      connectorToken2: "0xEeeeeEeeeEeEeeEeEeEeeEEEeeeeEeeeeeeeEEeE",
+      converterAddress: "0x5C8c7Ef16DaC7596C280E70C6905432F7470965E"
+    },
+    poolToken: {
+      symbol: "ETHUSDB",
+      decimals: "18",
+      contract: "0x482c31355F4f7966fFcD38eC5c9635ACAe5F4D4F"
+    }
+  },
+  {
+    relay: {
+      owner: "0xc9F45bb89C4Ec5f34d65F567DC5D34e43455bCf5",
+      converterType: "1",
+      version: "29",
+      connectorTokenCount: "2",
+      conversionFee: "0",
+      connectorToken1: "0x1F573D6Fb3F13d689FF844B4cE37794d79a7FF1C",
+      connectorToken2: "0x4485561Db76614Ff727f8E0a3Ea95690b8b16022",
+      converterAddress: "0x05e770141538e82C04a374bc11DA9B54fB50d28F"
+    },
+    poolToken: {
+      symbol: "INVOXBNT",
+      decimals: "18",
+      contract: "0xD86f489a495426B1847dBd4b5D85f4832E6D7225"
+    }
+  },
+  {
+    relay: {
+      owner: "0xa2Fe6EC4244ee94853326F70893ce5eE20AA4fFb",
+      converterType: "1",
+      version: "29",
+      connectorTokenCount: "2",
+      conversionFee: "3750",
+      connectorToken1: "0x1F573D6Fb3F13d689FF844B4cE37794d79a7FF1C",
+      connectorToken2: "0x48f07301E9E29c3C38a80ae8d9ae771F224f1054",
+      converterAddress: "0x0429e43f488D2D24BB608EFbb0Ee3e646D61dE71"
+    },
+    poolToken: {
+      symbol: "XZARBNT",
+      decimals: "18",
+      contract: "0xdB7B2616210Bd0068D914eEB7E31aFD2Da517444"
+    }
+  },
+  {
+    relay: {
+      owner: "0x7d2c110943D00C8F2Dc214819416DE8328DcA724",
+      converterType: "1",
+      version: "29",
+      connectorTokenCount: "2",
+      conversionFee: "10000",
+      connectorToken1: "0x1F573D6Fb3F13d689FF844B4cE37794d79a7FF1C",
+      connectorToken2: "0xb60Fde5D798236fBF1e2697B2A0645380921FccF",
+      converterAddress: "0x7FF01DB7ae23b97B15Bc06f49C45d6e3d84df46f"
+    },
+    poolToken: {
+      symbol: "STONKBNT",
+      decimals: "18",
+      contract: "0xc570Bae3772b618a981c4A5AaD51bc3e222E7A3B"
+    }
+  },
+  {
+    relay: {
+      owner: "0x5B70e9796F502c16954BC36c23C12221a6a03924",
+      converterType: "1",
+      version: "30",
+      connectorTokenCount: "2",
+      conversionFee: "3000",
+      connectorToken1: "0x840fe75ABfaDc0F2d54037829571B2782e919ce4",
+      connectorToken2: "0x1F573D6Fb3F13d689FF844B4cE37794d79a7FF1C",
+      converterAddress: "0xcAf6Eb14c3A20B157439904a88F00a8bE929c887"
+    },
+    poolToken: {
+      symbol: "WEBBNT",
+      decimals: "18",
+      contract: "0x5094841D5eE018a5E29E23055aFC263093f95a3E"
+    }
+  },
+  {
+    relay: {
+      owner: "0x734C2afF51c4589E6310E0c0ac7D84D244c6Ce1A",
+      converterType: "1",
+      version: "30",
+      connectorTokenCount: "2",
+      conversionFee: "1000",
+      connectorToken1: "0x309627af60F0926daa6041B8279484312f2bf060",
+      connectorToken2: "0x8Ae56a6850a7cbeaC3c3Ab2cB311e7620167eAC8",
+      converterAddress: "0x1a7eC550f463138f283C542D755cc28c5b6E26C3"
+    },
+    poolToken: {
+      symbol: "PEGUSDB",
+      decimals: "18",
+      contract: "0xE421EA0DB7A0B5bebB4b9b258D864a68546c0881"
+    }
+  },
+  {
+    relay: {
+      owner: "0x5B70e9796F502c16954BC36c23C12221a6a03924",
+      converterType: "1",
+      version: "30",
+      connectorTokenCount: "2",
+      conversionFee: "4000",
+      connectorToken1: "0x1F573D6Fb3F13d689FF844B4cE37794d79a7FF1C",
+      connectorToken2: "0x2d71983E810B9e95258966B9c164C4d61a829bA9",
+      converterAddress: "0xdf6b463F27bE26110c20C1e3BDE480bD5Fc057d9"
+    },
+    poolToken: {
+      symbol: "ICTBNT",
+      decimals: "18",
+      contract: "0xb381D21c09BaC7278b6802193167A2a01127b976"
+    }
+  },
+  {
+    relay: {
+      owner: "0xa09b260809915dA08f831A53da431Aa3c1d03618",
+      converterType: "1",
+      version: "30",
+      connectorTokenCount: "2",
+      conversionFee: "0",
+      connectorToken1: "0x309627af60F0926daa6041B8279484312f2bf060",
+      connectorToken2: "0x199c3DdedB0e91dB3897039AF27c23286269F088",
+      converterAddress: "0x5C1E2F8320Bfe3a5558B4eB529c823c3bB468C18"
+    },
+    poolToken: {
+      symbol: "DCXUSDB",
+      decimals: "18",
+      contract: "0x50eA977Abd2e622241d5074fa15B97eB823B3ED5"
+    }
+  },
+  {
+    relay: {
+      owner: "0xDf6c10F310eF0402a5d4A35b85905cB09AE80994",
+      converterType: "1",
+      version: "30",
+      connectorTokenCount: "2",
+      conversionFee: "0",
+      connectorToken1: "0x309627af60F0926daa6041B8279484312f2bf060",
+      connectorToken2: "0xb8B7791b1A445FB1e202683a0a329504772e0E52",
+      converterAddress: "0x53E9c0Ee79Ab9Ccb46939685E1E62245Adf90Cba"
+    },
+    poolToken: {
+      symbol: "STCUSDB",
+      decimals: "18",
+      contract: "0x9DB9CcFC66e5caCdEf842c2F04fCD7d31C3fA137"
+    }
+  },
+  {
+    relay: {
+      owner: "0x8Dce0f6c49fA7eD444Ca4b41Cc718A03A7483FfD",
+      converterType: "1",
+      version: "30",
+      connectorTokenCount: "2",
+      conversionFee: "1000",
+      connectorToken1: "0x1F573D6Fb3F13d689FF844B4cE37794d79a7FF1C",
+      connectorToken2: "0xF2BA4AFcBE22F0e626d67D8f31E96428706282e9",
+      converterAddress: "0x6e7646C7c4D4cf22d24FBAf990Cdc2C62aA1A7F5"
+    },
+    poolToken: {
+      symbol: "GLDRBNT",
+      decimals: "18",
+      contract: "0xb2aFA773c749F988B82CAb56284d0F1b01c7E2dC"
+    }
+  },
+  {
+    relay: {
+      owner: "0x1EBb814C9EF016E6012bE299ED834f1dDcEd1529",
+      converterType: "1",
+      version: "30",
+      connectorTokenCount: "2",
+      conversionFee: "3000",
+      connectorToken1: "0x1F573D6Fb3F13d689FF844B4cE37794d79a7FF1C",
+      connectorToken2: "0xfC4A2Cd574bdcC385173f03A6a52cC3B853BB9d4",
+      converterAddress: "0x7aA2b23eA10c4E8C778F60a93D1c25780DB14075"
+    },
+    poolToken: {
+      symbol: "LKSCBNT",
+      decimals: "18",
+      contract: "0x500f3e107A6d62bb15394892a22495ACF71D007F"
+    }
+  },
+  {
+    relay: {
+      owner: "0xB93081c32beFda94168483c78b780E601f07B192",
+      converterType: "2",
+      version: "37",
+      connectorTokenCount: "2",
+      conversionFee: "1000",
+      connectorToken1: "0x514910771AF9Ca656af840dff83E8264EcF986CA",
+      connectorToken2: "0x1F573D6Fb3F13d689FF844B4cE37794d79a7FF1C",
+      converterAddress: "0xA6CC5967be74A2b959D18469eBfb54ED317bC4B3"
+    },
+    poolToken: {
+      symbol: "LINKBNT",
+      decimals: "18",
+      poolTokens: [
+        "0x7b5b7c0534cd37fd7B637b46D9e9CdD3D7e3acD9",
+        "0x5C38eD1Df9E2E46D67CcA448164D8313867945E9"
+      ],
+      contract: "0xC42a9e06cEBF12AE96b11f8BAE9aCC3d6b016237"
+    }
+  },
+  {
+    relay: {
+      owner: "0x060EE19C2805737F33B4Ae5e2FA329A7C4C8018f",
+      converterType: "1",
+      version: "31",
+      connectorTokenCount: "2",
+      conversionFee: "0",
+      connectorToken1: "0x309627af60F0926daa6041B8279484312f2bf060",
+      connectorToken2: "0x4730fB1463A6F1F44AEB45F6c5c422427f37F4D0",
+      converterAddress: "0x1168d7C63ffa5baa167004f2b81b7f7104b4101C"
+    },
+    poolToken: {
+      symbol: "FOURUSDB",
+      decimals: "18",
+      contract: "0x23736A2c9728C309039831c245754E19cEd07546"
+    }
+  },
+  {
+    relay: {
+      owner: "0xF99A0cbd6AB53D14E58A332B2FAc1f46681769D8",
+      converterType: "1",
+      version: "31",
+      connectorTokenCount: "2",
+      conversionFee: "0",
+      connectorToken1: "0x1F573D6Fb3F13d689FF844B4cE37794d79a7FF1C",
+      connectorToken2: "0xCB0aD5f479812edD6e2cED1cfE621bF39D7E9158",
+      converterAddress: "0x8863fE594289c281Aa385029904EE4575c775587"
+    },
+    poolToken: {
+      symbol: "ONTOBNT",
+      decimals: "18",
+      contract: "0x992EcEA6bEf983168Fcb264C8b2C9A15E274e02F"
+    }
+  },
+  {
+    relay: {
+      owner: "0xBC40Af160a63EB22b473B60373759150b66fb2E8",
+      converterType: "1",
+      version: "31",
+      connectorTokenCount: "2",
+      conversionFee: "1000",
+      connectorToken1: "0x1F573D6Fb3F13d689FF844B4cE37794d79a7FF1C",
+      connectorToken2: "0xE58E751abA3B9406367B5F3CbC39c2Fa9B519789",
+      converterAddress: "0x05840ca15Bef62b48FD2248CB688860C8A69aDff"
+    },
+    poolToken: {
+      symbol: "EXOBNT",
+      decimals: "18",
+      contract: "0xa8E7117ac5d76fC147B71524780327AA218B5612"
+    }
+  },
+  {
+    relay: {
+      owner: "0x5f319faA141863033b38647C88C266b86f7DbF32",
+      converterType: "1",
+      version: "42",
+      connectorTokenCount: "2",
+      conversionFee: "10000",
+      connectorToken1: "0x1F573D6Fb3F13d689FF844B4cE37794d79a7FF1C",
+      connectorToken2: "0xdAC17F958D2ee523a2206206994597C13D831ec7",
+      converterAddress: "0xA2C1dE568B70BC8b3565F1240D43b6949Bfe183A"
+    },
+    poolToken: {
+      symbol: "USDTBNT",
+      decimals: "18",
+      contract: "0x5365B5BC56493F08A38E5Eb08E36cBbe6fcC8306"
+    }
+  },
+  {
+    relay: {
+      owner: "0xF29C685f9f11A0634EA5bEc83fb2c47e2101FC31",
+      converterType: "32",
+      version: "20",
+      connectorTokenCount: "2",
+      conversionFee: "1000",
+      connectorToken1: "0x309627af60F0926daa6041B8279484312f2bf060",
+      connectorToken2: "0xdAC17F958D2ee523a2206206994597C13D831ec7",
+      converterAddress: "0x39e5AAE547752c1239b4738e75cDF705c25adeA6"
+    },
+    poolToken: {
+      symbol: "USDTUSDB",
+      decimals: "18",
+      contract: "0xF2ff22976B973d6bcC17a7dC93B719162ADA2045"
+    }
+  },
+  {
+    relay: {
+      owner: "0xFDCc0d52BfeC11938127c2070dbD5aa35A890AA7",
+      converterType: "1",
+      version: "31",
+      connectorTokenCount: "2",
+      conversionFee: "0",
+      connectorToken1: "0xD5bF66fF3Dab4c74Ac6014fd2181Bd3aD1bBaF32",
+      connectorToken2: "0xdAC17F958D2ee523a2206206994597C13D831ec7",
+      converterAddress: "0x7fF10d4AdD8c9c2F5E47798cD60544Ad91c1F4eC"
+    },
+    poolToken: {
+      symbol: "ECCUSDT",
+      decimals: "18",
+      contract: "0xc83300a16de6518Dd0Be5ad656F3d6f197A30692"
+    }
+  },
+  {
+    relay: {
+      owner: "0x06915Fb082D34fF4fE5105e5Ff2829Dc5e7c3c6D",
+      converterType: "1",
+      version: "31",
+      connectorTokenCount: "2",
+      conversionFee: "0",
+      connectorToken1: "0x1F573D6Fb3F13d689FF844B4cE37794d79a7FF1C",
+      connectorToken2: "0x2cC1bE643e0882fB096f7f96d2b6Ca079ad5270c",
+      converterAddress: "0x81b4bd459f3f73433222D7E5439E3640A4BF4B5B"
+    },
+    poolToken: {
+      symbol: "MPTBNT",
+      decimals: "18",
+      contract: "0xb47Bd84C954Fa597B40fe41D4e116fb0eF2468bb"
+    }
+  },
+  {
+    relay: {
+      owner: "0x06915Fb082D34fF4fE5105e5Ff2829Dc5e7c3c6D",
+      converterType: "1",
+      version: "31",
+      connectorTokenCount: "2",
+      conversionFee: "0",
+      connectorToken1: "0x00a8b738E453fFd858a7edf03bcCfe20412f0Eb0",
+      connectorToken2: "0xdAC17F958D2ee523a2206206994597C13D831ec7",
+      converterAddress: "0x86412aef21A2BB0BE5ac7bd98C7375d655e30420"
+    },
+    poolToken: {
+      symbol: "ALBTUSDT",
+      decimals: "18",
+      contract: "0x01697e379E6B2dA6A6D052BAa09F98488433e167"
+    }
+  },
+  {
+    relay: {
+      owner: "0xEFf34F976FC8266601235dA6B0A70158C8149fd4",
+      converterType: "1",
+      version: "31",
+      connectorTokenCount: "2",
+      conversionFee: "5000",
+      connectorToken1: "0x79A91cCaaa6069A571f0a3FA6eD257796Ddd0eB4",
+      connectorToken2: "0x107721d9aA07d9DE8f2CC9545e0C9346A9Bb503b",
+      converterAddress: "0x8f22D68c4F39d750A53fD51F4D8A03d8A2F25b03"
+    },
+    poolToken: {
+      symbol: "CAPCCAPg",
+      decimals: "18",
+      contract: "0x1f3fb50488124EB0d5Cf0d2b22CA7c8ed00e2344"
+    }
+  },
+  {
+    relay: {
+      owner: "0xeB53781A5a0819375d04251A615e3a039f296Ca9",
+      converterType: "1",
+      version: "41",
+      connectorTokenCount: "2",
+      conversionFee: "0",
+      connectorToken1: "0x1F573D6Fb3F13d689FF844B4cE37794d79a7FF1C",
+      connectorToken2: "0x1368452Bfb5Cd127971C8DE22C58fBE89D35A6BF",
+      converterAddress: "0x7fC1f8F9D20f8940BAE62A594ed5f4B3A4568f1C"
+    },
+    poolToken: {
+      symbol: "JNTR/e",
+      decimals: "18",
+      contract: "0x2f005Cc29267f3B57E643B01575ec81789947142"
+    }
+  },
+  {
+    relay: {
+      owner: "0x3D99D05951ea06181864aF64a53F78a5eE3F1796",
+      converterType: "1",
+      version: "39",
+      connectorTokenCount: "2",
+      conversionFee: "3000",
+      connectorToken1: "0x1F573D6Fb3F13d689FF844B4cE37794d79a7FF1C",
+      connectorToken2: "0xa665FED1b0C9dA00e91ca582f77dF36E325048c5",
+      converterAddress: "0x1393D065DF58ddb7874c280bb2D11a5e1e9eE96f"
+    },
+    poolToken: {
+      symbol: "YFMBNT",
+      decimals: "18",
+      contract: "0x7a553617592d5b67Ef4D8B9aa67aa2A539463900"
+    }
+  },
+  {
+    relay: {
+      owner: "0x0E841dEE0AE230c0948784A2A1ae57880dE02d04",
+      converterType: "1",
+      version: "39",
+      connectorTokenCount: "2",
+      conversionFee: "20000",
+      connectorToken1: "0x1F573D6Fb3F13d689FF844B4cE37794d79a7FF1C",
+      connectorToken2: "0xcAd2d4C4469fF09aB24d02A63BCeDfCD44bE0645",
+      converterAddress: "0x29FE708D175C2Bc416139bA0272ADf975fE6d418"
+    },
+    poolToken: {
+      symbol: "ACPTBNT",
+      decimals: "18",
+      contract: "0x9E7749E446572842C7c0E1B76b673e9D1332db11"
+    }
+  },
+  {
+    relay: {
+      owner: "0xFa7b6C3C6cDFB004b353aB9A3ae2bB0e188071b6",
+      converterType: "1",
+      version: "40",
+      connectorTokenCount: "2",
+      conversionFee: "0",
+      connectorToken1: "0x309627af60F0926daa6041B8279484312f2bf060",
+      connectorToken2: "0x4a527d8fc13C5203AB24BA0944F4Cb14658D1Db6",
+      converterAddress: "0x9f860A2C3786074e37fA2ab03B245A97E0e1F43E"
+    },
+    poolToken: {
+      symbol: "MITxUSDB",
+      decimals: "18",
+      contract: "0x7482326Eb7E44Aec1269C052B9B1aF26606b0B90"
+    }
+  },
+  {
+    relay: {
+      owner: "0x1647F8480C65528aff347602460C3fF9429cEF4d",
+      converterType: "1",
+      version: "41",
+      connectorTokenCount: "2",
+      conversionFee: "2000",
+      connectorToken1: "0x27702a26126e0B3702af63Ee09aC4d1A084EF628",
+      connectorToken2: "0x1F573D6Fb3F13d689FF844B4cE37794d79a7FF1C",
+      converterAddress: "0xA6cA935241a3EbCb0156C178103aa4827280f886"
+    },
+    poolToken: {
+      symbol: "ALEPHBNT",
+      decimals: "18",
+      contract: "0x3b8c8147325C378cfe10f7b8c3aB1683D300dF27"
+    }
+  },
+  {
+    relay: {
+      owner: "0x1647F8480C65528aff347602460C3fF9429cEF4d",
+      converterType: "1",
+      version: "41",
+      connectorTokenCount: "2",
+      conversionFee: "2000",
+      connectorToken1: "0xba100000625a3754423978a60c9317c58a424e3D",
+      connectorToken2: "0x1F573D6Fb3F13d689FF844B4cE37794d79a7FF1C",
+      converterAddress: "0x15C6aC6Fc9d4179D9b799e709C1AfD726bA97418"
+    },
+    poolToken: {
+      symbol: "BALBNT",
+      decimals: "18",
+      contract: "0x3E22d87977dA52Accef2Af9Eb50f76bd31b7b6B1"
+    }
+  },
+  {
+    relay: {
+      owner: "0x1647F8480C65528aff347602460C3fF9429cEF4d",
+      converterType: "1",
+      version: "41",
+      connectorTokenCount: "2",
+      conversionFee: "2000",
+      connectorToken1: "0xBA11D00c5f74255f56a5E366F4F77f5A186d7f55",
+      connectorToken2: "0x1F573D6Fb3F13d689FF844B4cE37794d79a7FF1C",
+      converterAddress: "0x9fd87e582BF14aB33121BD92274aa0bA4A62b4E2"
+    },
+    poolToken: {
+      symbol: "BANDBNT",
+      decimals: "18",
+      contract: "0x44Fa59B2F044367f9F027b7694fD3BacbF22c3d5"
+    }
+  },
+  {
+    relay: {
+      owner: "0x1647F8480C65528aff347602460C3fF9429cEF4d",
+      converterType: "1",
+      version: "41",
+      connectorTokenCount: "2",
+      conversionFee: "2000",
+      connectorToken1: "0x4Fabb145d64652a948d72533023f6E7A623C7C53",
+      connectorToken2: "0x1F573D6Fb3F13d689FF844B4cE37794d79a7FF1C",
+      converterAddress: "0x485e61D9549b65AbDb1EAbD15Cc30A1aB00f6cAF"
+    },
+    poolToken: {
+      symbol: "BUSDBNT",
+      decimals: "18",
+      contract: "0x7b86306D72103Ccd5405DF9dBFf4B794C46EBbC9"
+    }
+  },
+  {
+    relay: {
+      owner: "0x1647F8480C65528aff347602460C3fF9429cEF4d",
+      converterType: "1",
+      version: "41",
+      connectorTokenCount: "2",
+      conversionFee: "2000",
+      connectorToken1: "0x56d811088235F11C8920698a204A5010a788f4b3",
+      connectorToken2: "0x1F573D6Fb3F13d689FF844B4cE37794d79a7FF1C",
+      converterAddress: "0x9b730363cFff06Ca6E976f8c549d1B6764ba021C"
+    },
+    poolToken: {
+      symbol: "BZRXBNT",
+      decimals: "18",
+      contract: "0xE39c4Ae17C0d44e923B784794B3Ea419c04F02FA"
+    }
+  },
+  {
+    relay: {
+      owner: "0x27AAE6ff5Eef49c58f136F4898415b0C3554bf13",
+      converterType: "1",
+      version: "41",
+      connectorTokenCount: "2",
+      conversionFee: "10000",
+      connectorToken1: "0xaaAEBE6Fe48E54f431b0C390CfaF0b017d09D42d",
+      connectorToken2: "0x1F573D6Fb3F13d689FF844B4cE37794d79a7FF1C",
+      converterAddress: "0x70B4a71Ad893C2E775Cecd8855E7c6F95fB5af21"
+    },
+    poolToken: {
+      symbol: "CELBNT",
+      decimals: "18",
+      contract: "0xA31BF9E52B92ABF37D1d126ad2D9a6d0Ce9637f0"
+    }
+  },
+  {
+    relay: {
+      owner: "0x29746c9D6B317c6df26Ac1751D6cB03A55C1b8d5",
+      converterType: "1",
+      version: "41",
+      connectorTokenCount: "2",
+      conversionFee: "2000",
+      connectorToken1: "0x4eCB692B0fEDeCD7B486b4c99044392784877E8C",
+      connectorToken2: "0x1F573D6Fb3F13d689FF844B4cE37794d79a7FF1C",
+      converterAddress: "0x303D1F3ff37A878d4023702be8d70a82A49D74Eb"
+    },
+    poolToken: {
+      symbol: "CHERRYBNT",
+      decimals: "18",
+      contract: "0xED8562cf805936AFdd2A405e7ACe80f78efc4Ed5"
+    }
+  },
+  {
+    relay: {
+      owner: "0x1647F8480C65528aff347602460C3fF9429cEF4d",
+      converterType: "1",
+      version: "41",
+      connectorTokenCount: "2",
+      conversionFee: "2000",
+      connectorToken1: "0xc00e94Cb662C3520282E6f5717214004A7f26888",
+      connectorToken2: "0x1F573D6Fb3F13d689FF844B4cE37794d79a7FF1C",
+      converterAddress: "0x7deb97229DBF5aaC741C62b36E8dde9F541F9CC1"
+    },
+    poolToken: {
+      symbol: "COMPBNT",
+      decimals: "18",
+      contract: "0xB4c5BC0d1d41F3440c580A0F52B6641E4A913Df4"
+    }
+  },
+  {
+    relay: {
+      owner: "0x1647F8480C65528aff347602460C3fF9429cEF4d",
+      converterType: "1",
+      version: "41",
+      connectorTokenCount: "2",
+      conversionFee: "2000",
+      connectorToken1: "0xA0b73E1Ff0B80914AB6fe0444E65848C4C34450b",
+      connectorToken2: "0x1F573D6Fb3F13d689FF844B4cE37794d79a7FF1C",
+      converterAddress: "0x40280D2A19a52E064DF1Cc68F8d4f77856FD6A71"
+    },
+    poolToken: {
+      symbol: "CROBNT",
+      decimals: "18",
+      contract: "0x8e7970eca4be7F186A5D7acdc8dcF778EA26Ee9b"
+    }
+  },
+  {
+    relay: {
+      owner: "0x1647F8480C65528aff347602460C3fF9429cEF4d",
+      converterType: "1",
+      version: "41",
+      connectorTokenCount: "2",
+      conversionFee: "2000",
+      connectorToken1: "0xD533a949740bb3306d119CC777fa900bA034cd52",
+      connectorToken2: "0x1F573D6Fb3F13d689FF844B4cE37794d79a7FF1C",
+      converterAddress: "0xcD4B9ef178394B92b90cFD076FDf8C024461ca13"
+    },
+    poolToken: {
+      symbol: "CRVBNT",
+      decimals: "18",
+      contract: "0xe783E81cf1b5bf475aDB76e41a2AB996c6e2ae50"
+    }
+  },
+  {
+    relay: {
+      owner: "0x27AAE6ff5Eef49c58f136F4898415b0C3554bf13",
+      converterType: "1",
+      version: "41",
+      connectorTokenCount: "2",
+      conversionFee: "10000",
+      connectorToken1: "0xa1d65E8fB6e87b60FECCBc582F7f97804B725521",
+      connectorToken2: "0x1F573D6Fb3F13d689FF844B4cE37794d79a7FF1C",
+      converterAddress: "0xAe46E888aF6318aED82FE715b1b98b78F74e7b65"
+    },
+    poolToken: {
+      symbol: "DXDBNT",
+      decimals: "18",
+      contract: "0xB3aF30c0c1a9673E14c9B0C56eCd4cBBeB0F6c48"
+    }
+  },
+  {
+    relay: {
+      owner: "0x27AAE6ff5Eef49c58f136F4898415b0C3554bf13",
+      converterType: "1",
+      version: "41",
+      connectorTokenCount: "2",
+      conversionFee: "10000",
+      connectorToken1: "0x178c820f862B14f316509ec36b13123DA19A6054",
+      connectorToken2: "0x1F573D6Fb3F13d689FF844B4cE37794d79a7FF1C",
+      converterAddress: "0xBDfFd4Fa6Fd5C8D3B9AbD81C9f7b71681A96763e"
+    },
+    poolToken: {
+      symbol: "EWTBBNT",
+      decimals: "18",
+      contract: "0x66948fEFCcc464c714574a884c0458981Cbd944C"
+    }
+  },
+  {
+    relay: {
+      owner: "0x1647F8480C65528aff347602460C3fF9429cEF4d",
+      converterType: "1",
+      version: "41",
+      connectorTokenCount: "2",
+      conversionFee: "2000",
+      connectorToken1: "0xE41d2489571d322189246DaFA5ebDe1F4699F498",
+      connectorToken2: "0x1F573D6Fb3F13d689FF844B4cE37794d79a7FF1C",
+      converterAddress: "0xEcC601451e84Ea5eFb61e60A3e4e7BbC56E69b79"
+    },
+    poolToken: {
+      symbol: "ZRXBNT",
+      decimals: "18",
+      contract: "0xa09B58ECeFA3a5d3736Ba9E2E002ca566Adf08eb"
+    }
+  },
+  {
+    relay: {
+      owner: "0x1647F8480C65528aff347602460C3fF9429cEF4d",
+      converterType: "1",
+      version: "41",
+      connectorTokenCount: "2",
+      conversionFee: "2000",
+      connectorToken1: "0x056Fd409E1d7A124BD7017459dFEa2F387b6d5Cd",
+      connectorToken2: "0x1F573D6Fb3F13d689FF844B4cE37794d79a7FF1C",
+      converterAddress: "0x17A0edF4E67ED4C7FF3A3D06E0aAF7f38A3537D6"
+    },
+    poolToken: {
+      symbol: "GUSDBNT",
+      decimals: "18",
+      contract: "0x5A576922849dF442f1Dc0c3bA7b3c345EdB2bd44"
+    }
+  },
+  {
+    relay: {
+      owner: "0x1647F8480C65528aff347602460C3fF9429cEF4d",
+      converterType: "1",
+      version: "41",
+      connectorTokenCount: "2",
+      conversionFee: "2000",
+      connectorToken1: "0x4a220E6096B25EADb88358cb44068A3248254675",
+      connectorToken2: "0x1F573D6Fb3F13d689FF844B4cE37794d79a7FF1C",
+      converterAddress: "0x834d0Af9a86431F3a366f20320c332E95E822E1a"
+    },
+    poolToken: {
+      symbol: "QNTBNT",
+      decimals: "18",
+      contract: "0xD6bF84B5D6F4d1288C39f2486688e949B1423E62"
+    }
+  },
+  {
+    relay: {
+      owner: "0x1647F8480C65528aff347602460C3fF9429cEF4d",
+      converterType: "1",
+      version: "41",
+      connectorTokenCount: "2",
+      conversionFee: "10000",
+      connectorToken1: "0x514910771AF9Ca656af840dff83E8264EcF986CA",
+      connectorToken2: "0x1F573D6Fb3F13d689FF844B4cE37794d79a7FF1C",
+      converterAddress: "0xc314527CA3329bEDb35b3ec2657a5Bb2a0b01A83"
+    },
+    poolToken: {
+      symbol: "LINKBNT",
+      decimals: "18",
+      contract: "0x04D0231162b4784b706908c787CE32bD075db9b7"
+    }
+  },
+  {
+    relay: {
+      owner: "0x27AAE6ff5Eef49c58f136F4898415b0C3554bf13",
+      converterType: "1",
+      version: "41",
+      connectorTokenCount: "2",
+      conversionFee: "10000",
+      connectorToken1: "0xBBbbCA6A901c926F240b89EacB641d8Aec7AEafD",
+      connectorToken2: "0x1F573D6Fb3F13d689FF844B4cE37794d79a7FF1C",
+      converterAddress: "0xcCD95D042C598fB4AD544dF2b47D6C749d99A83a"
+    },
+    poolToken: {
+      symbol: "LRCBNT",
+      decimals: "18",
+      contract: "0xF5A203E16ab9B850b27f1F00C37352b6b7A28339"
+    }
+  },
+  {
+    relay: {
+      owner: "0x1647F8480C65528aff347602460C3fF9429cEF4d",
+      converterType: "1",
+      version: "41",
+      connectorTokenCount: "2",
+      conversionFee: "2000",
+      connectorToken1: "0x7D1AfA7B718fb893dB30A3aBc0Cfc608AaCfeBB0",
+      connectorToken2: "0x1F573D6Fb3F13d689FF844B4cE37794d79a7FF1C",
+      converterAddress: "0x38894871b6beEF3fc18C3de6cF66d8252D65B49C"
+    },
+    poolToken: {
+      symbol: "MATICBNT",
+      decimals: "18",
+      contract: "0x8151E0Fbbc10Af5b0F16B413dB0747169e9687d9"
+    }
+  },
+  {
+    relay: {
+      owner: "0x27AAE6ff5Eef49c58f136F4898415b0C3554bf13",
+      converterType: "1",
+      version: "41",
+      connectorTokenCount: "2",
+      conversionFee: "10000",
+      connectorToken1: "0xec67005c4E498Ec7f55E092bd1d35cbC47C91892",
+      connectorToken2: "0x1F573D6Fb3F13d689FF844B4cE37794d79a7FF1C",
+      converterAddress: "0xa8BaE685a9213a27bC82ef782d1ba40964497dB1"
+    },
+    poolToken: {
+      symbol: "MLNBNT",
+      decimals: "18",
+      contract: "0xff2CCF332A2d6CD645f93c19690104B99943b13D"
+    }
+  },
+  {
+    relay: {
+      owner: "0x27AAE6ff5Eef49c58f136F4898415b0C3554bf13",
+      converterType: "1",
+      version: "41",
+      connectorTokenCount: "2",
+      conversionFee: "10000",
+      connectorToken1: "0xa3BeD4E1c75D00fa6f4E5E6922DB7261B5E9AcD2",
+      connectorToken2: "0x1F573D6Fb3F13d689FF844B4cE37794d79a7FF1C",
+      converterAddress: "0x1051f6DD42407908372Ba241206EBD33091b1BC5"
+    },
+    poolToken: {
+      symbol: "MTABNT",
+      decimals: "18",
+      contract: "0x3035529E7aE11A3660134c9C875F4faa6514d042"
+    }
+  },
+  {
+    relay: {
+      owner: "0x76e0Bb1fa6720cD64fC07E31A93d6cBA6A4238B7",
+      converterType: "1",
+      version: "41",
+      connectorTokenCount: "2",
+      conversionFee: "5000",
+      connectorToken1: "0x967da4048cD07aB37855c090aAF366e4ce1b9F48",
+      connectorToken2: "0x1F573D6Fb3F13d689FF844B4cE37794d79a7FF1C",
+      converterAddress: "0xE9275ab4689B15C4E00de8F9c5e03e00358FC7Ab"
+    },
+    poolToken: {
+      symbol: "OCEANBNT",
+      decimals: "18",
+      contract: "0xCDfF066eDf8a770E9b6A7aE12F7CFD3DbA0011B5"
+    }
+  },
+  {
+    relay: {
+      owner: "0x1647F8480C65528aff347602460C3fF9429cEF4d",
+      converterType: "1",
+      version: "41",
+      connectorTokenCount: "2",
+      conversionFee: "2000",
+      connectorToken1: "0xFca59Cd816aB1eaD66534D82bc21E7515cE441CF",
+      connectorToken2: "0x1F573D6Fb3F13d689FF844B4cE37794d79a7FF1C",
+      converterAddress: "0x9d614e61Fda55cdd10d6e73C333E23E41E2B37e2"
+    },
+    poolToken: {
+      symbol: "RARIBNT",
+      decimals: "18",
+      contract: "0xb5faf55A4bD812a918c68F629A00d8F9750a2C4d"
+    }
+  },
+  {
+    relay: {
+      owner: "0x1647F8480C65528aff347602460C3fF9429cEF4d",
+      converterType: "1",
+      version: "41",
+      connectorTokenCount: "2",
+      conversionFee: "2000",
+      connectorToken1: "0x408e41876cCCDC0F92210600ef50372656052a38",
+      connectorToken2: "0x1F573D6Fb3F13d689FF844B4cE37794d79a7FF1C",
+      converterAddress: "0xAcba46e8654Bc8c55dd0CBDaF22b5e30036fAced"
+    },
+    poolToken: {
+      symbol: "RENBNT",
+      decimals: "18",
+      contract: "0x6b181C478b315bE3f9E99c57CE926436c32e17a7"
+    }
+  },
+  {
+    relay: {
+      owner: "0x1647F8480C65528aff347602460C3fF9429cEF4d",
+      converterType: "1",
+      version: "41",
+      connectorTokenCount: "2",
+      conversionFee: "2000",
+      connectorToken1: "0xEB4C2781e4ebA804CE9a9803C67d0893436bB27D",
+      connectorToken2: "0x1F573D6Fb3F13d689FF844B4cE37794d79a7FF1C",
+      converterAddress: "0xd1A758f84BF6762bdF6F795a9DdeE35eB0597ee4"
+    },
+    poolToken: {
+      symbol: "renBTCBNT",
+      decimals: "18",
+      contract: "0xb479b102bF135bdC666d6916172422CbaD9E977f"
+    }
+  },
+  {
+    relay: {
+      owner: "0x1647F8480C65528aff347602460C3fF9429cEF4d",
+      converterType: "1",
+      version: "41",
+      connectorTokenCount: "2",
+      conversionFee: "2000",
+      connectorToken1: "0x1C5db575E2Ff833E46a2E9864C22F4B22E0B37C2",
+      connectorToken2: "0x1F573D6Fb3F13d689FF844B4cE37794d79a7FF1C",
+      converterAddress: "0xB7588B165Cc8F51177Df4902Cd7839052B8c49b2"
+    },
+    poolToken: {
+      symbol: "renZECBNT",
+      decimals: "18",
+      contract: "0x986D522a4f9fd0b4158A88657a06A552f83C3e27"
+    }
+  },
+  {
+    relay: {
+      owner: "0x27AAE6ff5Eef49c58f136F4898415b0C3554bf13",
+      converterType: "1",
+      version: "41",
+      connectorTokenCount: "2",
+      conversionFee: "10000",
+      connectorToken1: "0x8762db106B2c2A0bccB3A80d1Ed41273552616E8",
+      connectorToken2: "0x1F573D6Fb3F13d689FF844B4cE37794d79a7FF1C",
+      converterAddress: "0x7beDCB884146D1D8422E4cE56E7CeE62799A9f84"
+    },
+    poolToken: {
+      symbol: "RSRBNT",
+      decimals: "18",
+      contract: "0x7d402c5CF587D4dEC6761C51E0aA903956495851"
+    }
+  },
+  {
+    relay: {
+      owner: "0x1647F8480C65528aff347602460C3fF9429cEF4d",
+      converterType: "1",
+      version: "41",
+      connectorTokenCount: "2",
+      conversionFee: "2000",
+      connectorToken1: "0xfE18be6b3Bd88A2D2A7f928d00292E7a9963CfC6",
+      connectorToken2: "0x1F573D6Fb3F13d689FF844B4cE37794d79a7FF1C",
+      converterAddress: "0xb39c206ec37B1aBCE8602c4f5EaafA99D3c10DDD"
+    },
+    poolToken: {
+      symbol: "sBTCBNT",
+      decimals: "18",
+      contract: "0x63bc130401dc9f7F70203B01D1875d0D2779dc96"
+    }
+  },
+  {
+    relay: {
+      owner: "0x1647F8480C65528aff347602460C3fF9429cEF4d",
+      converterType: "1",
+      version: "41",
+      connectorTokenCount: "2",
+      conversionFee: "2000",
+      connectorToken1: "0xC011a73ee8576Fb46F5E1c5751cA3B9Fe0af2a6F",
+      connectorToken2: "0x1F573D6Fb3F13d689FF844B4cE37794d79a7FF1C",
+      converterAddress: "0xB2E1f4E30ceF322ac7a8E612AE2217ED00F7962A"
+    },
+    poolToken: {
+      symbol: "SNXBNT",
+      decimals: "18",
+      contract: "0xAdAA88CA9913f2d6F8Caa0616Ff01eE8D4223fde"
+    }
+  },
+  {
+    relay: {
+      owner: "0x1647F8480C65528aff347602460C3fF9429cEF4d",
+      converterType: "1",
+      version: "41",
+      connectorTokenCount: "2",
+      conversionFee: "2000",
+      connectorToken1: "0x476c5E26a75bd202a9683ffD34359C0CC15be0fF",
+      connectorToken2: "0x1F573D6Fb3F13d689FF844B4cE37794d79a7FF1C",
+      converterAddress: "0x3BAbeA45ef298aD4935090365b7F8997F478a9dd"
+    },
+    poolToken: {
+      symbol: "SRMBNT",
+      decimals: "18",
+      contract: "0x6cfd8b295D64d84178ad7447a5Bb4488bC846005"
+    }
+  },
+  {
+    relay: {
+      owner: "0x27AAE6ff5Eef49c58f136F4898415b0C3554bf13",
+      converterType: "1",
+      version: "41",
+      connectorTokenCount: "2",
+      conversionFee: "10000",
+      connectorToken1: "0x0Ae055097C6d159879521C384F1D2123D1f195e6",
+      connectorToken2: "0x1F573D6Fb3F13d689FF844B4cE37794d79a7FF1C",
+      converterAddress: "0x8D30d8184F0469C8a28a753fBf52CadeCE748110"
+    },
+    poolToken: {
+      symbol: "STAKEBNT",
+      decimals: "18",
+      contract: "0x5062743A788D271FA247C3dA7Cd5af73Fd687BA8"
+    }
+  },
+  {
+    relay: {
+      owner: "0x973B1E385659E317Dd43B49C29E45e66c0275696",
+      converterType: "1",
+      version: "41",
+      connectorTokenCount: "2",
+      conversionFee: "2000",
+      connectorToken1: "0x57Ab1ec28D129707052df4dF418D58a2D46d5f51",
+      connectorToken2: "0x1F573D6Fb3F13d689FF844B4cE37794d79a7FF1C",
+      converterAddress: "0xa60B057673809956ae3cA9A0E0bc246efD4F8339"
+    },
+    poolToken: {
+      symbol: "sUSDBNT",
+      decimals: "18",
+      contract: "0xd2C9F2A62f9a1e80cD76392c02491212a2230cF4"
+    }
+  },
+  {
+    relay: {
+      owner: "0x1647F8480C65528aff347602460C3fF9429cEF4d",
+      converterType: "1",
+      version: "41",
+      connectorTokenCount: "2",
+      conversionFee: "2000",
+      connectorToken1: "0x6B3595068778DD592e39A122f4f5a5cF09C90fE2",
+      connectorToken2: "0x1F573D6Fb3F13d689FF844B4cE37794d79a7FF1C",
+      converterAddress: "0x5820FdDC9Ae2a2b1F8cabdBF7266e0B36DB4E45A"
+    },
+    poolToken: {
+      symbol: "SUSHIBNT",
+      decimals: "18",
+      contract: "0xB2145C7f9249d79197fe3cB87333187eB4FC1Eec"
+    }
+  },
+  {
+    relay: {
+      owner: "0x1647F8480C65528aff347602460C3fF9429cEF4d",
+      converterType: "1",
+      version: "41",
+      connectorTokenCount: "2",
+      conversionFee: "2000",
+      connectorToken1: "0x8CE9137d39326AD0cD6491fb5CC0CbA0e089b6A9",
+      connectorToken2: "0x1F573D6Fb3F13d689FF844B4cE37794d79a7FF1C",
+      converterAddress: "0x68eAe22C00Aa8D67ddeD72186354b773dDA03077"
+    },
+    poolToken: {
+      symbol: "SXPBNT",
+      decimals: "18",
+      contract: "0xa301Ad444e72F11590e3712bBb7aD0aC959b90C2"
+    }
+  },
+  {
+    relay: {
+      owner: "0x1647F8480C65528aff347602460C3fF9429cEF4d",
+      converterType: "1",
+      version: "41",
+      connectorTokenCount: "2",
+      conversionFee: "2000",
+      connectorToken1: "0x04Fa0d235C4abf4BcF4787aF4CF447DE572eF828",
+      connectorToken2: "0x1F573D6Fb3F13d689FF844B4cE37794d79a7FF1C",
+      converterAddress: "0x2dF5692aCc1E0Fec909870D05789B65C9B10b9a1"
+    },
+    poolToken: {
+      symbol: "UMABNT",
+      decimals: "18",
+      contract: "0x9Ca631b980DeC1eEba001BBfaC8da5A9e7d744fF"
+    }
+  },
+  {
+    relay: {
+      owner: "0x1647F8480C65528aff347602460C3fF9429cEF4d",
+      converterType: "1",
+      version: "41",
+      connectorTokenCount: "2",
+      conversionFee: "2000",
+      connectorToken1: "0x05D3606d5c81EB9b7B18530995eC9B29da05FaBa",
+      connectorToken2: "0x1F573D6Fb3F13d689FF844B4cE37794d79a7FF1C",
+      converterAddress: "0x868a85285901f4a818CE2e094f2852087c502161"
+    },
+    poolToken: {
+      symbol: "TOMOEBNT",
+      decimals: "18",
+      contract: "0x0dc75ECCcF5B784b793686e614C2E9dCdda63738"
+    }
+  },
+  {
+    relay: {
+      owner: "0x1647F8480C65528aff347602460C3fF9429cEF4d",
+      converterType: "1",
+      version: "41",
+      connectorTokenCount: "2",
+      conversionFee: "2000",
+      connectorToken1: "0x1f9840a85d5aF5bf1D1762F925BDADdC4201F984",
+      connectorToken2: "0x1F573D6Fb3F13d689FF844B4cE37794d79a7FF1C",
+      converterAddress: "0x37cDEC400afaaD77278fbc34876e083B520B2D7a"
+    },
+    poolToken: {
+      symbol: "UNIBNT",
+      decimals: "18",
+      contract: "0x8b3082e273E4B923830c637a203c1C1D963cA307"
+    }
+  },
+  {
+    relay: {
+      owner: "0x1647F8480C65528aff347602460C3fF9429cEF4d",
+      converterType: "1",
+      version: "41",
+      connectorTokenCount: "2",
+      conversionFee: "2000",
+      connectorToken1: "0x0d438F3b5175Bebc262bF23753C1E53d03432bDE",
+      connectorToken2: "0x1F573D6Fb3F13d689FF844B4cE37794d79a7FF1C",
+      converterAddress: "0x99049F92Fb57a54E77be1e45E0E6b9Eb2fc5A2EB"
+    },
+    poolToken: {
+      symbol: "wNXMBNT",
+      decimals: "18",
+      contract: "0x75aB5e15129BBBEcB5C5Fdb71d1ff7D5dA97d56c"
+    }
+  },
+  {
+    relay: {
+      owner: "0x3a9c7Db0cb65e9318Aa082d5EA83E327AB9fCD76",
+      converterType: "1",
+      version: "41",
+      connectorTokenCount: "2",
+      conversionFee: "1000",
+      connectorToken1: "0x0bc529c00C6401aEF6D220BE8C6Ea1667F6Ad93e",
+      connectorToken2: "0x1F573D6Fb3F13d689FF844B4cE37794d79a7FF1C",
+      converterAddress: "0x9258Af079065857C01466CebDCFA2CFB6AA4983C"
+    },
+    poolToken: {
+      symbol: "YFIBNT",
+      decimals: "18",
+      contract: "0xAeB3a1AeD77b5D6e3feBA0055d79176532e5cEb8"
+    }
+  },
+  {
+    relay: {
+      owner: "0x1647F8480C65528aff347602460C3fF9429cEF4d",
+      converterType: "1",
+      version: "41",
+      connectorTokenCount: "2",
+      conversionFee: "2000",
+      connectorToken1: "0x80fB784B7eD66730e8b1DBd9820aFD29931aab03",
+      connectorToken2: "0x1F573D6Fb3F13d689FF844B4cE37794d79a7FF1C",
+      converterAddress: "0xD10591e2b47667AD9E543f780d5105E54Cc7C9D9"
+    },
+    poolToken: {
+      symbol: "LENDBNT",
+      decimals: "18",
+      contract: "0x020F8aCf2Dea7Ad1CF8413431e427F684181C6BA"
+    }
+  },
+  {
+    relay: {
+      owner: "0x27AAE6ff5Eef49c58f136F4898415b0C3554bf13",
+      converterType: "1",
+      version: "41",
+      connectorTokenCount: "2",
+      conversionFee: "10000",
+      connectorToken1: "0xA0b86991c6218b36c1d19D4a2e9Eb0cE3606eB48",
+      connectorToken2: "0x1F573D6Fb3F13d689FF844B4cE37794d79a7FF1C",
+      converterAddress: "0x228F9EE87413a1BE69ef780eef2302b680d4863d"
+    },
+    poolToken: {
+      symbol: "USDCBNT",
+      decimals: "18",
+      contract: "0x874d8dE5b26c9D9f6aA8d7bab283F9A9c6f777f4"
+    }
+  },
+  {
+    relay: {
+      owner: "0xeB53781A5a0819375d04251A615e3a039f296Ca9",
+      converterType: "1",
+      version: "41",
+      connectorTokenCount: "2",
+      conversionFee: "0",
+      connectorToken1: "0x1F573D6Fb3F13d689FF844B4cE37794d79a7FF1C",
+      connectorToken2: "0x0B244e01B1B0C9a959b3b0Bc19E3852395319876",
+      converterAddress: "0x112C5405d005F5e9C32eDB9A6B59E255B044126C"
+    },
+    poolToken: {
+      symbol: "BUFFGATEBNT",
+      decimals: "18",
+      contract: "0x2d35087923194400d329EE74b45CBc77b7d573Ff"
+    }
+  },
+  {
+    relay: {
+      owner: "0xb81CF942998BAdD3F93Af8507cdAE47BCEBE2Fa4",
+      converterType: "1",
+      version: "41",
+      connectorTokenCount: "2",
+      conversionFee: "30000",
+      connectorToken1: "0x309627af60F0926daa6041B8279484312f2bf060",
+      connectorToken2: "0x0B244e01B1B0C9a959b3b0Bc19E3852395319876",
+      converterAddress: "0xc11C56aa3cCb9c5065B2Be46Bbb50A83C5dC5012"
+    },
+    poolToken: {
+      symbol: "BUFFGATEUSDB",
+      decimals: "18",
+      contract: "0x37382ca45EFc45bd1A53649Ab98D3Fa337e56A2F"
+    }
+  },
+  {
+    relay: {
+      owner: "0xe5D0Ef77AED07C302634dC370537126A2CD26590",
+      converterType: "1",
+      version: "41",
+      connectorTokenCount: "2",
+      conversionFee: "2000",
+      connectorToken1: "0x1F573D6Fb3F13d689FF844B4cE37794d79a7FF1C",
+      connectorToken2: "0x2AEC18c5500f21359CE1BEA5Dc1777344dF4C0Dc",
+      converterAddress: "0xB20814d5cc0D723fefaad3BB9d74a2d90B3165D3"
+    },
+    poolToken: {
+      symbol: "BNTFTT",
+      decimals: "18",
+      contract: "0xD9c195c9E1C49e86C7A0F0E29627CB8F8523A7fb"
+    }
+  },
+  {
+    relay: {
+      owner: "0x1647F8480C65528aff347602460C3fF9429cEF4d",
+      converterType: "1",
+      version: "41",
+      connectorTokenCount: "2",
+      conversionFee: "2000",
+      connectorToken1: "0x7Fc66500c84A76Ad7e9c93437bFc5Ac33E2DDaE9",
+      connectorToken2: "0x1F573D6Fb3F13d689FF844B4cE37794d79a7FF1C",
+      converterAddress: "0x52056B47F604216cf99782788922460F4E8E8c71"
+    },
+    poolToken: {
+      symbol: "AAVEBNT",
+      decimals: "18",
+      contract: "0x6c84F4ccC916ACf792538f1293b286b540906A2a"
+    }
+  },
+  {
+    relay: {
+      owner: "0xc31249BA48763dF46388BA5C4E7565d62ed4801C",
+      converterType: "1",
+      version: "41",
+      connectorTokenCount: "2",
+      conversionFee: "1000",
+      connectorToken1: "0x1F573D6Fb3F13d689FF844B4cE37794d79a7FF1C",
+      connectorToken2: "0x8A9C67fee641579dEbA04928c4BC45F66e26343A",
+      converterAddress: "0x25F98800cd9d3FeEF2031d1C0b3FD1f7Cb83E4FF"
+    },
+    poolToken: {
+      symbol: "JRT90BNT10",
+      decimals: "18",
+      contract: "0xE274C0cCf7B0bC1eF29FFf9AD5eC98E9B5c45e84"
+    }
+  },
+  {
+    relay: {
+      owner: "0xeB53781A5a0819375d04251A615e3a039f296Ca9",
+      converterType: "1",
+      version: "42",
+      connectorTokenCount: "2",
+      conversionFee: "0",
+      connectorToken1: "0x1F573D6Fb3F13d689FF844B4cE37794d79a7FF1C",
+      connectorToken2: "0x48Fb253446873234F2fEBbF9BdeAA72d9d387f94",
+      converterAddress: "0x8c3FBcfCB0f63eDdeD00b87C93B824DB86aa1D59"
+    },
+    poolToken: {
+      symbol: "BNTvBNT",
+      decimals: "18",
+      contract: "0xBA04e539da9e7a6491A6c6ae38D9750226a3D36b"
+    }
   }
-=======
-export const previousPoolFees: PreviousPoolFee[] = [];
+];
 
 export const liquidityMiningEndTime = moment(
   "2021-02-08 20:15 +0000",
@@ -1621,4789 +6391,4 @@
   "0x874d8dE5b26c9D9f6aA8d7bab283F9A9c6f777f4",
   "0xE5Df055773Bf9710053923599504831c7DBdD697",
   "0x04D0231162b4784b706908c787CE32bD075db9b7"
->>>>>>> ab9c4ced
-];
-
-export const findPreviousPoolFee = (
-  previousPoolFees: PreviousPoolFee[],
-  blockNumber: number,
-  relayId: string
-) => {
-  const previousFee = previousPoolFees.find(
-    poolFee =>
-      compareString(relayId, poolFee.id) && blockNumber < poolFee.blockNumber
-  );
-  const res = previousFee && previousFee.oldDecFee;
-  return res;
-<<<<<<< HEAD
-};
-
-const moreStaticRelays = [
-  {
-    relay: {
-      owner: "0xfe2321D7DFA492dFC39330e8b85E7c49161e7F98",
-      converterType: "32",
-      version: "14",
-      connectorTokenCount: "2",
-      conversionFee: "1000",
-      connectorToken1: "0x1F573D6Fb3F13d689FF844B4cE37794d79a7FF1C",
-      connectorToken2: "0xD46bA6D942050d489DBd938a2C909A5d5039A161",
-      converterAddress: "0x7f913E9DeeF8eFE8d09A2e67d18cEd9BE4Ad1dc7"
-    },
-    poolToken: {
-      symbol: "AMPLBNT",
-      decimals: "18",
-      contract: "0x0e2145A23f7810431Ba0f2e19676530b3F1Fb0EC"
-    }
-  },
-  {
-    relay: {
-      owner: "0x3bF4EC1fAB53547e179cdbA1BF22C18a2d58B0B4",
-      converterType: "32",
-      version: "20",
-      connectorTokenCount: "2",
-      conversionFee: "1001",
-      connectorToken1: "0x309627af60F0926daa6041B8279484312f2bf060",
-      connectorToken2: "0x4Fabb145d64652a948d72533023f6E7A623C7C53",
-      converterAddress: "0x235d4FD0D13784c848712c30f2Da03925496FBd4"
-    },
-    poolToken: {
-      symbol: "BUSDUSDB",
-      decimals: "18",
-      contract: "0xE94C892f90ABea59F3dd1D7d8c34aC9d7312F18A"
-    }
-  },
-  {
-    relay: {
-      owner: "0x2A9C0528DCD12bd8844a1CFb6a2CCA41449D0936",
-      converterType: "32",
-      version: "23",
-      connectorTokenCount: "2",
-      conversionFee: "1000",
-      connectorToken1: "0x1F573D6Fb3F13d689FF844B4cE37794d79a7FF1C",
-      connectorToken2: "0x86A49f08Ab6531A3E0e814c75F36de661B986Ca1",
-      converterAddress: "0x1e9653f8A3F1D5ACEC0d334e6433b9677acCe7fF"
-    },
-    poolToken: {
-      symbol: "SYB7BNT",
-      decimals: "18",
-      contract: "0xDC610F8eecE47E9F91209C77C8674C40d2d8E17F"
-    }
-  },
-  {
-    relay: {
-      owner: "0xb941c7aAd899B5F7a575A566C85f5132C8A9E4aa",
-      converterType: "32",
-      version: "22",
-      connectorTokenCount: "2",
-      conversionFee: "0",
-      connectorToken1: "0x309627af60F0926daa6041B8279484312f2bf060",
-      connectorToken2: "0x595832F8FC6BF59c85C527fEC3740A1b7a361269",
-      converterAddress: "0xDB3eC1d6A089F6be97B8fc00bEB43b34c7BeEB23"
-    },
-    poolToken: {
-      symbol: "POWRUSDB",
-      decimals: "6",
-      contract: "0x8bb91B280A39A9e9D8505B9a5BC792CCb3B9779E"
-    }
-  },
-  {
-    relay: {
-      owner: "0xA53a22FCa7ffe3762dCd2A8ABC332ede24B5AA2D",
-      converterType: "32",
-      version: "32",
-      connectorTokenCount: "2",
-      conversionFee: "1000",
-      connectorToken1: "0x1F573D6Fb3F13d689FF844B4cE37794d79a7FF1C",
-      connectorToken2: "0xf8e386EDa857484f5a12e4B5DAa9984E06E73705",
-      converterAddress: "0xB018AF916Ed0116404537D1238b18988D652733a"
-    },
-    poolToken: {
-      symbol: "INDBNT",
-      decimals: "18",
-      contract: "0x32423158e8FBD2839E085626F8a98D86b2766De8"
-    }
-  },
-  {
-    relay: {
-      owner: "0xdE63aef60307655405835DA74BA02CE4dB1a42Fb",
-      converterType: "1",
-      version: "42",
-      connectorTokenCount: "2",
-      conversionFee: "1000",
-      connectorToken1: "0x1F573D6Fb3F13d689FF844B4cE37794d79a7FF1C",
-      connectorToken2: "0xF629cBd94d3791C9250152BD8dfBDF380E2a3B9c",
-      converterAddress: "0xCbb50B9A3C587FF59B61702A9Bb93b6Ff0220ba9"
-    },
-    poolToken: {
-      symbol: "ENJBNT",
-      decimals: "18",
-      contract: "0xf3aD2cBc4276eb4B0fb627Af0059CfcE094E20a1"
-    }
-  },
-  {
-    relay: {
-      owner: "0x1647F8480C65528aff347602460C3fF9429cEF4d",
-      converterType: "1",
-      version: "41",
-      connectorTokenCount: "2",
-      conversionFee: "1000",
-      connectorToken1: "0x1F573D6Fb3F13d689FF844B4cE37794d79a7FF1C",
-      connectorToken2: "0xd26114cd6EE289AccF82350c8d8487fedB8A0C07",
-      converterAddress: "0xD2195468D42C607f6B62d3144a5d2f7f2BC09443"
-    },
-    poolToken: {
-      symbol: "OMGBNT",
-      decimals: "18",
-      contract: "0x99eBD396Ce7AA095412a4Cd1A0C959D6Fd67B340"
-    }
-  },
-  {
-    relay: {
-      owner: "0x00A0A886D73ce0F830692531f05E95a7e9c4d38a",
-      converterType: "32",
-      version: "32",
-      connectorTokenCount: "2",
-      conversionFee: "1000",
-      connectorToken1: "0x1F573D6Fb3F13d689FF844B4cE37794d79a7FF1C",
-      connectorToken2: "0x1b22C32cD936cB97C28C5690a0695a82Abf688e6",
-      converterAddress: "0x38a3Fc625DF834dD34e8EDE60E10Cd3024a6650E"
-    },
-    poolToken: {
-      symbol: "WISHBNT",
-      decimals: "18",
-      contract: "0x1C9Df905571B22214Fa5FB10ad99ebe327f199C5"
-    }
-  },
-  {
-    relay: {
-      owner: "0x8956f1D18670B7f9dE60Bb2CAE71806F0C7e0A01",
-      converterType: "32",
-      version: "32",
-      connectorTokenCount: "2",
-      conversionFee: "1000",
-      connectorToken1: "0x1F573D6Fb3F13d689FF844B4cE37794d79a7FF1C",
-      connectorToken2: "0x37E8789bB9996CaC9156cD5F5Fd32599E6b91289",
-      converterAddress: "0xb85E52268CBF57b97Ae15136Aa65D4F567B8107c"
-    },
-    poolToken: {
-      symbol: "AIDBNT",
-      decimals: "18",
-      contract: "0xe3BF775Ec5f4F4dFCbb21194B22be1217b815b1d"
-    }
-  },
-  {
-    relay: {
-      owner: "0x4Cbb51Ee8611d45FedC37D99D0E05c7D1fC2c49D",
-      converterType: "32",
-      version: "32",
-      connectorTokenCount: "2",
-      conversionFee: "1000",
-      connectorToken1: "0x1F573D6Fb3F13d689FF844B4cE37794d79a7FF1C",
-      connectorToken2: "0x1063ce524265d5a3A624f4914acd573dD89ce988",
-      converterAddress: "0xb8a6920962655c97F0E3Eab40E5706Ed934907Cc"
-    },
-    poolToken: {
-      symbol: "AIXBNT",
-      decimals: "18",
-      contract: "0xA415cD56C694bd7402d14560D18Bb19A28F77617"
-    }
-  },
-  {
-    relay: {
-      owner: "0x600a65F8246FB0237bCf344D33b2c15F8F673941",
-      converterType: "32",
-      version: "32",
-      connectorTokenCount: "2",
-      conversionFee: "1000",
-      connectorToken1: "0x1F573D6Fb3F13d689FF844B4cE37794d79a7FF1C",
-      connectorToken2: "0x2dAEE1AA61D60A252DC80564499A69802853583A",
-      converterAddress: "0xa00655976c5c9A1eD58b3707b190867069bAbEe5"
-    },
-    poolToken: {
-      symbol: "ATSBNT",
-      decimals: "18",
-      contract: "0x1D75ebc72f4805e9C9918B36A8969b2e3847c9FB"
-    }
-  },
-  {
-    relay: {
-      owner: "0x1647F8480C65528aff347602460C3fF9429cEF4d",
-      converterType: "1",
-      version: "41",
-      connectorTokenCount: "2",
-      conversionFee: "1000",
-      connectorToken1: "0x1F573D6Fb3F13d689FF844B4cE37794d79a7FF1C",
-      connectorToken2: "0x0D8775F648430679A709E98d2b0Cb6250d2887EF",
-      converterAddress: "0x1317BD40c86461dFEE8E7bEE8B2Fb697b958cb7e"
-    },
-    poolToken: {
-      symbol: "BATBNT",
-      decimals: "18",
-      contract: "0x131da075a2832549128e93AcC2b54174045232Cf"
-    }
-  },
-  {
-    relay: {
-      owner: "0xB9C5F14e5E460Ef926e5772783992F686FC2D3c4",
-      converterType: "32",
-      version: "13",
-      connectorTokenCount: "2",
-      conversionFee: "1000",
-      connectorToken1: "0x1F573D6Fb3F13d689FF844B4cE37794d79a7FF1C",
-      connectorToken2: "0x98Bde3a768401260E7025FaF9947ef1b81295519",
-      converterAddress: "0x27f8fd3ac4eAa50068B8F221bFa0b496F180813e"
-    },
-    poolToken: {
-      symbol: "BCSBNT",
-      decimals: "18",
-      contract: "0xD3aD4c39A12B48164068Fef8F86eF5836A9eF303"
-    }
-  },
-  {
-    relay: {
-      owner: "0x1647F8480C65528aff347602460C3fF9429cEF4d",
-      converterType: "1",
-      version: "41",
-      connectorTokenCount: "2",
-      conversionFee: "1000",
-      connectorToken1: "0x1F573D6Fb3F13d689FF844B4cE37794d79a7FF1C",
-      connectorToken2: "0xB8c77482e45F1F44dE1745F52C74426C631bDD52",
-      converterAddress: "0x0Da9F5b929B316D90F27F3510D7d9be6D8eA7706"
-    },
-    poolToken: {
-      symbol: "BNBBNT",
-      decimals: "18",
-      contract: "0xE6b31fB3f29fbde1b92794B0867A315Ff605A324"
-    }
-  },
-  {
-    relay: {
-      owner: "0xeB53781A5a0819375d04251A615e3a039f296Ca9",
-      converterType: "1",
-      version: "42",
-      connectorTokenCount: "2",
-      conversionFee: "0",
-      connectorToken1: "0x309627af60F0926daa6041B8279484312f2bf060",
-      connectorToken2: "0x1234567461d3f8Db7496581774Bd869C83D51c93",
-      converterAddress: "0xB8A38Ca13bEE727092adB375FE64F6c23DeCC738"
-    },
-    poolToken: {
-      symbol: "USDB/CAT",
-      decimals: "18",
-      contract: "0xc9CEadb2d3bCeB198C1361c6a60892E95B1ABf60"
-    }
-  },
-  {
-    relay: {
-      owner: "0x1647F8480C65528aff347602460C3fF9429cEF4d",
-      converterType: "1",
-      version: "41",
-      connectorTokenCount: "2",
-      conversionFee: "1000",
-      connectorToken1: "0x1F573D6Fb3F13d689FF844B4cE37794d79a7FF1C",
-      connectorToken2: "0x419c4dB4B9e25d6Db2AD9691ccb832C8D9fDA05E",
-      converterAddress: "0x79E71FfEaE3aE4Be517154839E518789628B6D83"
-    },
-    poolToken: {
-      symbol: "DRGNBNT",
-      decimals: "18",
-      contract: "0xa7774F9386E1653645E1A08fb7Aae525B4DeDb24"
-    }
-  },
-  {
-    relay: {
-      owner: "0x1647F8480C65528aff347602460C3fF9429cEF4d",
-      converterType: "1",
-      version: "30",
-      connectorTokenCount: "2",
-      conversionFee: "1000",
-      connectorToken1: "0x1F573D6Fb3F13d689FF844B4cE37794d79a7FF1C",
-      connectorToken2: "0x1234567461d3f8Db7496581774Bd869C83D51c93",
-      converterAddress: "0xD856CBd87D4563C199bf3A1956817951b12b430b"
-    },
-    poolToken: {
-      symbol: "CATBNT",
-      decimals: "18",
-      contract: "0xB3c55930368D71F643C3775869aFC73f6c5237b2"
-    }
-  },
-  {
-    relay: {
-      owner: "0xE18cf576CDB5fc79F9f47f6d733eFe3EF2fae907",
-      converterType: "32",
-      version: "32",
-      connectorTokenCount: "2",
-      conversionFee: "1000",
-      connectorToken1: "0x1F573D6Fb3F13d689FF844B4cE37794d79a7FF1C",
-      connectorToken2: "0x9AF4f26941677C706cfEcf6D3379FF01bB85D5Ab",
-      converterAddress: "0x9b10206f236669F4f40E8e9806De9ab1813d3f65"
-    },
-    poolToken: {
-      symbol: "DRTBNT",
-      decimals: "18",
-      contract: "0x904c7051D12aCE7d0107ada8702C0C759cad1672"
-    }
-  },
-  {
-    relay: {
-      owner: "0x1647F8480C65528aff347602460C3fF9429cEF4d",
-      converterType: "1",
-      version: "41",
-      connectorTokenCount: "2",
-      conversionFee: "2000",
-      connectorToken1: "0x1F573D6Fb3F13d689FF844B4cE37794d79a7FF1C",
-      connectorToken2: "0x89d24A6b4CcB1B6fAA2625fE562bDD9a23260359",
-      converterAddress: "0xDA1791b3F4d7827cE834A68751B4C2F52ADC42e2"
-    },
-    poolToken: {
-      symbol: "DAIBNT",
-      decimals: "18",
-      contract: "0xee01b3AB5F6728adc137Be101d99c678938E6E72"
-    }
-  },
-  {
-    relay: {
-      owner: "0x1647F8480C65528aff347602460C3fF9429cEF4d",
-      converterType: "1",
-      version: "41",
-      connectorTokenCount: "2",
-      conversionFee: "0",
-      connectorToken1: "0x1F573D6Fb3F13d689FF844B4cE37794d79a7FF1C",
-      connectorToken2: "0x08711D3B02C8758F2FB3ab4e80228418a7F8e39c",
-      converterAddress: "0xb695449D12B73DFc61B2150B07c7D1c342ddfDB6"
-    },
-    poolToken: {
-      symbol: "EDGBNT",
-      decimals: "18",
-      contract: "0xf95dd0Fc6DF64b2F149aFA9219579e0f850BCD4D"
-    }
-  },
-  {
-    relay: {
-      owner: "0x1647F8480C65528aff347602460C3fF9429cEF4d",
-      converterType: "1",
-      version: "41",
-      connectorTokenCount: "2",
-      conversionFee: "1000",
-      connectorToken1: "0x1F573D6Fb3F13d689FF844B4cE37794d79a7FF1C",
-      connectorToken2: "0xbf2179859fc6D5BEE9Bf9158632Dc51678a4100e",
-      converterAddress: "0xdF71c1bA66647D8b0EB5437F5907abDfB439aCca"
-    },
-    poolToken: {
-      symbol: "ELFBNT",
-      decimals: "18",
-      contract: "0x0F2318565f1996CB1eD2F88e172135791BC1FcBf"
-    }
-  },
-  {
-    relay: {
-      owner: "0x1647F8480C65528aff347602460C3fF9429cEF4d",
-      converterType: "1",
-      version: "41",
-      connectorTokenCount: "2",
-      conversionFee: "0",
-      connectorToken1: "0x1F573D6Fb3F13d689FF844B4cE37794d79a7FF1C",
-      connectorToken2: "0xC5bBaE50781Be1669306b9e001EFF57a2957b09d",
-      converterAddress: "0x0d57AD6818b6b34154d06355caa7d3729E4bAF06"
-    },
-    poolToken: {
-      symbol: "GTOBNT",
-      decimals: "18",
-      contract: "0xc4938292EA2d3085fFFc11C46B87CA068a83BE01"
-    }
-  },
-  {
-    relay: {
-      owner: "0xFE95E04A628087FCdD5f278E61F148B47471Af4A",
-      converterType: "1",
-      version: "42",
-      connectorTokenCount: "2",
-      conversionFee: "1000",
-      connectorToken1: "0x1F573D6Fb3F13d689FF844B4cE37794d79a7FF1C",
-      connectorToken2: "0x0F5D2fB29fb7d3CFeE444a200298f468908cC942",
-      converterAddress: "0x16706f5561B88F4c80Ce9B35b2C02dFb0E22DD87"
-    },
-    poolToken: {
-      symbol: "MANABNT",
-      decimals: "18",
-      contract: "0x79d83B390cF0EDF86B9EFbE47B556Cc6e20926aC"
-    }
-  },
-  {
-    relay: {
-      owner: "0x76a1E5FcC8176E76b9210B8dBC484258f8745200",
-      converterType: "32",
-      version: "32",
-      connectorTokenCount: "2",
-      conversionFee: "1000",
-      connectorToken1: "0x1F573D6Fb3F13d689FF844B4cE37794d79a7FF1C",
-      connectorToken2: "0x83cee9e086A77e492eE0bB93C2B0437aD6fdECCc",
-      converterAddress: "0x0160AE697A3538668CDb4698d3B89C7F36AD990d"
-    },
-    poolToken: {
-      symbol: "MNTPBNT",
-      decimals: "18",
-      contract: "0x8DA321aB610cD24fB2bcCe191F423Dae7c327ca9"
-    }
-  },
-  {
-    relay: {
-      owner: "0x1647F8480C65528aff347602460C3fF9429cEF4d",
-      converterType: "1",
-      version: "41",
-      connectorTokenCount: "2",
-      conversionFee: "0",
-      connectorToken1: "0x1F573D6Fb3F13d689FF844B4cE37794d79a7FF1C",
-      connectorToken2: "0x8f8221aFbB33998d8584A2B05749bA73c37a938a",
-      converterAddress: "0x11110198B3B4AD6184e0587B76B28F34d54F6150"
-    },
-    poolToken: {
-      symbol: "REQBNT",
-      decimals: "18",
-      contract: "0xccB5E3Ba5356D57001976092795626ac3b87Ad4e"
-    }
-  },
-  {
-    relay: {
-      owner: "0x1647F8480C65528aff347602460C3fF9429cEF4d",
-      converterType: "1",
-      version: "41",
-      connectorTokenCount: "2",
-      conversionFee: "1000",
-      connectorToken1: "0x1F573D6Fb3F13d689FF844B4cE37794d79a7FF1C",
-      connectorToken2: "0x607F4C5BB672230e8672085532f7e901544a7375",
-      converterAddress: "0xf4F99f9339Ba0Cbff65eb46cfa939e3C54231e33"
-    },
-    poolToken: {
-      symbol: "RLCBNT",
-      decimals: "18",
-      contract: "0x9003411Ac4073C2D9f37af71d00E373B72Cbe9E2"
-    }
-  },
-  {
-    relay: {
-      owner: "0x833fD7a5472f7236476f8CE5C11D12F783b7f5af",
-      converterType: "32",
-      version: "20",
-      connectorTokenCount: "2",
-      conversionFee: "1000",
-      connectorToken1: "0x1F573D6Fb3F13d689FF844B4cE37794d79a7FF1C",
-      connectorToken2: "0x68d57c9a1C35f63E2c83eE8e49A64e9d70528D25",
-      converterAddress: "0x247AC58CD31541c65B3AAa47E047745107D13873"
-    },
-    poolToken: {
-      symbol: "SRNBNT",
-      decimals: "18",
-      contract: "0xd2Deb679ed81238CaeF8E0c32257092cEcc8888b"
-    }
-  },
-  {
-    relay: {
-      owner: "0xb6bf1b11b1D12D75eA1B9848543E22f6a974AcAd",
-      converterType: "32",
-      version: "0",
-      connectorTokenCount: "2",
-      conversionFee: "1000",
-      connectorToken1: "0x1F573D6Fb3F13d689FF844B4cE37794d79a7FF1C",
-      connectorToken2: "0xD0a4b8946Cb52f0661273bfbC6fD0E0C75Fc6433",
-      converterAddress: "0xdD7DE51c4F6FAF10Afce495f1Ef02E5Baa91379c"
-    },
-    poolToken: {
-      symbol: "STORMBNT",
-      decimals: "18",
-      contract: "0xCad4da66E00FDeCaBeC137a24E12Af8eDF303a1d"
-    }
-  },
-  {
-    relay: {
-      owner: "0x17d751d6B8254F02A0d03C5b426F6a4b96C6D801",
-      converterType: "32",
-      version: "23",
-      connectorTokenCount: "2",
-      conversionFee: "1000",
-      connectorToken1: "0x1F573D6Fb3F13d689FF844B4cE37794d79a7FF1C",
-      connectorToken2: "0xE7775A6e9Bcf904eb39DA2b68c5efb4F9360e08C",
-      converterAddress: "0xb7289a9Bbfb5C28598C0b825214b2e1dc51c72Ee"
-    },
-    poolToken: {
-      symbol: "TAASBNT",
-      decimals: "18",
-      contract: "0xAE201360282C885bf3F2616A3145D1344a1e43c0"
-    }
-  },
-  {
-    relay: {
-      owner: "0x9Acf50AB22004cf09b2461C71447f1d776188fa8",
-      converterType: "1",
-      version: "30",
-      connectorTokenCount: "2",
-      conversionFee: "1000",
-      connectorToken1: "0x1F573D6Fb3F13d689FF844B4cE37794d79a7FF1C",
-      connectorToken2: "0x3A92bD396aEf82af98EbC0Aa9030D25a23B11C6b",
-      converterAddress: "0xe18b18B6F5c07feF86cF0f1C9d0de7fD94869c24"
-    },
-    poolToken: {
-      symbol: "TBXBNT",
-      decimals: "18",
-      contract: "0xE844E4EF529CB1A507D47206bEeF65a921B07287"
-    }
-  },
-  {
-    relay: {
-      owner: "0x0eb1afd80aEc9e991c5F8D95A421bE187974912F",
-      converterType: "32",
-      version: "32",
-      connectorTokenCount: "2",
-      conversionFee: "1000",
-      connectorToken1: "0x1F573D6Fb3F13d689FF844B4cE37794d79a7FF1C",
-      connectorToken2: "0xaAAf91D9b90dF800Df4F55c205fd6989c977E73a",
-      converterAddress: "0xC04B5a4556d00Bca8eac5F5accA31981a6597409"
-    },
-    poolToken: {
-      symbol: "TKNBNT",
-      decimals: "18",
-      contract: "0x497Ec0D6Ba2080f0ed7ecf7a79a2A907401b3239"
-    }
-  },
-  {
-    relay: {
-      owner: "0x1647F8480C65528aff347602460C3fF9429cEF4d",
-      converterType: "1",
-      version: "41",
-      connectorTokenCount: "2",
-      conversionFee: "1000",
-      connectorToken1: "0x1F573D6Fb3F13d689FF844B4cE37794d79a7FF1C",
-      connectorToken2: "0xCb94be6f13A1182E4A4B6140cb7bf2025d28e41B",
-      converterAddress: "0xC4D88D7f9CCb1b4c24c0EDaA27BF662256B85E31"
-    },
-    poolToken: {
-      symbol: "TRSTBNT",
-      decimals: "18",
-      contract: "0x064432E84F05094E3eD746A35ab9B7aB865fDa5C"
-    }
-  },
-  {
-    relay: {
-      owner: "0x0c4F2808D0c65f498ED0D38e46Da1E5dc524c3C3",
-      converterType: "32",
-      version: "32",
-      connectorTokenCount: "2",
-      conversionFee: "1000",
-      connectorToken1: "0x1F573D6Fb3F13d689FF844B4cE37794d79a7FF1C",
-      connectorToken2: "0x340D2bdE5Eb28c1eed91B2f790723E3B160613B7",
-      converterAddress: "0x3B42239a8bc2f07bb16b17578fE44fF2422C16F6"
-    },
-    poolToken: {
-      symbol: "VEEBNT",
-      decimals: "18",
-      contract: "0xc9c3A465380bFaaC486C89ff7d5F60CC275D4E08"
-    }
-  },
-  {
-    relay: {
-      owner: "0x1647F8480C65528aff347602460C3fF9429cEF4d",
-      converterType: "1",
-      version: "41",
-      connectorTokenCount: "2",
-      conversionFee: "1000",
-      connectorToken1: "0x1F573D6Fb3F13d689FF844B4cE37794d79a7FF1C",
-      connectorToken2: "0x667088b212ce3d06a1b553a7221E1fD19000d9aF",
-      converterAddress: "0xE860f5ac349eB093236AA173F00E00dAB763944E"
-    },
-    poolToken: {
-      symbol: "WINGSBNT",
-      decimals: "18",
-      contract: "0xA6Ab3c8aE51962f4582db841dE6b0A092041461e"
-    }
-  },
-  {
-    relay: {
-      owner: "0x58866ce6A2fB0b52a5b3D18035Bc2fA9E6DDa0e3",
-      converterType: "32",
-      version: "32",
-      connectorTokenCount: "2",
-      conversionFee: "1000",
-      connectorToken1: "0x1F573D6Fb3F13d689FF844B4cE37794d79a7FF1C",
-      connectorToken2: "0x27f610BF36ecA0939093343ac28b1534a721DBB4",
-      converterAddress: "0x4F88DFc8e1D7bA696Db158656457797cfBDfB844"
-    },
-    poolToken: {
-      symbol: "WANDBNT",
-      decimals: "18",
-      contract: "0x6a46f6DC570A1304a23f771c26b1802DFfcDAB0D"
-    }
-  },
-  {
-    relay: {
-      owner: "0x34c7fC051eAe78F8C37B82387a50a5458b8F7018",
-      converterType: "32",
-      version: "32",
-      connectorTokenCount: "2",
-      conversionFee: "1000",
-      connectorToken1: "0x1F573D6Fb3F13d689FF844B4cE37794d79a7FF1C",
-      connectorToken2: "0xF6B55acBBC49f4524Aa48D19281A9A77c54DE10f",
-      converterAddress: "0xc11CcE040583640001f5a7E945DFd82f662cC0aE"
-    },
-    poolToken: {
-      symbol: "WLKBNT",
-      decimals: "18",
-      contract: "0xd387CDAF85429b455f0F716D51Be33db2FC00463"
-    }
-  },
-  {
-    relay: {
-      owner: "0xa281961E6826c8700DC0F90F6c19537e1F107934",
-      converterType: "32",
-      version: "32",
-      connectorTokenCount: "2",
-      conversionFee: "1000",
-      connectorToken1: "0x1F573D6Fb3F13d689FF844B4cE37794d79a7FF1C",
-      connectorToken2: "0x9a794Dc1939F1d78fa48613b89B8f9d0A20dA00E",
-      converterAddress: "0x5A9f1cD844cE91AAADAA03059677EeBCf3CF00df"
-    },
-    poolToken: {
-      symbol: "ABXBNT",
-      decimals: "18",
-      contract: "0x275a1a2Dad3075bEb96AF4f7fD93ade99bB0151f"
-    }
-  },
-  {
-    relay: {
-      owner: "0xF8e44616746AcabD3393346D7A4d09650572F74b",
-      converterType: "32",
-      version: "32",
-      connectorTokenCount: "2",
-      conversionFee: "1000",
-      connectorToken1: "0x1F573D6Fb3F13d689FF844B4cE37794d79a7FF1C",
-      connectorToken2: "0x4CEdA7906a5Ed2179785Cd3A40A69ee8bc99C466",
-      converterAddress: "0xdd9B82c59aa260B2A834Ec67C472f43b40a2E6f1"
-    },
-    poolToken: {
-      symbol: "AIONBNT",
-      decimals: "18",
-      contract: "0x73fa2B855be96AB3C73f375B8Ec777226eFA3845"
-    }
-  },
-  {
-    relay: {
-      owner: "0x37a9e1632624662e564F4a03895B3C615de0CFE8",
-      converterType: "32",
-      version: "23",
-      connectorTokenCount: "2",
-      conversionFee: "1000",
-      connectorToken1: "0x1F573D6Fb3F13d689FF844B4cE37794d79a7FF1C",
-      connectorToken2: "0x737F98AC8cA59f2C68aD658E3C3d8C8963E40a4c",
-      converterAddress: "0x5caa37CBa585C216D39e3a02D8C0DFd4843cA5f9"
-    },
-    poolToken: {
-      symbol: "AMNBNT",
-      decimals: "18",
-      contract: "0x0f9Be347378a37CED33A13AE061175AF07CC9868"
-    }
-  },
-  {
-    relay: {
-      owner: "0x1647F8480C65528aff347602460C3fF9429cEF4d",
-      converterType: "1",
-      version: "42",
-      connectorTokenCount: "2",
-      conversionFee: "1000",
-      connectorToken1: "0x1F573D6Fb3F13d689FF844B4cE37794d79a7FF1C",
-      connectorToken2: "0xe8A1Df958bE379045E2B46a31A98B93A2eCDfDeD",
-      converterAddress: "0x83473C806d1c0d26b15B93AC3F3FE86F6615B2db"
-    },
-    poolToken: {
-      symbol: "ESZBNT",
-      decimals: "18",
-      contract: "0xA2020e324C365D05e87cf25552E6e6734260b089"
-    }
-  },
-  {
-    relay: {
-      owner: "0x1647F8480C65528aff347602460C3fF9429cEF4d",
-      converterType: "1",
-      version: "30",
-      connectorTokenCount: "2",
-      conversionFee: "1000",
-      connectorToken1: "0x1F573D6Fb3F13d689FF844B4cE37794d79a7FF1C",
-      connectorToken2: "0x4AaC461C86aBfA71e9d00d9a2cde8d74E4E1aeEa",
-      converterAddress: "0x266036713c53Cadaa16F9D3328741A4Cf435230b"
-    },
-    poolToken: {
-      symbol: "CVTBNT",
-      decimals: "18",
-      contract: "0x737Ac585809C0F64Ee09d7B8050d195d14f14c55"
-    }
-  },
-  {
-    relay: {
-      owner: "0xae632bA07319378514BB15BdFCdc8Fa0c47e9f49",
-      converterType: "32",
-      version: "32",
-      connectorTokenCount: "2",
-      conversionFee: "1000",
-      connectorToken1: "0x1F573D6Fb3F13d689FF844B4cE37794d79a7FF1C",
-      connectorToken2: "0xc72fe8e3Dd5BeF0F9f31f259399F301272eF2a2D",
-      converterAddress: "0x7E4b0AbAd3407b87a381c1C05aF78d7ad42975E7"
-    },
-    poolToken: {
-      symbol: "INSTAR",
-      decimals: "18",
-      contract: "0xC803B2B2c3BA24C0C934AEB3Ba508A4dD6853F1b"
-    }
-  },
-  {
-    relay: {
-      owner: "0x4c5EAc70432341Cc7d4334ce811f7dA9bBb7FA2e",
-      converterType: "32",
-      version: "20",
-      connectorTokenCount: "2",
-      conversionFee: "1000",
-      connectorToken1: "0x1F573D6Fb3F13d689FF844B4cE37794d79a7FF1C",
-      connectorToken2: "0x0D262e5dC4A06a0F1c90cE79C7a60C09DfC884E4",
-      converterAddress: "0xf42305EA9d1527211EdA8Fb333FBf2668BFfd9E1"
-    },
-    poolToken: {
-      symbol: "J8TBNT",
-      decimals: "18",
-      contract: "0x8E00BacD7d8265d8F3f9d5B4fbd7F6B0B0c46f36"
-    }
-  },
-  {
-    relay: {
-      owner: "0x1647F8480C65528aff347602460C3fF9429cEF4d",
-      converterType: "1",
-      version: "41",
-      connectorTokenCount: "2",
-      conversionFee: "1000",
-      connectorToken1: "0x1F573D6Fb3F13d689FF844B4cE37794d79a7FF1C",
-      connectorToken2: "0xdd974D5C2e2928deA5F71b9825b8b646686BD200",
-      converterAddress: "0x65003F30295d8622827e23953664D3C78671C01C"
-    },
-    poolToken: {
-      symbol: "KNCBNT",
-      decimals: "18",
-      contract: "0x248AFFf1aa83cF860198ddeE14b5b3E8eDb46d47"
-    }
-  },
-  {
-    relay: {
-      owner: "0x1647F8480C65528aff347602460C3fF9429cEF4d",
-      converterType: "1",
-      version: "41",
-      connectorTokenCount: "2",
-      conversionFee: "1000",
-      connectorToken1: "0x1F573D6Fb3F13d689FF844B4cE37794d79a7FF1C",
-      connectorToken2: "0x5102791cA02FC3595398400BFE0e33d7B6C82267",
-      converterAddress: "0x4aabAacc70A7c592e506e00515b9a9E6CD4C3Ef2"
-    },
-    poolToken: {
-      symbol: "LDCBNT",
-      decimals: "18",
-      contract: "0xB79C3a1a2d50CC99459F3a21D709bCEC86656e97"
-    }
-  },
-  {
-    relay: {
-      owner: "0x1647F8480C65528aff347602460C3fF9429cEF4d",
-      converterType: "1",
-      version: "30",
-      connectorTokenCount: "2",
-      conversionFee: "1000",
-      connectorToken1: "0x1F573D6Fb3F13d689FF844B4cE37794d79a7FF1C",
-      connectorToken2: "0x814e0908b12A99FeCf5BC101bB5d0b8B5cDf7d26",
-      converterAddress: "0x697134bF35238773bcb6aef16956D1417B562002"
-    },
-    poolToken: {
-      symbol: "MDTBNT",
-      decimals: "18",
-      contract: "0xbAb15d72731Ea7031B10324806E7AaD8448896D5"
-    }
-  },
-  {
-    relay: {
-      owner: "0xc958B2C0b1219b79322c726CEd6Df753581bc9E5",
-      version: "25",
-      connectorTokenCount: "2",
-      conversionFee: "3000",
-      connectorToken1: "0x1F573D6Fb3F13d689FF844B4cE37794d79a7FF1C",
-      connectorToken2: "0x6710c63432A2De02954fc0f851db07146a6c0312",
-      converterAddress: "0xFbbAf86D76ef7C86f1Aea216242EF8e203A8Be7E"
-    },
-    poolToken: {
-      symbol: "MFGBNT",
-      decimals: "18",
-      contract: "0xb3b2861a093B7FB19352bD62CD8EFC314e0641a7"
-    }
-  },
-  {
-    relay: {
-      owner: "0x1647F8480C65528aff347602460C3fF9429cEF4d",
-      converterType: "1",
-      version: "42",
-      connectorTokenCount: "2",
-      conversionFee: "1000",
-      connectorToken1: "0x1F573D6Fb3F13d689FF844B4cE37794d79a7FF1C",
-      connectorToken2: "0xA15C7Ebe1f07CaF6bFF097D8a589fb8AC49Ae5B3",
-      converterAddress: "0xE3c7239BCcEe98B85a7D7Bc364490440067Afabf"
-    },
-    poolToken: {
-      symbol: "NPXSBNT",
-      decimals: "18",
-      contract: "0x5a4deB5704C1891dF3575d3EecF9471DA7F61Fa4"
-    }
-  },
-  {
-    relay: {
-      owner: "0xF72cd6d56D07968D780633728d08f29F1599Aa33",
-      converterType: "1",
-      version: "31",
-      connectorTokenCount: "2",
-      conversionFee: "1000",
-      connectorToken1: "0x1F573D6Fb3F13d689FF844B4cE37794d79a7FF1C",
-      connectorToken2: "0xd341d1680Eeee3255b8C4c75bCCE7EB57f144dAe",
-      converterAddress: "0x4D6DE557092f9742606e226860d6718281C9D241"
-    },
-    poolToken: {
-      symbol: "ONGBNT",
-      decimals: "18",
-      contract: "0x8104E7ce81FaB39c42e34Cd9d8B654135261Fae8"
-    }
-  },
-  {
-    relay: {
-      owner: "0xdfeE8DC240c6CadC2c7f7f9c257c259914dEa84E",
-      converterType: "1",
-      version: "30",
-      connectorTokenCount: "2",
-      conversionFee: "1000",
-      connectorToken1: "0x1F573D6Fb3F13d689FF844B4cE37794d79a7FF1C",
-      connectorToken2: "0xe3818504c1B32bF1557b16C238B2E01Fd3149C17",
-      converterAddress: "0xc964DE24878B04AFDF6A7df5E7956deCC665D4bE"
-    },
-    poolToken: {
-      symbol: "PLRBNT",
-      decimals: "18",
-      contract: "0x2843F6c3b14e698e3D7562584959C61274F93328"
-    }
-  },
-  {
-    relay: {
-      owner: "0x1647F8480C65528aff347602460C3fF9429cEF4d",
-      converterType: "1",
-      version: "41",
-      connectorTokenCount: "2",
-      conversionFee: "1000",
-      connectorToken1: "0x1F573D6Fb3F13d689FF844B4cE37794d79a7FF1C",
-      connectorToken2: "0x595832F8FC6BF59c85C527fEC3740A1b7a361269",
-      converterAddress: "0x0512f5D48D636369C0e86924E10A8BB24C8E129f"
-    },
-    poolToken: {
-      symbol: "POWRBNT",
-      decimals: "18",
-      contract: "0x168D7Bbf38E17941173a352f1352DF91a7771dF3"
-    }
-  },
-  {
-    relay: {
-      owner: "0x1647F8480C65528aff347602460C3fF9429cEF4d",
-      converterType: "1",
-      version: "30",
-      connectorTokenCount: "2",
-      conversionFee: "1000",
-      connectorToken1: "0x1F573D6Fb3F13d689FF844B4cE37794d79a7FF1C",
-      connectorToken2: "0xF970b8E36e23F7fC3FD752EeA86f8Be8D83375A6",
-      converterAddress: "0x6Bb5BbAe5B226E9c0e25FB2D92FD273fD3a70242"
-    },
-    poolToken: {
-      symbol: "RCNBNT",
-      decimals: "18",
-      contract: "0xf7b9fa01098f22527Db205Ff9BB6FdF7C7D9F1C5"
-    }
-  },
-  {
-    relay: {
-      owner: "0xD75BE1a4dE57B54DABC17EEEf2c3c87BB3ed14AD",
-      converterType: "32",
-      version: "32",
-      connectorTokenCount: "2",
-      conversionFee: "1000",
-      connectorToken1: "0x1F573D6Fb3F13d689FF844B4cE37794d79a7FF1C",
-      connectorToken2: "0x3d1BA9be9f66B8ee101911bC36D3fB562eaC2244",
-      converterAddress: "0x635C9C9940D512bF5CB455706a28F9C7174d307f"
-    },
-    poolToken: {
-      symbol: "RVTBNT",
-      decimals: "18",
-      contract: "0x5039f60594Ffa3f1a5ACbe85E1eBe12Dc8Da7c5c"
-    }
-  },
-  {
-    relay: {
-      owner: "0x0952cFad850C3500C131C92dda5F63c25ad7B995",
-      converterType: "32",
-      version: "32",
-      connectorTokenCount: "2",
-      conversionFee: "1000",
-      connectorToken1: "0x1F573D6Fb3F13d689FF844B4cE37794d79a7FF1C",
-      connectorToken2: "0x9a005c9a89BD72a4Bd27721E7a09A3c11D2b03C4",
-      converterAddress: "0x73f73391e5F56Ce371A61fC3e18200A73d44Cf6f"
-    },
-    poolToken: {
-      symbol: "STACBNT",
-      decimals: "18",
-      contract: "0x258D1210e9E242FDc0Ecfa3b039A51a945CD0D0a"
-    }
-  },
-  {
-    relay: {
-      owner: "0x1647F8480C65528aff347602460C3fF9429cEF4d",
-      converterType: "1",
-      version: "41",
-      connectorTokenCount: "2",
-      conversionFee: "1000",
-      connectorToken1: "0x1F573D6Fb3F13d689FF844B4cE37794d79a7FF1C",
-      connectorToken2: "0x6810e776880C02933D47DB1b9fc05908e5386b96",
-      converterAddress: "0x2E948017C68F1FedC2496dDD4cc33A517D4e0168"
-    },
-    poolToken: {
-      symbol: "GNOBNT",
-      decimals: "18",
-      contract: "0xd7eB9DB184DA9f099B84e2F86b1da1Fe6b305B3d"
-    }
-  },
-  {
-    relay: {
-      owner: "0x1647F8480C65528aff347602460C3fF9429cEF4d",
-      converterType: "1",
-      version: "41",
-      connectorTokenCount: "2",
-      conversionFee: "1000",
-      connectorToken1: "0x1F573D6Fb3F13d689FF844B4cE37794d79a7FF1C",
-      connectorToken2: "0x818Fc6C2Ec5986bc6E2CBf00939d90556aB12ce5",
-      converterAddress: "0x55d32d9ed854559Ca8759D528bcC648036544fAC"
-    },
-    poolToken: {
-      symbol: "KINBNT",
-      decimals: "18",
-      contract: "0x26b5748F9253363f95e37767e9ed7986877A4B1b"
-    }
-  },
-  {
-    relay: {
-      owner: "0x3baCda099735d0e6BCbB51E0ACC5feDcDbce6104",
-      converterType: "32",
-      version: "13",
-      connectorTokenCount: "2",
-      conversionFee: "1000",
-      connectorToken1: "0x1F573D6Fb3F13d689FF844B4cE37794d79a7FF1C",
-      connectorToken2: "0x9a0242b7a33DAcbe40eDb927834F96eB39f8fBCB",
-      converterAddress: "0x6d1CEB4Fd5595c9773EB7FC79B0c090a380514DA"
-    },
-    poolToken: {
-      symbol: "BAXBNT",
-      decimals: "18",
-      contract: "0xA9DE5935aE3eae8a7F943C9329940EDA160267f4"
-    }
-  },
-  {
-    relay: {
-      owner: "0xf726A6E821BA1cB810b7bFEfc1b818b656509613",
-      converterType: "32",
-      version: "32",
-      connectorTokenCount: "2",
-      conversionFee: "1000",
-      connectorToken1: "0x1F573D6Fb3F13d689FF844B4cE37794d79a7FF1C",
-      connectorToken2: "0x763186eB8d4856D536eD4478302971214FEbc6A9",
-      converterAddress: "0x8bB76C5AE6b7D6bd1678510edD06444AcDf8F72B"
-    },
-    poolToken: {
-      symbol: "BETRBNT",
-      decimals: "18",
-      contract: "0x679F601F0deb53c2dB0C8C26369FDcba5fD753CF"
-    }
-  },
-  {
-    relay: {
-      owner: "0x1647F8480C65528aff347602460C3fF9429cEF4d",
-      converterType: "1",
-      version: "30",
-      connectorTokenCount: "2",
-      conversionFee: "1000",
-      connectorToken1: "0x1F573D6Fb3F13d689FF844B4cE37794d79a7FF1C",
-      connectorToken2: "0x6Ba460AB75Cd2c56343b3517ffeBA60748654D26",
-      converterAddress: "0xeB4F011A862A8EDB723FDb3b5d144D77dFb7fa5f"
-    },
-    poolToken: {
-      symbol: "UPBNT",
-      decimals: "18",
-      contract: "0xd4c810fdcA379831078267f3402845E5205Aa0e1"
-    }
-  },
-  {
-    relay: {
-      owner: "0x4679e51eDC6998ccFf619874f5B0a8B522fF4220",
-      converterType: "32",
-      version: "32",
-      connectorTokenCount: "2",
-      conversionFee: "1000",
-      connectorToken1: "0x1F573D6Fb3F13d689FF844B4cE37794d79a7FF1C",
-      connectorToken2: "0x2C974B2d0BA1716E644c1FC59982a89DDD2fF724",
-      converterAddress: "0xbE1DAF05Bf9e054b3e28b7E9C318819eF5dAcb58"
-    },
-    poolToken: {
-      symbol: "VIBBNT",
-      decimals: "18",
-      contract: "0x2948BD241243Bb6924A0b2f368233DDa525AAB05"
-    }
-  },
-  {
-    relay: {
-      owner: "0x9f016621D0eFF0777E77919342441C9734Fa3cB2",
-      converterType: "1",
-      version: "30",
-      connectorTokenCount: "2",
-      conversionFee: "1000",
-      connectorToken1: "0x1F573D6Fb3F13d689FF844B4cE37794d79a7FF1C",
-      connectorToken2: "0x41AB1b6fcbB2fA9DCEd81aCbdeC13Ea6315F2Bf2",
-      converterAddress: "0xf66EFba4dCDAB29d864b3134970C28bFcF653f3f"
-    },
-    poolToken: {
-      symbol: "XDCEBNT",
-      decimals: "18",
-      contract: "0xd1BB51fECC950c7b1e4197D8d13A1d2A60795D2C"
-    }
-  },
-  {
-    relay: {
-      owner: "0x530dDbc6C29C87Bee72c1aB79867ac162e130bcB",
-      converterType: "32",
-      version: "32",
-      connectorTokenCount: "2",
-      conversionFee: "1000",
-      connectorToken1: "0x1F573D6Fb3F13d689FF844B4cE37794d79a7FF1C",
-      connectorToken2: "0xc12d099be31567add4e4e4d0D45691C3F58f5663",
-      converterAddress: "0x3B0116363e435D9E4EF24ecA6282a21b7CC662df"
-    },
-    poolToken: {
-      symbol: "AUCBNT",
-      decimals: "18",
-      contract: "0x164A1229F4826C9dd70Ee3D9f4f3d7B68a172153"
-    }
-  },
-  {
-    relay: {
-      owner: "0x61cf78Ba23ED3D7e48D7aC4Fd87Fe0809F56b718",
-      converterType: "32",
-      version: "32",
-      connectorTokenCount: "2",
-      conversionFee: "1000",
-      connectorToken1: "0x1F573D6Fb3F13d689FF844B4cE37794d79a7FF1C",
-      connectorToken2: "0x780116D91E5592E58a3b3c76A351571b39abCEc6",
-      converterAddress: "0x3167cc146d228C6977dCbadA380dF926b39865b1"
-    },
-    poolToken: {
-      symbol: "BOXXBNT",
-      decimals: "18",
-      contract: "0x849D49911cEF804bdB1FEC58150B8EabAB119796"
-    }
-  },
-  {
-    relay: {
-      owner: "0x1647F8480C65528aff347602460C3fF9429cEF4d",
-      converterType: "1",
-      version: "30",
-      connectorTokenCount: "2",
-      conversionFee: "1000",
-      connectorToken1: "0x1F573D6Fb3F13d689FF844B4cE37794d79a7FF1C",
-      connectorToken2: "0xb056c38f6b7Dc4064367403E26424CD2c60655e1",
-      converterAddress: "0x72A38A55849b58FC2537b225a1ba3c4766316b0a"
-    },
-    poolToken: {
-      symbol: "CEEKBNT",
-      decimals: "18",
-      contract: "0x2F2ad6954d99Ea14fA145B9AB0fb6BA5Ac32c0Ee"
-    }
-  },
-  {
-    relay: {
-      owner: "0x1647F8480C65528aff347602460C3fF9429cEF4d",
-      converterType: "1",
-      version: "41",
-      connectorTokenCount: "2",
-      conversionFee: "1000",
-      connectorToken1: "0x1F573D6Fb3F13d689FF844B4cE37794d79a7FF1C",
-      connectorToken2: "0x4162178B78D6985480A308B2190EE5517460406D",
-      converterAddress: "0x64846ff24B1AF06075efc44d7Fe9f1d5969f3275"
-    },
-    poolToken: {
-      symbol: "CLNBNT",
-      decimals: "18",
-      contract: "0xEB027349398De19D925DefC15c4302fE92FC69f9"
-    }
-  },
-  {
-    relay: {
-      owner: "0xAD55357e4f7acFF3f274399Dd27d8D9cf1Bb19aB",
-      converterType: "32",
-      version: "32",
-      connectorTokenCount: "2",
-      conversionFee: "1000",
-      connectorToken1: "0x1F573D6Fb3F13d689FF844B4cE37794d79a7FF1C",
-      connectorToken2: "0x9B70740e708a083C6fF38Df52297020f5DfAa5EE",
-      converterAddress: "0x20d23C7A4b2Ea38f9Dc885bd25b1BC8c2601D44d"
-    },
-    poolToken: {
-      symbol: "DANBNT",
-      decimals: "18",
-      contract: "0xa06cFAB8B584c91Df1aBee6e8503486AB4e23F40"
-    }
-  },
-  {
-    relay: {
-      owner: "0x42355e7dc0A872C465bE9DE4AcAAAcB5709Ce813",
-      converterType: "32",
-      version: "32",
-      connectorTokenCount: "2",
-      conversionFee: "1000",
-      connectorToken1: "0x1F573D6Fb3F13d689FF844B4cE37794d79a7FF1C",
-      connectorToken2: "0x0Cf0Ee63788A0849fE5297F3407f701E122cC023",
-      converterAddress: "0x8658863984d116d4B3A0A5af45979eceAC8a62f1"
-    },
-    poolToken: {
-      symbol: "DATABNT",
-      decimals: "18",
-      contract: "0xdD8a17169aa94E548602096EB9C9d44216cE8a37"
-    }
-  },
-  {
-    relay: {
-      owner: "0x0E278A8E3742A224177714fc9be001bdb7d7D2E6",
-      converterType: "32",
-      version: "32",
-      connectorTokenCount: "2",
-      conversionFee: "1000",
-      connectorToken1: "0x1F573D6Fb3F13d689FF844B4cE37794d79a7FF1C",
-      connectorToken2: "0xc20464e0C373486d2B3335576e83a218b1618A5E",
-      converterAddress: "0x71168843b49E305E4d53dE158683903eF261B37f"
-    },
-    poolToken: {
-      symbol: "DTRCBNT",
-      decimals: "18",
-      contract: "0x1F593cDC35D7f0B0495dA16B631d28DE5AE25a07"
-    }
-  },
-  {
-    relay: {
-      owner: "0x7E90401BbcB43DC459eF1e35f43d1F12a1d8404D",
-      version: "25",
-      connectorTokenCount: "2",
-      conversionFee: "1000",
-      connectorToken1: "0x1F573D6Fb3F13d689FF844B4cE37794d79a7FF1C",
-      connectorToken2: "0x009e864923b49263c7F10D19B7f8Ab7a9A5AAd33",
-      converterAddress: "0xac4CcEB8Bb7bF4d9Ff6493cDf3F87fE349Ab1beC"
-    },
-    poolToken: {
-      symbol: "FKXBNT",
-      decimals: "18",
-      contract: "0x80c222E38fb57F0710aF21128535096D90503285"
-    }
-  },
-  {
-    relay: {
-      owner: "0x22791E66b6Cc85C2eD6709e9c8B05bF08a7139b7",
-      converterType: "32",
-      version: "32",
-      connectorTokenCount: "2",
-      conversionFee: "1000",
-      connectorToken1: "0x1F573D6Fb3F13d689FF844B4cE37794d79a7FF1C",
-      connectorToken2: "0xd559f20296FF4895da39b5bd9ADd54b442596a61",
-      converterAddress: "0x810C99C5De0A673E4bc86090f9bFE96a6D1B49a7"
-    },
-    poolToken: {
-      symbol: "FTXBNT",
-      decimals: "18",
-      contract: "0x4d849DaD08A4061bE102DBCA2CE2718A9a0b635a"
-    }
-  },
-  {
-    relay: {
-      owner: "0x637cb461eD6dE06C0273cad30Cb646d5186a87e7",
-      converterType: "32",
-      version: "32",
-      connectorTokenCount: "2",
-      conversionFee: "1000",
-      connectorToken1: "0x1F573D6Fb3F13d689FF844B4cE37794d79a7FF1C",
-      connectorToken2: "0xFB1e5F5e984C28Ad7E228CDaA1F8A0919BB6a09B",
-      converterAddress: "0x32d4fb837f41955b81556F74DAdB2C5b8a0D0989"
-    },
-    poolToken: {
-      symbol: "GESBNT",
-      decimals: "18",
-      contract: "0x5972CED550248B17c9F674639D33E5446b6ad95A"
-    }
-  },
-  {
-    relay: {
-      owner: "0x8B102C690b3409113609220bf8E60F458668e9b7",
-      converterType: "32",
-      version: "19",
-      connectorTokenCount: "2",
-      conversionFee: "1000",
-      connectorToken1: "0x1F573D6Fb3F13d689FF844B4cE37794d79a7FF1C",
-      connectorToken2: "0x9AF839687F6C94542ac5ece2e317dAAE355493A1",
-      converterAddress: "0x2BeA21613B6c2C129d3F714c702008cDD3dD995B"
-    },
-    poolToken: {
-      symbol: "HOTBNT",
-      decimals: "18",
-      contract: "0x0Ac0e122D09cC4DA4A96Cc2731D2b7cc1f8b025a"
-    }
-  },
-  {
-    relay: {
-      owner: "0xBb124036c5A3F8aAFDc7Df6FA412Ab0662C8f91a",
-      converterType: "32",
-      version: "20",
-      connectorTokenCount: "2",
-      conversionFee: "1000",
-      connectorToken1: "0x1F573D6Fb3F13d689FF844B4cE37794d79a7FF1C",
-      connectorToken2: "0x5B09A0371C1DA44A8E24D36Bf5DEb1141a84d875",
-      converterAddress: "0xACC03E1fD72CddC66C736cCe84626fbc63dd953B"
-    },
-    poolToken: {
-      symbol: "MADBNT",
-      decimals: "18",
-      contract: "0x014186b1a2d675fc1e303A3d62B574C3270A38e0"
-    }
-  },
-  {
-    relay: {
-      owner: "0x26E62FfD197328679f13257965A134ef7778480B",
-      converterType: "32",
-      version: "32",
-      connectorTokenCount: "2",
-      conversionFee: "1000",
-      connectorToken1: "0x1F573D6Fb3F13d689FF844B4cE37794d79a7FF1C",
-      connectorToken2: "0x2Ef27BF41236bD859a95209e17a43Fbd26851f92",
-      converterAddress: "0x952EB7dC904F6f8b6b0Bc6c5c99d45143E743Cd7"
-    },
-    poolToken: {
-      symbol: "MORPHBNT",
-      decimals: "18",
-      contract: "0xB2Ea67533290fAd84e3fe2E1Fb68D21Ca062d7fc"
-    }
-  },
-  {
-    relay: {
-      owner: "0xFb016E01421e26C643c4Ca5e8A6dCC3030597761",
-      converterType: "32",
-      version: "32",
-      connectorTokenCount: "2",
-      conversionFee: "1000",
-      connectorToken1: "0x1F573D6Fb3F13d689FF844B4cE37794d79a7FF1C",
-      connectorToken2: "0xcbee6459728019CB1f2bB971dDe2eE3271BC7617",
-      converterAddress: "0xE65c7e27C1c086f26CE0Daa986C3d9c24Ef3c2D8"
-    },
-    poolToken: {
-      symbol: "MRGBNT",
-      decimals: "18",
-      contract: "0x25Bf8913D6296a69C7B43BC781614992cb218935"
-    }
-  },
-  {
-    relay: {
-      owner: "0x915F4F6FeA3a9b68cAe159017eB594Cb53aF99B4",
-      converterType: "32",
-      version: "0",
-      connectorTokenCount: "2",
-      conversionFee: "1000",
-      connectorToken1: "0x1F573D6Fb3F13d689FF844B4cE37794d79a7FF1C",
-      connectorToken2: "0x5d60d8d7eF6d37E16EBABc324de3bE57f135e0BC",
-      converterAddress: "0x9dB89726aE2683d21A71fF1417638E72e6D8C0d9"
-    },
-    poolToken: {
-      symbol: "MYBBNT",
-      decimals: "18",
-      contract: "0xf22FB05aC032fcAf3273f50aF8db2753888Bdd48"
-    }
-  },
-  {
-    relay: {
-      owner: "0x1647F8480C65528aff347602460C3fF9429cEF4d",
-      converterType: "1",
-      version: "41",
-      connectorTokenCount: "2",
-      conversionFee: "1000",
-      connectorToken1: "0x1F573D6Fb3F13d689FF844B4cE37794d79a7FF1C",
-      connectorToken2: "0x6758B7d441a9739b98552B373703d8d3d14f9e62",
-      converterAddress: "0x0bFbfF3FC69BD69b258C480bCc65C4E0d75A5163"
-    },
-    poolToken: {
-      symbol: "POABNT",
-      decimals: "18",
-      contract: "0x564c07255AFe5050D82c8816F78dA13f2B17ac6D"
-    }
-  },
-  {
-    relay: {
-      owner: "0xc6B55EDB22BDBb2D0eE1690B4A186F0cdf45EB0B",
-      converterType: "32",
-      version: "32",
-      connectorTokenCount: "2",
-      conversionFee: "1000",
-      connectorToken1: "0x1F573D6Fb3F13d689FF844B4cE37794d79a7FF1C",
-      connectorToken2: "0xFc2C4D8f95002C14eD0a7aA65102Cac9e5953b5E",
-      converterAddress: "0x32131848eDc60E032aBf0369241D34ec969EBf90"
-    },
-    poolToken: {
-      symbol: "RBLXBNT",
-      decimals: "18",
-      contract: "0x78AcF38ec85A9E4B2B88961b9D4BffbA04FdbA59"
-    }
-  },
-  {
-    relay: {
-      owner: "0x8CaE32C636385A14b4E0A0e68a760FaCfabBCd9c",
-      converterType: "32",
-      version: "32",
-      connectorTokenCount: "2",
-      conversionFee: "1000",
-      connectorToken1: "0x1F573D6Fb3F13d689FF844B4cE37794d79a7FF1C",
-      connectorToken2: "0x4D305c2334c02E44aC592BbEA681bA4cC1576DE3",
-      converterAddress: "0xe27cf7324E6377bdDc48DB6BAC642839ffa9Bb36"
-    },
-    poolToken: {
-      symbol: "REPUXBNT",
-      decimals: "18",
-      contract: "0x28291d74Bca9dE7cb6948A8E699651ed93832c50"
-    }
-  },
-  {
-    relay: {
-      owner: "0x4712Ac736C91890D237Eacd1B2Ad51ebD7cd87A5",
-      converterType: "32",
-      version: "32",
-      connectorTokenCount: "2",
-      conversionFee: "1000",
-      connectorToken1: "0x1F573D6Fb3F13d689FF844B4cE37794d79a7FF1C",
-      connectorToken2: "0xd7631787B4dCc87b1254cfd1e5cE48e96823dEe8",
-      converterAddress: "0xd361339550CD8B3e9446Bbb12AEA337785A7aea4"
-    },
-    poolToken: {
-      symbol: "SCLBNT",
-      decimals: "18",
-      contract: "0xFcEb45cF070B277fedE520c5539ae204Bc1D493E"
-    }
-  },
-  {
-    relay: {
-      owner: "0xbb640f38Ed9FbA04815DFABEFDD6f3eeBbBf38D0",
-      converterType: "32",
-      version: "20",
-      connectorTokenCount: "2",
-      conversionFee: "1000",
-      connectorToken1: "0x1F573D6Fb3F13d689FF844B4cE37794d79a7FF1C",
-      connectorToken2: "0x6888a16eA9792c15A4DCF2f6C623D055c8eDe792",
-      converterAddress: "0x150A46613a16B4256AcD227d00463BAa78B547Ec"
-    },
-    poolToken: {
-      symbol: "SIGBNT",
-      decimals: "18",
-      contract: "0x09953e3e5C6Be303D8D83Ccb672d241abc9BEe29"
-    }
-  },
-  {
-    relay: {
-      owner: "0x1647F8480C65528aff347602460C3fF9429cEF4d",
-      converterType: "1",
-      version: "41",
-      connectorTokenCount: "2",
-      conversionFee: "1000",
-      connectorToken1: "0x1F573D6Fb3F13d689FF844B4cE37794d79a7FF1C",
-      connectorToken2: "0x744d70FDBE2Ba4CF95131626614a1763DF805B9E",
-      converterAddress: "0x9C67411d318b65A83bd07c717F46B8bA26Ae469F"
-    },
-    poolToken: {
-      symbol: "SNTBNT",
-      decimals: "18",
-      contract: "0xa3b3c5a8b22C044D5f2d372f628245E2106D310D"
-    }
-  },
-  {
-    relay: {
-      owner: "0x1647F8480C65528aff347602460C3fF9429cEF4d",
-      converterType: "1",
-      version: "30",
-      connectorTokenCount: "2",
-      conversionFee: "1000",
-      connectorToken1: "0x1F573D6Fb3F13d689FF844B4cE37794d79a7FF1C",
-      connectorToken2: "0xb0280743b44bF7db4B6bE482b2Ba7b75E5dA096C",
-      converterAddress: "0x7834D96BD681e43740E6dA513638504174040010"
-    },
-    poolToken: {
-      symbol: "TNSBNT",
-      decimals: "18",
-      contract: "0x5cf2f6387c4F551316e1E422aCf1025a539825c3"
-    }
-  },
-  {
-    relay: {
-      owner: "0x982627eBDdfF7332aa17ECB34DD959A5D5b298F3",
-      converterType: "32",
-      version: "32",
-      connectorTokenCount: "2",
-      conversionFee: "1000",
-      connectorToken1: "0x1F573D6Fb3F13d689FF844B4cE37794d79a7FF1C",
-      connectorToken2: "0x910Dfc18D6EA3D6a7124A6F8B5458F281060fa4c",
-      converterAddress: "0x8C73126b85f59d85Aa61391579B4C2710DD70f96"
-    },
-    poolToken: {
-      symbol: "X8XBNT",
-      decimals: "18",
-      contract: "0xAe0ceCc84bC1DDefe13C6e5B2E9D311927e45eD8"
-    }
-  },
-  {
-    relay: {
-      owner: "0x9cE04b2e6d9d7c4BA1f4053a9888D660D83e4b7D",
-      converterType: "32",
-      version: "32",
-      connectorTokenCount: "2",
-      conversionFee: "1000",
-      connectorToken1: "0x1F573D6Fb3F13d689FF844B4cE37794d79a7FF1C",
-      connectorToken2: "0x28dee01D53FED0Edf5f6E310BF8Ef9311513Ae40",
-      converterAddress: "0xBA2BE1Cd1F00470c21385B7cbED6211aeFAc0172"
-    },
-    poolToken: {
-      symbol: "XBPBNT",
-      decimals: "18",
-      contract: "0xbb83a9Fe991BAA72F412F39af254EEbbfdc910BA"
-    }
-  },
-  {
-    relay: {
-      owner: "0xc5bA7157b5B69B0fAe9332F30719Eecd79649486",
-      converterType: "32",
-      version: "32",
-      connectorTokenCount: "2",
-      conversionFee: "1000",
-      connectorToken1: "0x1F573D6Fb3F13d689FF844B4cE37794d79a7FF1C",
-      connectorToken2: "0xBC86727E770de68B1060C91f6BB6945c73e10388",
-      converterAddress: "0x4f138e1CEeC7b33dfA4f3051594Ec016a08c7513"
-    },
-    poolToken: {
-      symbol: "XNKBNT",
-      decimals: "18",
-      contract: "0x1B4D8c62DdF6947616a5FCda4Ca40A8715d2a4cb"
-    }
-  },
-  {
-    relay: {
-      owner: "0x1647F8480C65528aff347602460C3fF9429cEF4d",
-      converterType: "1",
-      version: "30",
-      connectorTokenCount: "2",
-      conversionFee: "1000",
-      connectorToken1: "0x1F573D6Fb3F13d689FF844B4cE37794d79a7FF1C",
-      connectorToken2: "0xEDD7c94FD7B4971b916d15067Bc454b9E1bAD980",
-      converterAddress: "0x056e7916cdc2BC7414a903685938c707186D140D"
-    },
-    poolToken: {
-      symbol: "ZIPTBNT",
-      decimals: "18",
-      contract: "0xC4a01182ab1e502a1C1d17024e4924573CE001CC"
-    }
-  },
-  {
-    relay: {
-      owner: "0x1647F8480C65528aff347602460C3fF9429cEF4d",
-      converterType: "1",
-      version: "30",
-      connectorTokenCount: "2",
-      conversionFee: "1000",
-      connectorToken1: "0x1F573D6Fb3F13d689FF844B4cE37794d79a7FF1C",
-      connectorToken2: "0xBB1fA4FdEB3459733bF67EbC6f893003fA976a82",
-      converterAddress: "0x1f67A92AA26CC0Ff6c62B6e284aaf57249fdEBB8"
-    },
-    poolToken: {
-      symbol: "XPATBNT",
-      decimals: "18",
-      contract: "0xEe769CE6B4E2C2A079c5f67081225Af7C89F874C"
-    }
-  },
-  {
-    relay: {
-      owner: "0x1Cb417D7D5dB5EC3D3A597C1EBeE8087C2a34903",
-      converterType: "32",
-      version: "32",
-      connectorTokenCount: "2",
-      conversionFee: "1000",
-      connectorToken1: "0x1F573D6Fb3F13d689FF844B4cE37794d79a7FF1C",
-      connectorToken2: "0x84F7c44B6Fed1080f647E354D552595be2Cc602F",
-      converterAddress: "0x99F357f722EC3e456Af0eB530c1C14a3251305Ad"
-    },
-    poolToken: {
-      symbol: "BBOBNT",
-      decimals: "18",
-      contract: "0x980B4118dAb781829DF80D7912d70B059a280DAd"
-    }
-  },
-  {
-    relay: {
-      owner: "0xf21c7e5D4abf66Ecca96401288b71fA3e2eF9223",
-      converterType: "32",
-      version: "32",
-      connectorTokenCount: "2",
-      conversionFee: "1000",
-      connectorToken1: "0x1F573D6Fb3F13d689FF844B4cE37794d79a7FF1C",
-      connectorToken2: "0xEF2463099360a085f1f10b076Ed72Ef625497a06",
-      converterAddress: "0x0f1C029C5D7f626f6820bfe0F6a7B2Ac48746dDF"
-    },
-    poolToken: {
-      symbol: "SHPBNT",
-      decimals: "18",
-      contract: "0x6e0E0B9aB5f8e5F5F2DE4D34FfE46668FFB37476"
-    }
-  },
-  {
-    relay: {
-      owner: "0xE53F54aeF69Ca4A1BE22ae53977F0Bf7ED10F967",
-      converterType: "32",
-      version: "32",
-      connectorTokenCount: "2",
-      conversionFee: "1000",
-      connectorToken1: "0x1F573D6Fb3F13d689FF844B4cE37794d79a7FF1C",
-      connectorToken2: "0x39Bb259F66E1C59d5ABEF88375979b4D20D98022",
-      converterAddress: "0x7BAc8115f3789F4d7a3BFE241EB1bCb4D7F71665"
-    },
-    poolToken: {
-      symbol: "WAXBNT",
-      decimals: "18",
-      contract: "0x67563E7A0F13642068F6F999e48c690107A4571F"
-    }
-  },
-  {
-    relay: {
-      owner: "0x8430ae4ba7e3b744eB39FbCB06F3F73968BeFD49",
-      converterType: "1",
-      version: "39",
-      connectorTokenCount: "2",
-      conversionFee: "1000",
-      connectorToken1: "0x1F573D6Fb3F13d689FF844B4cE37794d79a7FF1C",
-      connectorToken2: "0xf04a8ac553FceDB5BA99A64799155826C136b0Be",
-      converterAddress: "0x604989E3cb3f4e77c29C220182d75A99531aCF3A"
-    },
-    poolToken: {
-      symbol: "FLIXXBNT",
-      decimals: "18",
-      contract: "0x2d5aDD875442023eC83718Bb03D866c9F4C6E8cE"
-    }
-  },
-  {
-    relay: {
-      owner: "0x0040C769b501805c6Ebd77E3e2c64073Fe4EbD69",
-      converterType: "32",
-      version: "32",
-      connectorTokenCount: "2",
-      conversionFee: "1000",
-      connectorToken1: "0x1F573D6Fb3F13d689FF844B4cE37794d79a7FF1C",
-      connectorToken2: "0xF433089366899D83a9f26A773D59ec7eCF30355e",
-      converterAddress: "0xE0569fd1C3f0affD7E08131A16C06f3381C9355a"
-    },
-    poolToken: {
-      symbol: "MTLBNT",
-      decimals: "18",
-      contract: "0x60Be88DD72f03C91FB22EEF7Af24C2e99Db58530"
-    }
-  },
-  {
-    relay: {
-      owner: "0x2B5411cDaC5e35Be5ba0a20E40B62B87153820a0",
-      version: "25",
-      connectorTokenCount: "2",
-      conversionFee: "30000",
-      connectorToken1: "0x1F573D6Fb3F13d689FF844B4cE37794d79a7FF1C",
-      connectorToken2: "0x47bc01597798DCD7506DCCA36ac4302fc93a8cFb",
-      converterAddress: "0xb2841c6e6a9ef1D6fEAa25cCaA6c61CBd58CAa76"
-    },
-    poolToken: {
-      symbol: "CMCTBNT",
-      decimals: "18",
-      contract: "0xb5b0E0642d35D7Cab64CDa6EcF87Fd842cB5c58d"
-    }
-  },
-  {
-    relay: {
-      owner: "0x7075F8aeeD09c7E8E47647209B103D4ab0D763cc",
-      converterType: "32",
-      version: "32",
-      connectorTokenCount: "2",
-      conversionFee: "1000",
-      connectorToken1: "0x1F573D6Fb3F13d689FF844B4cE37794d79a7FF1C",
-      connectorToken2: "0xa704fCe7b309Ec09DF16e2F5Ab8cAf6Fe8A4BAA9",
-      converterAddress: "0x7B00EFba58CC6fdaB1c162a9C9528B935F5F1af7"
-    },
-    poolToken: {
-      symbol: "AGRIBNT",
-      decimals: "18",
-      contract: "0xEab935f35693c3218b927436E63564018E92034f"
-    }
-  },
-  {
-    relay: {
-      owner: "0xE693cD414421237E3a6C613a0C75d41dD1921b61",
-      version: "26",
-      connectorTokenCount: "2",
-      conversionFee: "5000",
-      connectorToken1: "0x1F573D6Fb3F13d689FF844B4cE37794d79a7FF1C",
-      connectorToken2: "0xE0B7927c4aF23765Cb51314A0E0521A9645F0E2A",
-      converterAddress: "0xBA8ecf0080ED377E04c2b6761154E8777538f2dC"
-    },
-    poolToken: {
-      symbol: "DGDBNT",
-      decimals: "18",
-      contract: "0x7Ef1fEDb73BD089eC1010bABA26Ca162DFa08144"
-    }
-  },
-  {
-    relay: {
-      owner: "0x2EbBbc541E8f8F24386FA319c79CedA0579f1Efb",
-      converterType: "32",
-      version: "32",
-      connectorTokenCount: "2",
-      conversionFee: "1000",
-      connectorToken1: "0x1F573D6Fb3F13d689FF844B4cE37794d79a7FF1C",
-      connectorToken2: "0xdB25f211AB05b1c97D595516F45794528a807ad8",
-      converterAddress: "0x0D86A7A059f316F81FcEF32495aAe41Cd0C80511"
-    },
-    poolToken: {
-      symbol: "EURSBNT",
-      decimals: "18",
-      contract: "0xFC0e04Eae452c163883AAAd4Ac1AE091Cc87FEf3"
-    }
-  },
-  {
-    relay: {
-      owner: "0x1647F8480C65528aff347602460C3fF9429cEF4d",
-      converterType: "1",
-      version: "40",
-      connectorTokenCount: "2",
-      conversionFee: "1000",
-      connectorToken1: "0x1F573D6Fb3F13d689FF844B4cE37794d79a7FF1C",
-      connectorToken2: "0xefBd6D7deF37ffae990503EcdB1291B2f7E38788",
-      converterAddress: "0x3a79e5B49c098aa9Ff95C7a504863090DC19fe97"
-    },
-    poolToken: {
-      symbol: "EVOBNT",
-      decimals: "18",
-      contract: "0xBB8436eaf49888641Df27e4E1DfFbd4851788209"
-    }
-  },
-  {
-    relay: {
-      owner: "0x5f319faA141863033b38647C88C266b86f7DbF32",
-      converterType: "1",
-      version: "39",
-      connectorTokenCount: "2",
-      conversionFee: "10000",
-      connectorToken1: "0x1F573D6Fb3F13d689FF844B4cE37794d79a7FF1C",
-      connectorToken2: "0x5e3346444010135322268a4630d2ED5F8D09446c",
-      converterAddress: "0x248b13d6d10C4102f72e79C04f87228aCe67fd3D"
-    },
-    poolToken: {
-      symbol: "LOCBNT",
-      decimals: "18",
-      contract: "0x38838B895cbf02048455Fb7f649D97C564fC18a8"
-    }
-  },
-  {
-    relay: {
-      owner: "0xf41030c5ACaE65C7d8f53F8134c466F6E8851492",
-      converterType: "32",
-      version: "32",
-      connectorTokenCount: "2",
-      conversionFee: "1000",
-      connectorToken1: "0x1F573D6Fb3F13d689FF844B4cE37794d79a7FF1C",
-      connectorToken2: "0x9c23D67AEA7B95D80942e3836BCDF7E708A747C2",
-      converterAddress: "0xdc59242010E2d29617Bfeec57E62c7C00a5ACb52"
-    },
-    poolToken: {
-      symbol: "LOCIBNT",
-      decimals: "18",
-      contract: "0x6feb9Be6c40A12276cFa6DAFbD119ea62532daaB"
-    }
-  },
-  {
-    relay: {
-      owner: "0x1647F8480C65528aff347602460C3fF9429cEF4d",
-      converterType: "1",
-      version: "41",
-      connectorTokenCount: "2",
-      conversionFee: "1000",
-      connectorToken1: "0x1F573D6Fb3F13d689FF844B4cE37794d79a7FF1C",
-      connectorToken2: "0xDF2C7238198Ad8B389666574f2d8bc411A4b7428",
-      converterAddress: "0x1a24501A0D53c5F6f36BcA34103fB250e498396d"
-    },
-    poolToken: {
-      symbol: "MFTBNT",
-      decimals: "18",
-      contract: "0x4319f9130848544afB97e92cb3Ea9fdb4b0A0B2a"
-    }
-  },
-  {
-    relay: {
-      owner: "0xE693cD414421237E3a6C613a0C75d41dD1921b61",
-      converterType: "1",
-      version: "41",
-      connectorTokenCount: "2",
-      conversionFee: "5000",
-      connectorToken1: "0x1F573D6Fb3F13d689FF844B4cE37794d79a7FF1C",
-      connectorToken2: "0x9f8F72aA9304c8B593d555F12eF6589cC3A579A2",
-      converterAddress: "0x2131C84dA69b879Cb505BFd9aBaaAf5ec8b6e83b"
-    },
-    poolToken: {
-      symbol: "MKRBNT",
-      decimals: "18",
-      contract: "0xf553E6eA4CE2F7dEEcbe7837E27931850eC15faB"
-    }
-  },
-  {
-    relay: {
-      owner: "0x734C2afF51c4589E6310E0c0ac7D84D244c6Ce1A",
-      version: "25",
-      connectorTokenCount: "2",
-      conversionFee: "3000",
-      connectorToken1: "0xa485bD50228440797Abb4d4595161d7546811160",
-      connectorToken2: "0x1F573D6Fb3F13d689FF844B4cE37794d79a7FF1C",
-      converterAddress: "0xc0b6d74940601Af8a8E720a9974E95DdA88B41b8"
-    },
-    poolToken: {
-      symbol: "BNT-USD",
-      decimals: "18",
-      contract: "0x607108c46bCE4cF6f86698E9B46E3270A734FeFe"
-    }
-  },
-  {
-    relay: {
-      owner: "0x8E47702323fe2BC848481333253616DA2d8E743f",
-      converterType: "32",
-      version: "32",
-      connectorTokenCount: "2",
-      conversionFee: "1000",
-      connectorToken1: "0x1F573D6Fb3F13d689FF844B4cE37794d79a7FF1C",
-      connectorToken2: "0x9214eC02CB71CbA0ADA6896b8dA260736a67ab10",
-      converterAddress: "0x1229e2a0711660BE162521f5626C68E85Ec99c7f"
-    },
-    poolToken: {
-      symbol: "REALBNT",
-      decimals: "18",
-      contract: "0xE9ADced9da076D9dADA35F5b99970fDd58B1440D"
-    }
-  },
-  {
-    relay: {
-      owner: "0xa0c25589bE45283d66911dBC60C1686041C2235D",
-      converterType: "32",
-      version: "32",
-      connectorTokenCount: "2",
-      conversionFee: "1000",
-      connectorToken1: "0x1F573D6Fb3F13d689FF844B4cE37794d79a7FF1C",
-      connectorToken2: "0x1dEa979ae76f26071870F824088dA78979eb91C8",
-      converterAddress: "0x5039D9B575bD5722d310AF6D2fC11e053c6D03DA"
-    },
-    poolToken: {
-      symbol: "SPDBNT",
-      decimals: "18",
-      contract: "0xb2F40825d32b658d39e4F73bB34D33BA628e8B76"
-    }
-  },
-  {
-    relay: {
-      owner: "0x6ad666C25e8A53ec639aA65C3c58520e29Fb9CF5",
-      converterType: "32",
-      version: "24",
-      connectorTokenCount: "2",
-      conversionFee: "1000",
-      connectorToken1: "0x1F573D6Fb3F13d689FF844B4cE37794d79a7FF1C",
-      connectorToken2: "0xbdEB4b83251Fb146687fa19D1C660F99411eefe3",
-      converterAddress: "0xc32cb2b5c5ce8b6b2b6d459C7de2Ca3e6e36A4cf"
-    },
-    poolToken: {
-      symbol: "SVDBNT",
-      decimals: "18",
-      contract: "0x8DCF1cA9f4716ef8e86A29f224237540f3c7ABad"
-    }
-  },
-  {
-    relay: {
-      owner: "0x1647F8480C65528aff347602460C3fF9429cEF4d",
-      converterType: "1",
-      version: "41",
-      connectorTokenCount: "2",
-      conversionFee: "2000",
-      connectorToken1: "0x50D1c9771902476076eCFc8B2A83Ad6b9355a4c9",
-      connectorToken2: "0x1F573D6Fb3F13d689FF844B4cE37794d79a7FF1C",
-      converterAddress: "0x06ddD7AE02762382184F511C14609c3AE03BAf2a"
-    },
-    poolToken: {
-      symbol: "FTTBNT",
-      decimals: "18",
-      contract: "0x140d47AeA2f10FfF26de4150971e600A2e010A81"
-    }
-  },
-  {
-    relay: {
-      owner: "0xb6e9A5aEDEe5DDB5407DF1c550466d18ba3b08E1",
-      converterType: "1",
-      version: "41",
-      connectorTokenCount: "2",
-      conversionFee: "5000",
-      connectorToken1: "0x1F573D6Fb3F13d689FF844B4cE37794d79a7FF1C",
-      connectorToken2: "0x960b236A07cf122663c4303350609A66A7B288C0",
-      converterAddress: "0x79a373401BA7C9557475dA0Ec73368AD0B86fae4"
-    },
-    poolToken: {
-      symbol: "ANTBNT",
-      decimals: "18",
-      contract: "0x0c485BffD5df019F66927B2C32360159884D4409"
-    }
-  },
-  {
-    relay: {
-      owner: "0x7035FB83a7C18289B94E443170BeE56b92DF8E46",
-      converterType: "32",
-      version: "0",
-      connectorTokenCount: "2",
-      conversionFee: "30000",
-      connectorToken1: "0x1F573D6Fb3F13d689FF844B4cE37794d79a7FF1C",
-      connectorToken2: "0x5c872500c00565505F3624AB435c222E558E9ff8",
-      converterAddress: "0x24090349a627B3529F883A09A049F9bC3aD19479"
-    },
-    poolToken: {
-      symbol: "COTBNT",
-      decimals: "18",
-      contract: "0x19dB077A54dEa3fD4CBCd9d31D4dB297562CbD94"
-    }
-  },
-  {
-    relay: {
-      owner: "0x1Ce8d11d788aE92cc1E457d5e8e87472B54CD6db",
-      converterType: "32",
-      version: "0",
-      connectorTokenCount: "2",
-      conversionFee: "0",
-      connectorToken1: "0x1F573D6Fb3F13d689FF844B4cE37794d79a7FF1C",
-      connectorToken2: "0x47Ec6AF8E27C98e41d1Df7fb8219408541463022",
-      converterAddress: "0x2A432989CFbAE00e807Bd8Cb414B657F1B74E5c7"
-    },
-    poolToken: {
-      symbol: "EFOODBNT",
-      decimals: "18",
-      contract: "0xf34484286be88613ad8399fe40f93506125be139"
-    }
-  },
-  {
-    relay: {
-      owner: "0x9Bd0699fAcac3D7Ca884A4eb58B796E1361Ab111",
-      converterType: "32",
-      version: "0",
-      connectorTokenCount: "2",
-      conversionFee: "1000",
-      connectorToken1: "0x1F573D6Fb3F13d689FF844B4cE37794d79a7FF1C",
-      connectorToken2: "0x9A07fD8a116b7E3Be9e6185861496AF7a2041460",
-      converterAddress: "0x92a497f0bcDEaa5345f6aA4a3357EE3cbe2E7226"
-    },
-    poolToken: {
-      symbol: "EMCOBNT",
-      decimals: "18",
-      contract: "0x2E8d4EF4Cce1a5235311307b45EBEcF31eE7CA88"
-    }
-  },
-  {
-    relay: {
-      owner: "0x3bd10fb3Cc28C9da48Fdc86F7B715F52A892e127",
-      converterType: "32",
-      version: "0",
-      connectorTokenCount: "2",
-      conversionFee: "0",
-      connectorToken1: "0x1F573D6Fb3F13d689FF844B4cE37794d79a7FF1C",
-      connectorToken2: "0xF1290473E210b2108A85237fbCd7b6eb42Cc654F",
-      converterAddress: "0x1c29f12d94AD2e6b5321Ce226b4550f83ce88fCA"
-    },
-    poolToken: {
-      symbol: "HEDGBNT",
-      decimals: "18",
-      contract: "0x654Ee2EAf2082c5483f2212ba7b6701F334a159f"
-    }
-  },
-  {
-    relay: {
-      owner: "0xD0BD01c6c03408aEE28F4C2c3f8D027b5aF02Bda",
-      converterType: "1",
-      version: "40",
-      connectorTokenCount: "2",
-      conversionFee: "1000",
-      connectorToken1: "0x1F573D6Fb3F13d689FF844B4cE37794d79a7FF1C",
-      connectorToken2: "0x7B0C06043468469967DBA22d1AF33d77d44056c8",
-      converterAddress: "0x6C96693580Caa51515FC7FE9AE7A088ccB8451a5"
-    },
-    poolToken: {
-      symbol: "MRPHBNT",
-      decimals: "18",
-      contract: "0x4B51AcC819591c885DbA0F06d98A07b432E6D6B4"
-    }
-  },
-  {
-    relay: {
-      owner: "0xE761aA1e8aBffcE23236D13D8F0a532E57bc1457",
-      converterType: "32",
-      version: "0",
-      connectorTokenCount: "2",
-      conversionFee: "5000",
-      connectorToken1: "0x1F573D6Fb3F13d689FF844B4cE37794d79a7FF1C",
-      connectorToken2: "0x255Aa6DF07540Cb5d3d297f0D0D4D84cb52bc8e6",
-      converterAddress: "0xB7246144F53Ec44E0f845Fd0DEea85208acFC2C9"
-    },
-    poolToken: {
-      symbol: "RDNBNT",
-      decimals: "18",
-      contract: "0x11223Ed5D5846603C4EfC7c451FD8EB596d592cF"
-    }
-  },
-  {
-    relay: {
-      owner: "0x3e5E7e3F87C8055f4abB3D27dFB06853356a8F91",
-      converterType: "32",
-      version: "0",
-      connectorTokenCount: "2",
-      conversionFee: "1000",
-      connectorToken1: "0x1F573D6Fb3F13d689FF844B4cE37794d79a7FF1C",
-      connectorToken2: "0x89303500a7Abfb178B274FD89F2469C264951e1f",
-      converterAddress: "0x4E2C46b4E86A17aD942B2Cd6F84302AeE4196A60"
-    },
-    poolToken: {
-      symbol: "REFBNT",
-      decimals: "18",
-      contract: "0xB67FA7330154878cF1Fd8F4b20bf1C19F68a3926"
-    }
-  },
-  {
-    relay: {
-      owner: "0x69424Dc77bC69C13d5d1F3229871e2F38dB51f52",
-      converterType: "1",
-      version: "31",
-      connectorTokenCount: "2",
-      conversionFee: "1000",
-      connectorToken1: "0x1F573D6Fb3F13d689FF844B4cE37794d79a7FF1C",
-      connectorToken2: "0x83984d6142934bb535793A82ADB0a46EF0F66B6d",
-      converterAddress: "0x90aDD3Bbfc664C0A07572F4F3Ef94f64200832e1"
-    },
-    poolToken: {
-      symbol: "REMBNT",
-      decimals: "18",
-      contract: "0xaB5ae72d95d3A02796c87F8079b1E180507dF54f"
-    }
-  },
-  {
-    relay: {
-      owner: "0x1F3dF0b8390BB8e9e322972C5e75583E87608Ec2",
-      converterType: "32",
-      version: "0",
-      connectorTokenCount: "2",
-      conversionFee: "1000",
-      connectorToken1: "0x1F573D6Fb3F13d689FF844B4cE37794d79a7FF1C",
-      connectorToken2: "0x7C5A0CE9267ED19B22F8cae653F198e3E8daf098",
-      converterAddress: "0xBAC94DC2411F494c438cA667A4836e3DCCAA4920"
-    },
-    poolToken: {
-      symbol: "SANBNT",
-      decimals: "18",
-      contract: "0xd6A6c879Ad8c01D0C8d5bF1C85829814b954DBBF"
-    }
-  },
-  {
-    relay: {
-      owner: "0x6bA2aef9481AdCb8b4101e54F30E2ebbF63C00f8",
-      converterType: "32",
-      version: "0",
-      connectorTokenCount: "2",
-      conversionFee: "1000",
-      connectorToken1: "0x1F573D6Fb3F13d689FF844B4cE37794d79a7FF1C",
-      connectorToken2: "0x222eFe83d8cC48e422419d65Cf82D410A276499B",
-      converterAddress: "0x5C03354cbaB446CA3Cb426513f11f684724636f7"
-    },
-    poolToken: {
-      symbol: "SXLBNT",
-      decimals: "18",
-      contract: "0x3364ccAedE016F4C433B326d96bE1A2eafA60bdD"
-    }
-  },
-  {
-    relay: {
-      owner: "0x27AAE6ff5Eef49c58f136F4898415b0C3554bf13",
-      converterType: "1",
-      version: "41",
-      connectorTokenCount: "2",
-      conversionFee: "10000",
-      connectorToken1: "0x1F573D6Fb3F13d689FF844B4cE37794d79a7FF1C",
-      connectorToken2: "0x2260FAC5E5542a773Aa44fBCfeDf7C193bc2C599",
-      converterAddress: "0xD4c2BD3c4203A16266eced70a3F8cb4999a73E8f"
-    },
-    poolToken: {
-      symbol: "WBTC",
-      decimals: "18",
-      contract: "0xFEE7EeaA0c2f3F7C7e6301751a8dE55cE4D059Ec"
-    }
-  },
-  {
-    relay: {
-      owner: "0x9254F1f3441ebDf8e5667b2C766EA88C7D34f3BD",
-      converterType: "32",
-      version: "0",
-      connectorTokenCount: "2",
-      conversionFee: "0",
-      connectorToken1: "0x1F573D6Fb3F13d689FF844B4cE37794d79a7FF1C",
-      connectorToken2: "0x86D17e2eF332293391303F188F6a467dc0D1fd0d",
-      converterAddress: "0xb61b3FE730Fb58936f06239feA2FEEd5B3256F50"
-    },
-    poolToken: {
-      symbol: "RSTBNT",
-      decimals: "18",
-      contract: "0x43d3a0712eD544b26d85c9eaf841008369bAB5d1"
-    }
-  },
-  {
-    relay: {
-      owner: "0x9254F1f3441ebDf8e5667b2C766EA88C7D34f3BD",
-      converterType: "32",
-      version: "0",
-      connectorTokenCount: "2",
-      conversionFee: "0",
-      connectorToken1: "0x1F573D6Fb3F13d689FF844B4cE37794d79a7FF1C",
-      connectorToken2: "0x4a57E687b9126435a9B19E4A802113e266AdeBde",
-      converterAddress: "0x6b2c2db78Fc5F1f0A7a7a6d91d26922850A9C693"
-    },
-    poolToken: {
-      symbol: "FXCBNT",
-      decimals: "18",
-      contract: "0xb93Cc8642f5e8644423Aa7305da96FFF75708228"
-    }
-  },
-  {
-    relay: {
-      owner: "0x9254F1f3441ebDf8e5667b2C766EA88C7D34f3BD",
-      converterType: "32",
-      version: "0",
-      connectorTokenCount: "2",
-      conversionFee: "0",
-      connectorToken1: "0x1F573D6Fb3F13d689FF844B4cE37794d79a7FF1C",
-      connectorToken2: "0xF01d7939441a3b1B108C70A28DcD99c6A98aD4b4",
-      converterAddress: "0x8bd7448162C296A5bB3F0B9cCDEe383f5b899C93"
-    },
-    poolToken: {
-      symbol: "PRTLBNT",
-      decimals: "18",
-      contract: "0x2788C2dB0fBdbaee39Fa010D325d55e7e4527e0d"
-    }
-  },
-  {
-    relay: {
-      owner: "0x9254F1f3441ebDf8e5667b2C766EA88C7D34f3BD",
-      converterType: "32",
-      version: "0",
-      connectorTokenCount: "2",
-      conversionFee: "0",
-      connectorToken1: "0x1F573D6Fb3F13d689FF844B4cE37794d79a7FF1C",
-      connectorToken2: "0x3166C570935a7D8554c8f4eA792ff965D2EFe1f2",
-      converterAddress: "0xbDC7310289dCd30D16E284d6F207a8E2F76A37aD"
-    },
-    poolToken: {
-      symbol: "QDAOBNT",
-      decimals: "18",
-      contract: "0x19683E94943E6b348D8AFB98C128B9b549B400DF"
-    }
-  },
-  {
-    relay: {
-      owner: "0x92F2c7C8bcEEc7E333096d25Db0CE7c827a74205",
-      converterType: "1",
-      version: "31",
-      connectorTokenCount: "2",
-      conversionFee: "20000",
-      connectorToken1: "0x1F573D6Fb3F13d689FF844B4cE37794d79a7FF1C",
-      connectorToken2: "0x6c37Bf4f042712C978A73e3fd56D1F5738dD7C43",
-      converterAddress: "0x1e45Ff6C529DD038E75767779D12b7981311B8Df"
-    },
-    poolToken: {
-      symbol: "ELETBNT",
-      decimals: "18",
-      contract: "0x334C36Be5b1EaF0C4b61dDEa202c9f6Dc2640FE5"
-    }
-  },
-  {
-    relay: {
-      owner: "0x68d6aC0Aedf140e18058E3d848B199D09D3a6310",
-      converterType: "32",
-      version: "14",
-      connectorTokenCount: "2",
-      conversionFee: "1500",
-      connectorToken1: "0x309627af60F0926daa6041B8279484312f2bf060",
-      connectorToken2: "0x1F573D6Fb3F13d689FF844B4cE37794d79a7FF1C",
-      converterAddress: "0xE03374cAcf4600F56BDDbDC82c07b375f318fc5C"
-    },
-    poolToken: {
-      symbol: "USDB / BNT",
-      decimals: "18",
-      contract: "0xd1146B08e8104EeDBa44a73B7bda1d102c6ceDC9"
-    }
-  },
-  {
-    relay: {
-      owner: "0x9254F1f3441ebDf8e5667b2C766EA88C7D34f3BD",
-      converterType: "32",
-      version: "0",
-      connectorTokenCount: "2",
-      conversionFee: "0",
-      connectorToken1: "0x1F573D6Fb3F13d689FF844B4cE37794d79a7FF1C",
-      connectorToken2: "0x4954Db6391F4feB5468b6B943D4935353596aEC9",
-      converterAddress: "0x70e6f05ae2F61562FAb7115DdD387b83B28564de"
-    },
-    poolToken: {
-      symbol: "USDQBNT",
-      decimals: "18",
-      contract: "0x9921f8F53EE185a6BFD5d9D8935107934D0B07DA"
-    }
-  },
-  {
-    relay: {
-      owner: "0x8cd103c2164D04D071F4014Ac7b3Aa42D8FA596C",
-      converterType: "32",
-      version: "20",
-      connectorTokenCount: "2",
-      conversionFee: "1000",
-      connectorToken1: "0x1F573D6Fb3F13d689FF844B4cE37794d79a7FF1C",
-      connectorToken2: "0x02F2D4a04E6E01aCE88bD2Cd632875543b2eF577",
-      converterAddress: "0x0dA9706F366C915D3769F7Ae9737Ef77c7741715"
-    },
-    poolToken: {
-      symbol: "PKGBNT",
-      decimals: "18",
-      contract: "0xE729024679C29c2660E05727ECAfd3D8792b8111"
-    }
-  },
-  {
-    relay: {
-      owner: "0x62D1A07747452E9594CBf3F2fF2c661d8ab827c1",
-      converterType: "32",
-      version: "20",
-      connectorTokenCount: "2",
-      conversionFee: "1000",
-      connectorToken1: "0x1F573D6Fb3F13d689FF844B4cE37794d79a7FF1C",
-      connectorToken2: "0x0cB20b77AdBe5cD58fCeCc4F4069D04b327862e5",
-      converterAddress: "0x6aD9C98E25D8E8292514ef108043278eeC34a27b"
-    },
-    poolToken: {
-      symbol: "MGTBNT",
-      decimals: "18",
-      contract: "0x6F60D44A0d6fB95E037A099F8642f949c959a363"
-    }
-  },
-  {
-    relay: {
-      owner: "0xF29C685f9f11A0634EA5bEc83fb2c47e2101FC31",
-      converterType: "32",
-      version: "20",
-      connectorTokenCount: "2",
-      conversionFee: "1000",
-      connectorToken1: "0x309627af60F0926daa6041B8279484312f2bf060",
-      connectorToken2: "0xA0b86991c6218b36c1d19D4a2e9Eb0cE3606eB48",
-      converterAddress: "0x868229B43a8BCBDFfb244DDE874f52Ade0B1c132"
-    },
-    poolToken: {
-      symbol: "USDCUSDB",
-      decimals: "18",
-      contract: "0x71c414DaCe65ABff9351E215d25f17F675241c0A"
-    }
-  },
-  {
-    relay: {
-      owner: "0x06915Fb082D34fF4fE5105e5Ff2829Dc5e7c3c6D",
-      converterType: "1",
-      version: "31",
-      connectorTokenCount: "2",
-      conversionFee: "0",
-      connectorToken1: "0x1F573D6Fb3F13d689FF844B4cE37794d79a7FF1C",
-      connectorToken2: "0xB8BAa0e4287890a5F79863aB62b7F175ceCbD433",
-      converterAddress: "0x7d9B4031290FDD0D48468CefD54a1E34090dC36C"
-    },
-    poolToken: {
-      symbol: "BNTSWRV",
-      decimals: "18",
-      contract: "0x07009A1F62dd238c7167e4D9BC3C5b28B6Fe5a96"
-    }
-  },
-  {
-    relay: {
-      owner: "0xC4221c0339479a36Ccc7A4d6E279353b18E40165",
-      converterType: "32",
-      version: "20",
-      connectorTokenCount: "2",
-      conversionFee: "14900",
-      connectorToken1: "0x309627af60F0926daa6041B8279484312f2bf060",
-      connectorToken2: "0xE41d2489571d322189246DaFA5ebDe1F4699F498",
-      converterAddress: "0xF4736618F2782b662304b7340084a6Bc6DDb5C2c"
-    },
-    poolToken: {
-      symbol: "ZRXUSDB",
-      decimals: "18",
-      contract: "0x1a3c6768e200482F5f47D1BE77B7255aBCAe4Fe2"
-    }
-  },
-  {
-    relay: {
-      owner: "0x3bF4EC1fAB53547e179cdbA1BF22C18a2d58B0B4",
-      converterType: "32",
-      version: "20",
-      connectorTokenCount: "2",
-      conversionFee: "1001",
-      connectorToken1: "0x309627af60F0926daa6041B8279484312f2bf060",
-      connectorToken2: "0x9f8F72aA9304c8B593d555F12eF6589cC3A579A2",
-      converterAddress: "0x2A1eAa24Ec7fF662157Bc8345a3e41cFdCE1Fdbe"
-    },
-    poolToken: {
-      symbol: "MKRUSDB",
-      decimals: "18",
-      contract: "0x29dF79CB535f1fe82cA65d52cB8B5EE82D7E98a6"
-    }
-  },
-  {
-    relay: {
-      owner: "0x43963E218DCdb78D8c23F74824f1298F2d748395",
-      converterType: "32",
-      version: "20",
-      connectorTokenCount: "2",
-      conversionFee: "1000",
-      connectorToken1: "0x309627af60F0926daa6041B8279484312f2bf060",
-      connectorToken2: "0x57Ab1ec28D129707052df4dF418D58a2D46d5f51",
-      converterAddress: "0xc89bC9cBB8237C58587b5F907ed6B3163BFDD1B9"
-    },
-    poolToken: {
-      symbol: "sUSDUSDB",
-      decimals: "18",
-      contract: "0x9B6678c766003aD69A15f795f433C0F62c10D4d5"
-    }
-  },
-  {
-    relay: {
-      owner: "0x43963E218DCdb78D8c23F74824f1298F2d748395",
-      converterType: "32",
-      version: "20",
-      connectorTokenCount: "2",
-      conversionFee: "1000",
-      connectorToken1: "0x309627af60F0926daa6041B8279484312f2bf060",
-      connectorToken2: "0x1985365e9f78359a9B6AD760e32412f4a445E862",
-      converterAddress: "0xe037d37898E6f6fFE8AcE3Eb93cD0F78FF107A8e"
-    },
-    poolToken: {
-      symbol: "REPUSDB",
-      decimals: "18",
-      contract: "0xAb0C9850BaACF24eFA368b57C2822Ce73b60794c"
-    }
-  },
-  {
-    relay: {
-      owner: "0xf66cdB456dA006a56B393F08FceC377c6C1af28a",
-      converterType: "32",
-      version: "20",
-      connectorTokenCount: "2",
-      conversionFee: "1500",
-      connectorToken1: "0x309627af60F0926daa6041B8279484312f2bf060",
-      connectorToken2: "0x0000000000085d4780B73119b644AE5ecd22b376",
-      converterAddress: "0x3a8CC07F17Eb10E628c74B1a442c7ADC2BfD854D"
-    },
-    poolToken: {
-      symbol: "TUSDUSDB",
-      decimals: "18",
-      contract: "0x06cd5923593a359111cDec66E74c62E831C8aEab"
-    }
-  },
-  {
-    relay: {
-      owner: "0x5972A242B1852b5a76eF78Fc925dbc66fb836E95",
-      converterType: "32",
-      version: "13",
-      connectorTokenCount: "2",
-      conversionFee: "5000",
-      connectorToken1: "0x1F573D6Fb3F13d689FF844B4cE37794d79a7FF1C",
-      connectorToken2: "0x26E75307Fc0C021472fEb8F727839531F112f317",
-      converterAddress: "0xE04c8aecb58BC3C918aeDAc958224a632529926e"
-    },
-    poolToken: {
-      symbol: "C20BNT",
-      decimals: "18",
-      contract: "0x1EF9e0ac29b3813528FbfdAdf5118AB63e4be015"
-    }
-  },
-  {
-    relay: {
-      owner: "0xf66cdB456dA006a56B393F08FceC377c6C1af28a",
-      converterType: "32",
-      version: "20",
-      connectorTokenCount: "2",
-      conversionFee: "1500",
-      connectorToken1: "0x309627af60F0926daa6041B8279484312f2bf060",
-      connectorToken2: "0x6B175474E89094C44Da98b954EedeAC495271d0F",
-      converterAddress: "0x06f7Bf937Dec0C413a2E0464Bb300C4d464bb891"
-    },
-    poolToken: {
-      symbol: "DAIUSDB",
-      decimals: "18",
-      contract: "0xcb913ED43e43cc7Cec1D77243bA381615101E7E4"
-    }
-  },
-  {
-    relay: {
-      owner: "0x41f57A9C25d6f9607b85fAc6FE778c265d8575f6",
-      converterType: "32",
-      version: "20",
-      connectorTokenCount: "2",
-      conversionFee: "4000",
-      connectorToken1: "0x309627af60F0926daa6041B8279484312f2bf060",
-      connectorToken2: "0xF629cBd94d3791C9250152BD8dfBDF380E2a3B9c",
-      converterAddress: "0xF02182DA935b810CDD3B5c92F324C16FC0413c3B"
-    },
-    poolToken: {
-      symbol: "ENJUSDB",
-      decimals: "18",
-      contract: "0x42529f410f0a72599Fff2c67DD2a63CFfBcc3f91"
-    }
-  },
-  {
-    relay: {
-      owner: "0xEdbEE043743699AaCaea8F901b0d2B68b4B0562d",
-      version: "27",
-      connectorTokenCount: "2",
-      conversionFee: "1000",
-      connectorToken1: "0x1F573D6Fb3F13d689FF844B4cE37794d79a7FF1C",
-      connectorToken2: "0x5aaEFe84E0fB3DD1f0fCfF6fA7468124986B91bd",
-      converterAddress: "0x8F4789889CAe9227114fF4891Dc77a75379773C0"
-    },
-    poolToken: {
-      symbol: "EVEDBNT",
-      decimals: "18",
-      contract: "0x5E761d4529ae69996cb42E09707f9D1D29F047d6"
-    }
-  },
-  {
-    relay: {
-      owner: "0xdb1Ab9BD3207c6A0d3622fe8e48503696546A5B2",
-      converterType: "32",
-      version: "20",
-      connectorTokenCount: "2",
-      conversionFee: "1000",
-      connectorToken1: "0x309627af60F0926daa6041B8279484312f2bf060",
-      connectorToken2: "0x607F4C5BB672230e8672085532f7e901544a7375",
-      converterAddress: "0x2B4f0AD32a8aC2075648A054D6082727e21eD053"
-    },
-    poolToken: {
-      symbol: "RLCUSDB",
-      decimals: "18",
-      contract: "0x6534d2A69c2C7774DF42A55A1678bD008984B324"
-    }
-  },
-  {
-    relay: {
-      owner: "0x06915Fb082D34fF4fE5105e5Ff2829Dc5e7c3c6D",
-      converterType: "1",
-      version: "30",
-      connectorTokenCount: "2",
-      conversionFee: "0",
-      connectorToken1: "0xC02aaA39b223FE8D0A0e5C4F27eAD9083C756Cc2",
-      connectorToken2: "0x8207c1FfC5B6804F6024322CcF34F29c3541Ae26",
-      converterAddress: "0x6C69454b0ED9196Fa71cB514e7C3b49aC149eC4B"
-    },
-    poolToken: {
-      symbol: "WETHOGN",
-      decimals: "18",
-      contract: "0xcaB1F46A73Aa6096707f5EF6Edc4C1dfE991f981"
-    }
-  },
-  {
-    relay: {
-      owner: "0x639cec09a3aD0DEDC2951ADB00C43a43160273c3",
-      converterType: "32",
-      version: "20",
-      connectorTokenCount: "2",
-      conversionFee: "3000",
-      connectorToken1: "0x309627af60F0926daa6041B8279484312f2bf060",
-      connectorToken2: "0xdd974D5C2e2928deA5F71b9825b8b646686BD200",
-      converterAddress: "0x96772082615Fb019E91877653503EB6Ef1E65Aea"
-    },
-    poolToken: {
-      symbol: "KNCUSDB",
-      decimals: "18",
-      contract: "0xD69AE1D715d7451646107D43777139B0a42d7c63"
-    }
-  },
-  {
-    relay: {
-      owner: "0x1Ea92bDc76B4bb6b8EA5F78de45f498153cE0182",
-      converterType: "32",
-      version: "20",
-      connectorTokenCount: "2",
-      conversionFee: "15000",
-      connectorToken1: "0x309627af60F0926daa6041B8279484312f2bf060",
-      connectorToken2: "0xB62132e35a6c13ee1EE0f84dC5d40bad8d815206",
-      converterAddress: "0x97Cf22539646d5a264Fb3FBb68bb0642D8AD2a66"
-    },
-    poolToken: {
-      symbol: "NEXOUSDB",
-      decimals: "18",
-      contract: "0x515d562496C43487eb2DDce1a2A7721148D44E36"
-    }
-  },
-  {
-    relay: {
-      owner: "0xb6Dfd981D9Dee4AFBE498f3d7445462fB8E5157f",
-      converterType: "32",
-      version: "20",
-      connectorTokenCount: "2",
-      conversionFee: "10000",
-      connectorToken1: "0x309627af60F0926daa6041B8279484312f2bf060",
-      connectorToken2: "0x1776e1F26f98b1A5dF9cD347953a26dd3Cb46671",
-      converterAddress: "0xc3b1928A01aC03F8353d05196AfcA778ab9970f7"
-    },
-    poolToken: {
-      symbol: "NMRUSDB",
-      decimals: "18",
-      contract: "0xEfec901ff0a33d0eF4f8068CDd8b28Fdc40aa556"
-    }
-  },
-  {
-    relay: {
-      owner: "0x03C2Bc72A3E007179E54fFb4563cc235beC8151a",
-      converterType: "1",
-      version: "41",
-      connectorTokenCount: "2",
-      conversionFee: "1000",
-      connectorToken1: "0x1F573D6Fb3F13d689FF844B4cE37794d79a7FF1C",
-      connectorToken2: "0x8A9C67fee641579dEbA04928c4BC45F66e26343A",
-      converterAddress: "0x604F88101146b397c31dc4051C5F290f48a5862f"
-    },
-    poolToken: {
-      symbol: "JRTBNT",
-      decimals: "18",
-      contract: "0x069D653038DB2F9d84e9620Be140B3D404a40258"
-    }
-  },
-  {
-    relay: {
-      owner: "0xB93081c32beFda94168483c78b780E601f07B192",
-      converterType: "2",
-      version: "37",
-      connectorTokenCount: "2",
-      conversionFee: "2000",
-      connectorToken1: "0x408e41876cCCDC0F92210600ef50372656052a38",
-      connectorToken2: "0x1F573D6Fb3F13d689FF844B4cE37794d79a7FF1C",
-      converterAddress: "0xD5aA38C6Df168741839F9E1e9c51e6d24b986970"
-    },
-    poolToken: {
-      symbol: "RENBNT",
-      decimals: "18",
-      poolTokens: [
-        "0x716BBCF0D084DDCC1d3C6c20bD46c54A93553fdC",
-        "0xcd1A771e8c77eCc4d259E25E21C9BB1EEF7D6197"
-      ],
-      contract: "0xa88Fd7560efc654d86cF3728785f94a8Bc48BDAe"
-    }
-  },
-  {
-    relay: {
-      owner: "0xB024Fbc56AE323a05B5b6156C0FCC5001Fa5Ac9e",
-      converterType: "32",
-      version: "20",
-      connectorTokenCount: "2",
-      conversionFee: "3000",
-      connectorToken1: "0x309627af60F0926daa6041B8279484312f2bf060",
-      connectorToken2: "0xd26114cd6EE289AccF82350c8d8487fedB8A0C07",
-      converterAddress: "0xE638A52dDAd3fa31233152C17422E3312A3f6643"
-    },
-    poolToken: {
-      symbol: "OMGUSDB",
-      decimals: "18",
-      contract: "0xAeBfeA5ce20af9fA2c65fb62863b31A90b7e056b"
-    }
-  },
-  {
-    relay: {
-      owner: "0x0c828DF3D331ccAb5d5676e2020592616cFaB803",
-      converterType: "32",
-      version: "20",
-      connectorTokenCount: "2",
-      conversionFee: "1500",
-      connectorToken1: "0x309627af60F0926daa6041B8279484312f2bf060",
-      connectorToken2: "0xA4e8C3Ec456107eA67d3075bF9e3DF3A75823DB0",
-      converterAddress: "0x81708ECf0ABB950100cd482d2843E1146fa778A4"
-    },
-    poolToken: {
-      symbol: "LOOMUSDB",
-      decimals: "18",
-      contract: "0xc32BF4a12542E897BADbFf2B61e56c82eAe73d69"
-    }
-  },
-  {
-    relay: {
-      owner: "0xa101A90968e17C77D2b39ecff68eCAD7c6012997",
-      converterType: "32",
-      version: "20",
-      connectorTokenCount: "2",
-      conversionFee: "3000",
-      connectorToken1: "0x309627af60F0926daa6041B8279484312f2bf060",
-      connectorToken2: "0x0D8775F648430679A709E98d2b0Cb6250d2887EF",
-      converterAddress: "0xD6DD7d29EcAB65D092942d42c4F360Fde41693Dc"
-    },
-    poolToken: {
-      symbol: "BATUSDB",
-      decimals: "18",
-      contract: "0x7FfE011B93e06FA14CE5A6E00320937652664366"
-    }
-  },
-  {
-    relay: {
-      owner: "0x7A70bB2536C4B3558717A8d60a0d2886bB34616C",
-      converterType: "32",
-      version: "20",
-      connectorTokenCount: "2",
-      conversionFee: "1000",
-      connectorToken1: "0x1F573D6Fb3F13d689FF844B4cE37794d79a7FF1C",
-      connectorToken2: "0xA207Ef81C35848A60A732005A42fAe0BA89A9bE2",
-      converterAddress: "0xabD0dDC9143972E4eA9A816821bfba8204122E6E"
-    },
-    poolToken: {
-      symbol: "MGTBNT",
-      decimals: "18",
-      contract: "0x0bA204702F102aD3B0156164754e8af18C24C49C"
-    }
-  },
-  {
-    relay: {
-      owner: "0x16C4Dd5974bcEd35984850d83A21C80A5F443753",
-      converterType: "32",
-      version: "20",
-      connectorTokenCount: "2",
-      conversionFee: "1500",
-      connectorToken1: "0x309627af60F0926daa6041B8279484312f2bf060",
-      connectorToken2: "0xa3d58c4E56fedCae3a7c43A725aeE9A71F0ece4e",
-      converterAddress: "0x6bA3e97Dee101Edacc3b58ED59273693aCB4c79e"
-    },
-    poolToken: {
-      symbol: "METUSDB",
-      decimals: "18",
-      contract: "0x7F8c53072d9B809A108b1A9D677Bcc3B7B3F844e"
-    }
-  },
-  {
-    relay: {
-      owner: "0xC0eca50D76F8F0C92b20Bb312963D10e660c271d",
-      converterType: "32",
-      version: "20",
-      connectorTokenCount: "2",
-      conversionFee: "1000",
-      connectorToken1: "0x1F573D6Fb3F13d689FF844B4cE37794d79a7FF1C",
-      connectorToken2: "0xEa6d4D7B36C00B3611dE0B0e1982B12E9e736c66",
-      converterAddress: "0x29f6Ae0f0c85b472Dc792CeF36e5690E1d3f7255"
-    },
-    poolToken: {
-      symbol: "ACDBNT",
-      decimals: "18",
-      contract: "0x075561230DB23aa3B86ABE8AFE8bbc4eCDdf1C5A"
-    }
-  },
-  {
-    relay: {
-      owner: "0xB024Fbc56AE323a05B5b6156C0FCC5001Fa5Ac9e",
-      converterType: "32",
-      version: "20",
-      connectorTokenCount: "2",
-      conversionFee: "2000",
-      connectorToken1: "0x309627af60F0926daa6041B8279484312f2bf060",
-      connectorToken2: "0xC011A72400E58ecD99Ee497CF89E3775d4bd732F",
-      converterAddress: "0x296089F31af0648C1B0eFE1234527F85CDbC071C"
-    },
-    poolToken: {
-      symbol: "SNXUSDB",
-      decimals: "18",
-      contract: "0xdf4971E3F52f5828C72A0512d560F54bFB2B2692"
-    }
-  },
-  {
-    relay: {
-      owner: "0xB024Fbc56AE323a05B5b6156C0FCC5001Fa5Ac9e",
-      converterType: "32",
-      version: "20",
-      connectorTokenCount: "2",
-      conversionFee: "3000",
-      connectorToken1: "0x309627af60F0926daa6041B8279484312f2bf060",
-      connectorToken2: "0xC011a73ee8576Fb46F5E1c5751cA3B9Fe0af2a6F",
-      converterAddress: "0x73B9081946021Dc6B9cE3E335A11A6A5BB2879fE"
-    },
-    poolToken: {
-      symbol: "SNXUSDB",
-      decimals: "18",
-      contract: "0x28271853E950bE371B050F3f93aA0146225bF374"
-    }
-  },
-  {
-    relay: {
-      owner: "0x4D37f28D2db99e8d35A6C725a5f1749A085850a3",
-      converterType: "32",
-      version: "20",
-      connectorTokenCount: "2",
-      conversionFee: "1000",
-      connectorToken1: "0x309627af60F0926daa6041B8279484312f2bf060",
-      connectorToken2: "0xCf8f9555D55CE45a3A33a81D6eF99a2a2E71Dee2",
-      converterAddress: "0x27004767B074C36092e98886c8D4781a14c3CF3b"
-    },
-    poolToken: {
-      symbol: "CBIX7USDB",
-      decimals: "18",
-      contract: "0xE35a57AC913144AEf6a4b179634D343466DE3Cc3"
-    }
-  },
-  {
-    relay: {
-      owner: "0x4D37f28D2db99e8d35A6C725a5f1749A085850a3",
-      converterType: "32",
-      version: "20",
-      connectorTokenCount: "2",
-      conversionFee: "1000",
-      connectorToken1: "0x309627af60F0926daa6041B8279484312f2bf060",
-      connectorToken2: "0x9Cb2f26A23b8d89973F08c957C4d7cdf75CD341c",
-      converterAddress: "0x53106713B160C41634D78A9D5E15D252CCf03d0C"
-    },
-    poolToken: {
-      symbol: "DZARUSDB",
-      decimals: "18",
-      contract: "0x7484867773Bc6f3110f710577d36A3605DBa59DF"
-    }
-  },
-  {
-    relay: {
-      owner: "0x29Bc8911647e22a2F7AD4A4eD1eCE946aCee8b71",
-      converterType: "32",
-      version: "13",
-      connectorTokenCount: "2",
-      conversionFee: "1000",
-      connectorToken1: "0x1F573D6Fb3F13d689FF844B4cE37794d79a7FF1C",
-      connectorToken2: "0xA3AC41Fde5f3a569fa79E81fFe6734ee8097Ce9d",
-      converterAddress: "0x24844e100ab6cB505C4a195b4a9B610B02518fD4"
-    },
-    poolToken: {
-      symbol: "4XBBNT",
-      decimals: "8",
-      contract: "0xd8aB826b6D69f5E4Fa1325A5236491a309FBFF4f"
-    }
-  },
-  {
-    relay: {
-      owner: "0x03C2Bc72A3E007179E54fFb4563cc235beC8151a",
-      converterType: "32",
-      version: "20",
-      connectorTokenCount: "2",
-      conversionFee: "1000",
-      connectorToken1: "0x309627af60F0926daa6041B8279484312f2bf060",
-      connectorToken2: "0x8A9C67fee641579dEbA04928c4BC45F66e26343A",
-      converterAddress: "0x66540A3fcD929774a8dab59d56fE7A2D3538450F"
-    },
-    poolToken: {
-      symbol: "JRTUSDB",
-      decimals: "18",
-      contract: "0x4827e558e642861Cd7a1C8f011b2B4661F8d51fa"
-    }
-  },
-  {
-    relay: {
-      owner: "0x5f7a009664B771E889751f4FD721aDc439033ECD",
-      converterType: "32",
-      version: "22",
-      connectorTokenCount: "2",
-      conversionFee: "0",
-      connectorToken1: "0x309627af60F0926daa6041B8279484312f2bf060",
-      connectorToken2: "0x0f7F961648aE6Db43C75663aC7E5414Eb79b5704",
-      converterAddress: "0x29e44d82303c4F9417B3A6E2e0f61314eAE84375"
-    },
-    poolToken: {
-      symbol: "XIOUSDB",
-      decimals: "18",
-      contract: "0x18D8001D1Da44fE96f442f5980e08D2Ab4e19594"
-    }
-  },
-  {
-    relay: {
-      owner: "0xb941c7aAd899B5F7a575A566C85f5132C8A9E4aa",
-      converterType: "32",
-      version: "22",
-      connectorTokenCount: "2",
-      conversionFee: "1000",
-      connectorToken1: "0x309627af60F0926daa6041B8279484312f2bf060",
-      connectorToken2: "0xb056c38f6b7Dc4064367403E26424CD2c60655e1",
-      converterAddress: "0xE2AE92c64bfEFeC1Ef884071a7E7857d285c18D7"
-    },
-    poolToken: {
-      symbol: "CEEKUSDB",
-      decimals: "18",
-      contract: "0x27b099CF19227Ef7488D60a441d7eA2CC7FDDb25"
-    }
-  },
-  {
-    relay: {
-      owner: "0x06915Fb082D34fF4fE5105e5Ff2829Dc5e7c3c6D",
-      converterType: "1",
-      version: "29",
-      connectorTokenCount: "2",
-      conversionFee: "0",
-      connectorToken1: "0x1F573D6Fb3F13d689FF844B4cE37794d79a7FF1C",
-      connectorToken2: "0xbe5b336eF62D1626940363Cf34bE079e0AB89F20",
-      converterAddress: "0xe8cA7bbcAA9513638b0943664c99AEE16c1B290F"
-    },
-    poolToken: {
-      symbol: "BNCBNT",
-      decimals: "18",
-      contract: "0xEc7558322f0DF8719c805b39583b6Fd5ca6c9E30"
-    }
-  },
-  {
-    relay: {
-      owner: "0x6D7809A95D6E82425f2403eead3064Aaa013082D",
-      converterType: "1",
-      version: "41",
-      connectorTokenCount: "2",
-      conversionFee: "5000",
-      connectorToken1: "0x1F573D6Fb3F13d689FF844B4cE37794d79a7FF1C",
-      connectorToken2: "0x1776e1F26f98b1A5dF9cD347953a26dd3Cb46671",
-      converterAddress: "0x99B4C9Eeae0b5D868Fc3B5e833A59Fef3e8FDab1"
-    },
-    poolToken: {
-      symbol: "NMRBNT",
-      decimals: "18",
-      contract: "0x9Cbb076C3dc14F025bE30b4Cc34c33107D602A44"
-    }
-  },
-  {
-    relay: {
-      owner: "0x2534D237DE522f3077a031ebAF68950DdEDAbA68",
-      converterType: "1",
-      version: "42",
-      connectorTokenCount: "2",
-      conversionFee: "15000",
-      connectorToken1: "0x1F573D6Fb3F13d689FF844B4cE37794d79a7FF1C",
-      connectorToken2: "0x43044f861ec040DB59A7e324c40507adDb673142",
-      converterAddress: "0xdcdc214997bb0E069057D8F7590BA9f1E7390498"
-    },
-    poolToken: {
-      symbol: "BNTCAP",
-      decimals: "18",
-      contract: "0x5afD005056d4b47EBFE31f4B4d33FD8C9Abf1817"
-    }
-  },
-  {
-    relay: {
-      owner: "0xb6553e6a857c4d542E7b614d007D84357F5e23dd",
-      converterType: "1",
-      version: "31",
-      connectorTokenCount: "2",
-      conversionFee: "0",
-      connectorToken1: "0x1F573D6Fb3F13d689FF844B4cE37794d79a7FF1C",
-      connectorToken2: "0x618E75Ac90b12c6049Ba3b27f5d5F8651b0037F6",
-      converterAddress: "0xCdde64592624Ed922e895f172CDaAaBa78891937"
-    },
-    poolToken: {
-      symbol: "BNTQASH",
-      decimals: "18",
-      contract: "0xbC5fe988433B97cDB1a578531c5380e8EC3242b1"
-    }
-  },
-  {
-    relay: {
-      owner: "0x44FF90C9187F1A1dcE978E7bCB714505BBf23D76",
-      converterType: "32",
-      version: "20",
-      connectorTokenCount: "2",
-      conversionFee: "1000",
-      connectorToken1: "0x309627af60F0926daa6041B8279484312f2bf060",
-      connectorToken2: "0x627974847450C45b60B3Fe3598f4e6E4cf945B9a",
-      converterAddress: "0xa6Bc8b07507bbEB13e21B82067a07802da8aEFBF"
-    },
-    poolToken: {
-      symbol: "TBCUSDB",
-      decimals: "18",
-      contract: "0x323e4d8097B0A58aB8210AC6efCC4a89285cFc6B"
-    }
-  },
-  {
-    relay: {
-      owner: "0x6cD5Cf02B1f7089813a3309102Ce902bc58AA317",
-      converterType: "32",
-      version: "20",
-      connectorTokenCount: "2",
-      conversionFee: "50000",
-      connectorToken1: "0x309627af60F0926daa6041B8279484312f2bf060",
-      connectorToken2: "0xec67005c4E498Ec7f55E092bd1d35cbC47C91892",
-      converterAddress: "0xe1087bf96bE2336a2b6B09F6e33636df0d4CF680"
-    },
-    poolToken: {
-      symbol: "MLNUSDB",
-      decimals: "18",
-      contract: "0x0D6777BFc95b284eA9246c889E99903641129D72"
-    }
-  },
-  {
-    relay: {
-      owner: "0xDF2cbD8991106D77B7a4F785538C3A6a494006b7",
-      converterType: "32",
-      version: "23",
-      connectorTokenCount: "2",
-      conversionFee: "1000",
-      connectorToken1: "0x1F573D6Fb3F13d689FF844B4cE37794d79a7FF1C",
-      connectorToken2: "0x627974847450C45b60B3Fe3598f4e6E4cf945B9a",
-      converterAddress: "0x0216E9D74BD5BdA4C415778d854464A8d4a0efaB"
-    },
-    poolToken: {
-      symbol: "TBCBNT",
-      decimals: "18",
-      contract: "0x536545f6B120C2fD099370334097b35bB2403BC3"
-    }
-  },
-  {
-    relay: {
-      owner: "0x04054436a34055aFED575D2AE7d6555D05417562",
-      converterType: "1",
-      version: "40",
-      connectorTokenCount: "2",
-      conversionFee: "0",
-      connectorToken1: "0x1F573D6Fb3F13d689FF844B4cE37794d79a7FF1C",
-      connectorToken2: "0x29a99c126596c0Dc96b02A88a9EAab44EcCf511e",
-      converterAddress: "0xE2ac1898e44a3Be16F823d2b1203E6e3B1407B37"
-    },
-    poolToken: {
-      symbol: "CBLTBNT",
-      decimals: "18",
-      contract: "0x7694298e99aedC4E37F855A8661B47d505Ce1b37"
-    }
-  },
-  {
-    relay: {
-      owner: "0x68d6aC0Aedf140e18058E3d848B199D09D3a6310",
-      converterType: "32",
-      version: "14",
-      connectorTokenCount: "2",
-      conversionFee: "1500",
-      connectorToken1: "0x309627af60F0926daa6041B8279484312f2bf060",
-      connectorToken2: "0xd758b77BCC792AFD58857E1d5C610aE649FDEE6b",
-      converterAddress: "0xAc0763a04Ce3b9F00839288E9705076209E9E067"
-    },
-    poolToken: {
-      symbol: "USDB:PEGUSD",
-      decimals: "18",
-      contract: "0x846f7a6dE1eFbd7617760eBe1B89aa8CA2094025"
-    }
-  },
-  {
-    relay: {
-      owner: "0x7c675fD4d6EE644a7D758ab1C03B3312976D0103",
-      converterType: "32",
-      version: "23",
-      connectorTokenCount: "2",
-      conversionFee: "1000",
-      connectorToken1: "0x1F573D6Fb3F13d689FF844B4cE37794d79a7FF1C",
-      connectorToken2: "0xc7DeB5543CfA97b0Af2841418f53B8E554Ff566A",
-      converterAddress: "0x4848b295326d49De8F83bD6663B8Cb091a730B06"
-    },
-    poolToken: {
-      symbol: "COMMBNT",
-      decimals: "18",
-      contract: "0xb83546551C9d4F6D7873804a7352FA930404260d"
-    }
-  },
-  {
-    relay: {
-      owner: "0x1D2026Dc4ce6a25a596542829fED4b1489aa3D2D",
-      converterType: "32",
-      version: "23",
-      connectorTokenCount: "2",
-      conversionFee: "10000",
-      connectorToken1: "0x1F573D6Fb3F13d689FF844B4cE37794d79a7FF1C",
-      connectorToken2: "0x3506424F91fD33084466F402d5D97f05F8e3b4AF",
-      converterAddress: "0x999053a876e4080c682Cfb86a1b2382d8DfCA517"
-    },
-    poolToken: {
-      symbol: "CHZBNT",
-      decimals: "18",
-      contract: "0x34902D61c3f8D8809A8a2481C36DC514BEBA5cE8"
-    }
-  },
-  {
-    relay: {
-      owner: "0x0E841dEE0AE230c0948784A2A1ae57880dE02d04",
-      converterType: "32",
-      version: "23",
-      connectorTokenCount: "2",
-      conversionFee: "10000",
-      connectorToken1: "0x1F573D6Fb3F13d689FF844B4cE37794d79a7FF1C",
-      connectorToken2: "0x5C406D99E04B8494dc253FCc52943Ef82bcA7D75",
-      converterAddress: "0x86A43a57Cc762472B01d50009C4ED7C1cCD77C28"
-    },
-    poolToken: {
-      symbol: "cUSDBNT",
-      decimals: "18",
-      contract: "0xF0F9bbd5eBc79d7cAD9d35564Ef45aDcD802611e"
-    }
-  },
-  {
-    relay: {
-      owner: "0x7c675fD4d6EE644a7D758ab1C03B3312976D0103",
-      converterType: "32",
-      version: "23",
-      connectorTokenCount: "2",
-      conversionFee: "1000",
-      connectorToken1: "0x1F573D6Fb3F13d689FF844B4cE37794d79a7FF1C",
-      connectorToken2: "0x0Ed55F31EE2F9875A738C6496842b0E6519D7833",
-      converterAddress: "0x753B73e51c7414F1ff1A10EC5f55aafD1787Ce50"
-    },
-    poolToken: {
-      symbol: "AUTOBNT",
-      decimals: "18",
-      contract: "0x0B21617eD9b15fd901e0b36b8eDF9d68aDc11Ad5"
-    }
-  },
-  {
-    relay: {
-      owner: "0xE2a5bda52b652982A1d8d30821E984875c0e59EE",
-      converterType: "32",
-      version: "23",
-      connectorTokenCount: "2",
-      conversionFee: "1100",
-      connectorToken1: "0x1F573D6Fb3F13d689FF844B4cE37794d79a7FF1C",
-      connectorToken2: "0xB414F8Ec2D14c64f37B1559CBE43746284514596",
-      converterAddress: "0xFF116e5b56a8FEb357fDb63c9Fe9b3d67Ba14B7F"
-    },
-    poolToken: {
-      symbol: "FTHBNT",
-      decimals: "18",
-      contract: "0x3A946bb329f78CCBc75d836136De3a472Bdf5499"
-    }
-  },
-  {
-    relay: {
-      owner: "0x0E556ea9AF3FB94738091D0262dA0b19FaE64334",
-      version: "27",
-      connectorTokenCount: "2",
-      conversionFee: "2000",
-      connectorToken1: "0x309627af60F0926daa6041B8279484312f2bf060",
-      connectorToken2: "0x5228a22e72ccC52d415EcFd199F99D0665E7733b",
-      converterAddress: "0x1F60750F009745Bf0e139813C3786D10e744b50D"
-    },
-    poolToken: {
-      symbol: "pBTCUSDB",
-      decimals: "18",
-      contract: "0x6B09B01c19E4bD573eae4e235ee47CBD51dF3B6E"
-    }
-  },
-  {
-    relay: {
-      owner: "0x0E556ea9AF3FB94738091D0262dA0b19FaE64334",
-      version: "27",
-      connectorTokenCount: "2",
-      conversionFee: "2000",
-      connectorToken1: "0x1F573D6Fb3F13d689FF844B4cE37794d79a7FF1C",
-      connectorToken2: "0x5228a22e72ccC52d415EcFd199F99D0665E7733b",
-      converterAddress: "0x43C552eB8669D60929CE3D41f4632FE3b6CB79F2"
-    },
-    poolToken: {
-      symbol: "pBTCBNT",
-      decimals: "18",
-      contract: "0xEEF7551e59b34F431D71C7593249F61D5c52ce65"
-    }
-  },
-  {
-    relay: {
-      owner: "0x25BEBB93e7Aff8F1625B9cb1aE26E8399F2781FB",
-      version: "25",
-      connectorTokenCount: "2",
-      conversionFee: "500",
-      connectorToken1: "0x57Ab1ec28D129707052df4dF418D58a2D46d5f51",
-      connectorToken2: "0x6B175474E89094C44Da98b954EedeAC495271d0F",
-      converterAddress: "0xDA1e8397d4ABBAd40de926e24c7BaFd851386D0a"
-    },
-    poolToken: {
-      symbol: "SUSDDAI",
-      decimals: "18",
-      contract: "0xb2D679F6D676f173fAF3670a074B2C3A6D7Ebe28"
-    }
-  },
-  {
-    relay: {
-      owner: "0x7c675fD4d6EE644a7D758ab1C03B3312976D0103",
-      converterType: "32",
-      version: "23",
-      connectorTokenCount: "2",
-      conversionFee: "1000",
-      connectorToken1: "0x1F573D6Fb3F13d689FF844B4cE37794d79a7FF1C",
-      connectorToken2: "0x0Efc2390C79C47452898a234a27F2b9C39A7a725",
-      converterAddress: "0x55baD7CDDe403872E1A4EAB787F67177A41aA716"
-    },
-    poolToken: {
-      symbol: "ESTBNT",
-      decimals: "18",
-      contract: "0xd16a3A892695ec9a47EFFdD5247980a8d2be3fF2"
-    }
-  },
-  {
-    relay: {
-      owner: "0x019c199F89b8A374e87b70597bbCA748ac084587",
-      converterType: "32",
-      version: "23",
-      connectorTokenCount: "2",
-      conversionFee: "2250",
-      connectorToken1: "0x1F573D6Fb3F13d689FF844B4cE37794d79a7FF1C",
-      connectorToken2: "0x8400D94A5cb0fa0D041a3788e395285d61c9ee5e",
-      converterAddress: "0xc4bf6Dc46537AA77428CD87cFe57D817e76285A2"
-    },
-    poolToken: {
-      symbol: "UBTBNT",
-      decimals: "18",
-      contract: "0x290bd3a8F785a8dB30a0F6Baf9B88863b831747F"
-    }
-  },
-  {
-    relay: {
-      owner: "0xec0DA8e309827532Ba7c81dD7689970eA01A4adA",
-      converterType: "32",
-      version: "23",
-      connectorTokenCount: "2",
-      conversionFee: "1000",
-      connectorToken1: "0x1F573D6Fb3F13d689FF844B4cE37794d79a7FF1C",
-      connectorToken2: "0x4CC19356f2D37338b9802aa8E8fc58B0373296E7",
-      converterAddress: "0xcFd79b484f33c8098E2fd279729BEcC1c53a362f"
-    },
-    poolToken: {
-      symbol: "KEYBNT",
-      decimals: "18",
-      contract: "0xa7e21e7584fc6fDf6Fa978a5d4981352B0260954"
-    }
-  },
-  {
-    relay: {
-      owner: "0x902cdAC75a61b8D5811F55f6502eb4b2E9C309cb",
-      converterType: "32",
-      version: "23",
-      connectorTokenCount: "2",
-      conversionFee: "1000",
-      connectorToken1: "0x1F573D6Fb3F13d689FF844B4cE37794d79a7FF1C",
-      connectorToken2: "0xCFABaFF3bb057ba878f43ce027c9266D2F900561",
-      converterAddress: "0xd79Bd02053287a2a635B09b63136806D174d51a5"
-    },
-    poolToken: {
-      symbol: "BFZBNT",
-      decimals: "18",
-      contract: "0x6f8BeaDF9eCd851be239b616149aF3E69D49ce11"
-    }
-  },
-  {
-    relay: {
-      owner: "0x6884249C226F1443f2b7040A3d6143C170Df34F6",
-      converterType: "32",
-      version: "20",
-      connectorTokenCount: "2",
-      conversionFee: "1000",
-      connectorToken1: "0x1F573D6Fb3F13d689FF844B4cE37794d79a7FF1C",
-      connectorToken2: "0x3C45B24359fB0E107a4eAA56Bd0F2cE66C99A0E5",
-      converterAddress: "0xE1437F404451A00A9C555000b6f3cBA2480291c8"
-    },
-    poolToken: {
-      symbol: "ANKBNT",
-      decimals: "18",
-      contract: "0x437F7d93540094Da58F337644ba7D6E5Ad823564"
-    }
-  },
-  {
-    relay: {
-      owner: "0x973B1E385659E317Dd43B49C29E45e66c0275696",
-      converterType: "1",
-      version: "41",
-      connectorTokenCount: "2",
-      conversionFee: "1000",
-      connectorToken1: "0x1F573D6Fb3F13d689FF844B4cE37794d79a7FF1C",
-      connectorToken2: "0x6B175474E89094C44Da98b954EedeAC495271d0F",
-      converterAddress: "0x615FED2B7A84537E729D3dd32dE150bF0253fF10"
-    },
-    poolToken: {
-      symbol: "DAIBNT",
-      decimals: "18",
-      contract: "0xE5Df055773Bf9710053923599504831c7DBdD697"
-    }
-  },
-  {
-    relay: {
-      owner: "0x7c675fD4d6EE644a7D758ab1C03B3312976D0103",
-      converterType: "32",
-      version: "23",
-      connectorTokenCount: "2",
-      conversionFee: "1000",
-      connectorToken1: "0x1F573D6Fb3F13d689FF844B4cE37794d79a7FF1C",
-      connectorToken2: "0xf8A2ED21fEa517665b35aC824387bf9b41c71919",
-      converterAddress: "0x62aeE73B82Cc64dd3c65ac220838210556C5c897"
-    },
-    poolToken: {
-      symbol: "HOTELBNT",
-      decimals: "18",
-      contract: "0x1344381f0e93a2A1Ab0BFd2fE209a9BD01343933"
-    }
-  },
-  {
-    relay: {
-      owner: "0x412dec39027c21AE358e66e389c777a6a8fe33BF",
-      converterType: "32",
-      version: "23",
-      connectorTokenCount: "2",
-      conversionFee: "10000",
-      connectorToken1: "0x309627af60F0926daa6041B8279484312f2bf060",
-      connectorToken2: "0x618aCb9601cb54244F5780F09536DB07d2C7aCf4",
-      converterAddress: "0xfDC38F68177634317146431E834F0838D4d0DFD3"
-    },
-    poolToken: {
-      symbol: "GRIGUSDB",
-      decimals: "18",
-      contract: "0x1F6e51ce0533A075fDd602FbD6159763aCaB579b"
-    }
-  },
-  {
-    relay: {
-      owner: "0x7c675fD4d6EE644a7D758ab1C03B3312976D0103",
-      converterType: "32",
-      version: "23",
-      connectorTokenCount: "2",
-      conversionFee: "1000",
-      connectorToken1: "0x1F573D6Fb3F13d689FF844B4cE37794d79a7FF1C",
-      connectorToken2: "0xcf33Eb02227255c45F595727Dbb24cE16afc36A2",
-      converterAddress: "0xe8b06d938a863bb2c82644125d7714844b8A98a4"
-    },
-    poolToken: {
-      symbol: "YHTSBNT",
-      decimals: "18",
-      contract: "0x04A3030c94Fb2dBE2b898d8cBf6Fd1c656FA69dd"
-    }
-  },
-  {
-    relay: {
-      owner: "0x9A98602a8C99201B6ac09752e338189419BACF9e",
-      converterType: "1",
-      version: "31",
-      connectorTokenCount: "2",
-      conversionFee: "0",
-      connectorToken1: "0x1F573D6Fb3F13d689FF844B4cE37794d79a7FF1C",
-      connectorToken2: "0xf8aD7dFe656188A23e89da09506Adf7ad9290D5d",
-      converterAddress: "0x3cd2ea665e45310d4a7baf0b8a378793691d49AA"
-    },
-    poolToken: {
-      symbol: "BLYBNT",
-      decimals: "18",
-      contract: "0x782E07B7Bbf908135D083c4f65459f8F1549a415"
-    }
-  },
-  {
-    relay: {
-      owner: "0x8B9240421C4F0789bA95028Ad188A99E321653D6",
-      converterType: "32",
-      version: "23",
-      connectorTokenCount: "2",
-      conversionFee: "1500",
-      connectorToken1: "0x1F573D6Fb3F13d689FF844B4cE37794d79a7FF1C",
-      connectorToken2: "0x825a64810e3EE35bD64c940140eA91a609608ABE",
-      converterAddress: "0x66437A8E8D98ee27B5F5B99aB7835b6A887d191b"
-    },
-    poolToken: {
-      symbol: "CRTSBNT",
-      decimals: "18",
-      contract: "0x0F92330EAaBa84CB54b068F4331Cc40Dd2A98236"
-    }
-  },
-  {
-    relay: {
-      owner: "0x611E53f62bc9fcAb4cF61d75b19EAd1b6F239377",
-      converterType: "1",
-      version: "30",
-      connectorTokenCount: "2",
-      conversionFee: "0",
-      connectorToken1: "0x309627af60F0926daa6041B8279484312f2bf060",
-      connectorToken2: "0x80640db285Cc63496bdd8c1980A7f4526A4D477F",
-      converterAddress: "0xbB98e2d06B2AcD3E2E4694088B8B5A0014e222cD"
-    },
-    poolToken: {
-      symbol: "BTZCUSDB",
-      decimals: "18",
-      contract: "0x488E99fbCF49BFfC94cCae3B8eaCDd2Bd9aC981C"
-    }
-  },
-  {
-    relay: {
-      owner: "0x2359E4A1a1aBC120f55C6B4c88194E09aD98C9fE",
-      version: "26",
-      connectorTokenCount: "2",
-      conversionFee: "400",
-      connectorToken1: "0x5228a22e72ccC52d415EcFd199F99D0665E7733b",
-      connectorToken2: "0x2260FAC5E5542a773Aa44fBCfeDf7C193bc2C599",
-      converterAddress: "0x7D86d4d01DD72Db066655D38C1de0006c5B2224f"
-    },
-    poolToken: {
-      symbol: "WBTCpBTC",
-      decimals: "18",
-      contract: "0xFA3Bba432c0499c091F821aEB22FC36c4F8c78e3"
-    }
-  },
-  {
-    relay: {
-      owner: "0xB2871b87F8A990d325B6cf8bFF985446afb9A539",
-      converterType: "1",
-      version: "31",
-      connectorTokenCount: "2",
-      conversionFee: "2000",
-      connectorToken1: "0x5D4d57cd06Fa7fe99e26fdc481b468f77f05073C",
-      connectorToken2: "0xC02aaA39b223FE8D0A0e5C4F27eAD9083C756Cc2",
-      converterAddress: "0x92826145C76D7808BA6a5eA1f8f5D491dfE440b5"
-    },
-    poolToken: {
-      symbol: "NTKWETH",
-      decimals: "18",
-      contract: "0x16EAcd526799C244CcBD8501422F542aAB07aAD4"
-    }
-  },
-  {
-    relay: {
-      owner: "0xB67CFf0Ed07A50f690638731Dce80BC4FE312c83",
-      version: "26",
-      connectorTokenCount: "2",
-      conversionFee: "5000",
-      connectorToken1: "0x9Cb2f26A23b8d89973F08c957C4d7cdf75CD341c",
-      connectorToken2: "0xA0b86991c6218b36c1d19D4a2e9Eb0cE3606eB48",
-      converterAddress: "0x4b536A64f25f2070B5ACe6d79f6CeFf0D9Be4DC1"
-    },
-    poolToken: {
-      symbol: "USDC-DZAR",
-      decimals: "18",
-      contract: "0x4EB61146e9Ad2a9D395956eF410EBaF7459f4622"
-    }
-  },
-  {
-    relay: {
-      owner: "0xB67CFf0Ed07A50f690638731Dce80BC4FE312c83",
-      version: "26",
-      connectorTokenCount: "2",
-      conversionFee: "5000",
-      connectorToken1: "0x57Ab1E02fEE23774580C119740129eAC7081e9D3",
-      connectorToken2: "0x9Cb2f26A23b8d89973F08c957C4d7cdf75CD341c",
-      converterAddress: "0xa4FfBDc5B0F5e61537c0F43FAD28Cf45E94BdE43"
-    },
-    poolToken: {
-      symbol: "sUSD-DZAR",
-      decimals: "18",
-      contract: "0x368B3D50E51e8bf62E6C73fc389e4102B9aEB8e2"
-    }
-  },
-  {
-    relay: {
-      owner: "0xB67CFf0Ed07A50f690638731Dce80BC4FE312c83",
-      version: "26",
-      connectorTokenCount: "2",
-      conversionFee: "5000",
-      connectorToken1: "0xC011A72400E58ecD99Ee497CF89E3775d4bd732F",
-      connectorToken2: "0x9Cb2f26A23b8d89973F08c957C4d7cdf75CD341c",
-      converterAddress: "0xC9A722be71Ac8B1Faa00c995e6d47835C933DAd6"
-    },
-    poolToken: {
-      symbol: "SNX-DZAR",
-      decimals: "18",
-      contract: "0x91AFdd8EF36DEf4fa2B9d7A05420f9D0E4F775d1"
-    }
-  },
-  {
-    relay: {
-      owner: "0x06915Fb082D34fF4fE5105e5Ff2829Dc5e7c3c6D",
-      converterType: "1",
-      version: "31",
-      connectorTokenCount: "2",
-      conversionFee: "0",
-      connectorToken1: "0x1F573D6Fb3F13d689FF844B4cE37794d79a7FF1C",
-      connectorToken2: "0x9b53E429B0baDd98ef7F01F03702986c516a5715",
-      converterAddress: "0x4C10E60953C77d20dCC69E2462D794f14718adE6"
-    },
-    poolToken: {
-      symbol: "HYBNT",
-      decimals: "18",
-      contract: "0x31633C7c4f3FD374d187da5c19BBdb41DBdDdc86"
-    }
-  },
-  {
-    relay: {
-      owner: "0x8564FbD8c2A8336f4F38Aa7F2CAf4a4d89CEC8a5",
-      converterType: "32",
-      version: "23",
-      connectorTokenCount: "2",
-      conversionFee: "1000",
-      connectorToken1: "0x1F573D6Fb3F13d689FF844B4cE37794d79a7FF1C",
-      connectorToken2: "0x12B19D3e2ccc14Da04FAe33e63652ce469b3F2FD",
-      converterAddress: "0x2727Da5FB75aA61876aD90Ec09c031C01919176B"
-    },
-    poolToken: {
-      symbol: "GRIDBNT",
-      decimals: "18",
-      contract: "0xDdde5DBa82B92DAF339fBB4cF1ec4d1CEC503075"
-    }
-  },
-  {
-    relay: {
-      owner: "0x27AAE6ff5Eef49c58f136F4898415b0C3554bf13",
-      converterType: "1",
-      version: "41",
-      connectorTokenCount: "2",
-      conversionFee: "10000",
-      connectorToken1: "0x0Ba45A8b5d5575935B8158a88C631E9F9C95a2e5",
-      connectorToken2: "0x1F573D6Fb3F13d689FF844B4cE37794d79a7FF1C",
-      converterAddress: "0x4571c9937B2CB289c099C4e8daED68827D69f3A2"
-    },
-    poolToken: {
-      symbol: "TRBBNT",
-      decimals: "18",
-      contract: "0x58239b5529198E0ad76975Bab0842367A4Cc7D5b"
-    }
-  },
-  {
-    relay: {
-      owner: "0xa601E821C5D2AD2e1c2f81e0d5D3862984b3a0E9",
-      version: "26",
-      connectorTokenCount: "2",
-      conversionFee: "1000",
-      connectorToken1: "0x1F573D6Fb3F13d689FF844B4cE37794d79a7FF1C",
-      connectorToken2: "0x67Abf1C62D8Acd07aDa35908d38Cd67bE7DfEB36",
-      converterAddress: "0xa239EA1E43fCeAb1246eD819c88AC714B3c466aE"
-    },
-    poolToken: {
-      symbol: "UPTBNT",
-      decimals: "18",
-      contract: "0x5a602561342F74D161E64796613D7528Dd0993C1"
-    }
-  },
-  {
-    relay: {
-      owner: "0x8c1a0B65F5218649Db12fcbB2fB6Ad246f399bd6",
-      converterType: "32",
-      version: "23",
-      connectorTokenCount: "2",
-      conversionFee: "1000",
-      connectorToken1: "0x309627af60F0926daa6041B8279484312f2bf060",
-      connectorToken2: "0x4cbdaea41E4C864477E1430a896d9E3Bac11f593",
-      converterAddress: "0xD4e88E23399b8cFCaF89CE5BEeD029D13513e6A5"
-    },
-    poolToken: {
-      symbol: "FCOUSDB",
-      decimals: "18",
-      contract: "0x94A2aAA374A8F2D52dad24330C8a0Ec2934700ae"
-    }
-  },
-  {
-    relay: {
-      owner: "0xCf057A4Ce6D27da5F0320D4e2A5b3deAF608971C",
-      version: "27",
-      connectorTokenCount: "2",
-      conversionFee: "4000",
-      connectorToken1: "0x1F573D6Fb3F13d689FF844B4cE37794d79a7FF1C",
-      connectorToken2: "0x7db5454F3500f28171d1f9c7a38527C9cF94e6b2",
-      converterAddress: "0xF8e14A1189ddFa7c1d2F3a4DE905935d420e9e70"
-    },
-    poolToken: {
-      symbol: "AGSBNT",
-      decimals: "18",
-      contract: "0x653F1FFC243D7B6F4ca65Df9520A80D0113dA3d6"
-    }
-  },
-  {
-    relay: {
-      owner: "0x8c1a0B65F5218649Db12fcbB2fB6Ad246f399bd6",
-      version: "26",
-      connectorTokenCount: "2",
-      conversionFee: "30000",
-      connectorToken1: "0x309627af60F0926daa6041B8279484312f2bf060",
-      connectorToken2: "0xb5f278Ee11811eFEC0692EC61b1e9f9984f2de11",
-      converterAddress: "0x18d76D2d0a624AB973F1C98e8916aa45253b115c"
-    },
-    poolToken: {
-      symbol: "EMIT1USDB",
-      decimals: "18",
-      contract: "0x37Be876EF051eB8EDdD0745107c5222D8CA8EC60"
-    }
-  },
-  {
-    relay: {
-      owner: "0x1Fa418c70C5f14b21D00c242Bf369A875F129d12",
-      version: "26",
-      connectorTokenCount: "2",
-      conversionFee: "1000",
-      connectorToken1: "0x1F573D6Fb3F13d689FF844B4cE37794d79a7FF1C",
-      connectorToken2: "0x0eCDd783dc7bF820614044B51862ED29714d2BA5",
-      converterAddress: "0xA64906C4434211ce9f3Ac2702D5f60b21EB02E74"
-    },
-    poolToken: {
-      symbol: "MDZAUSDB",
-      decimals: "18",
-      contract: "0x7651021390129c9c2672f47292C31b33f63EE5Cc"
-    }
-  },
-  {
-    relay: {
-      owner: "0x5f7a009664B771E889751f4FD721aDc439033ECD",
-      version: "25",
-      connectorTokenCount: "2",
-      conversionFee: "1000",
-      connectorToken1: "0x1F573D6Fb3F13d689FF844B4cE37794d79a7FF1C",
-      connectorToken2: "0x2b591e99afE9f32eAA6214f7B7629768c40Eeb39",
-      converterAddress: "0x274b4b35eE47622016d94b7eD14460de00AA504A"
-    },
-    poolToken: {
-      symbol: "TSTST",
-      decimals: "18",
-      contract: "0x10ef8f03cd0F3D7Bc14A04ba2C173414aA8C5E7E"
-    }
-  },
-  {
-    relay: {
-      owner: "0xE693cD414421237E3a6C613a0C75d41dD1921b61",
-      converterType: "1",
-      version: "41",
-      connectorTokenCount: "2",
-      conversionFee: "5000",
-      connectorToken1: "0x1F573D6Fb3F13d689FF844B4cE37794d79a7FF1C",
-      connectorToken2: "0xB4EFd85c19999D84251304bDA99E90B92300Bd93",
-      converterAddress: "0xf462769d8C7f31A07d1636D9d492c0E592D804f4"
-    },
-    poolToken: {
-      symbol: "RPLBNT",
-      decimals: "18",
-      contract: "0xB9fe4BD869a132137B668054ea48C897c0654ee4"
-    }
-  },
-  {
-    relay: {
-      owner: "0x8c1a0B65F5218649Db12fcbB2fB6Ad246f399bd6",
-      version: "27",
-      connectorTokenCount: "2",
-      conversionFee: "30000",
-      connectorToken1: "0x37Be876EF051eB8EDdD0745107c5222D8CA8EC60",
-      connectorToken2: "0xEE4dC4C5Ca843B83035d8E5159AC1bd1b4EbdfF5",
-      converterAddress: "0x554A544F2A21e5E13E42de5BCdDca6962ec2a478"
-    },
-    poolToken: {
-      symbol: "EMIT1USDB2FCO",
-      decimals: "18",
-      contract: "0x2a3a6596B35735EfaC3577dC36bF750bfe5888e8"
-    }
-  },
-  {
-    relay: {
-      owner: "0xcd7e874BCaE94DC15904e59A13f40De98068b29b",
-      converterType: "32",
-      version: "23",
-      connectorTokenCount: "2",
-      conversionFee: "1000",
-      connectorToken1: "0x1F573D6Fb3F13d689FF844B4cE37794d79a7FF1C",
-      connectorToken2: "0xF5238462E7235c7B62811567E63Dd17d12C2EAA0",
-      converterAddress: "0xB485A5F793B1DEadA32783F99Fdccce9f28aB9a2"
-    },
-    poolToken: {
-      symbol: "CGTBNT",
-      decimals: "18",
-      contract: "0x9ceE7038Fc154D92d009c2Dd8ac083b557495713"
-    }
-  },
-  {
-    relay: {
-      owner: "0x6F27916B2d27f538413fbA9113594899Ddf44DB4",
-      converterType: "32",
-      version: "23",
-      connectorTokenCount: "2",
-      conversionFee: "3000",
-      connectorToken1: "0x1F573D6Fb3F13d689FF844B4cE37794d79a7FF1C",
-      connectorToken2: "0x0E22734e078d6e399BCeE40a549DB591C4EA46cB",
-      converterAddress: "0x121A7b80D7E73dbe928f783d4009074063bF659D"
-    },
-    poolToken: {
-      symbol: "STMBNT",
-      decimals: "18",
-      contract: "0x452821f74Ab9d38EDD3145C59280aC1bCBCe9B81"
-    }
-  },
-  {
-    relay: {
-      owner: "0x4af013AfBAdb22D8A88c92D68Fc96B033b9Ebb8a",
-      version: "27",
-      connectorTokenCount: "2",
-      conversionFee: "10000",
-      connectorToken1: "0x1F573D6Fb3F13d689FF844B4cE37794d79a7FF1C",
-      connectorToken2: "0x7dE91B204C1C737bcEe6F000AAA6569Cf7061cb7",
-      converterAddress: "0xd6562db5451534f9422c0b582bE48D2E0A37A919"
-    },
-    poolToken: {
-      symbol: "XRTBNT",
-      decimals: "18",
-      contract: "0x111252C5A7fb75d541071753bd1fAAf367d0321F"
-    }
-  },
-  {
-    relay: {
-      owner: "0x944586CF150C0b10913734cccA59A872490E0377",
-      version: "27",
-      connectorTokenCount: "2",
-      conversionFee: "3000",
-      connectorToken1: "0xC02aaA39b223FE8D0A0e5C4F27eAD9083C756Cc2",
-      connectorToken2: "0xa7DE087329BFcda5639247F96140f9DAbe3DeED1",
-      converterAddress: "0x444Bd9a308Bd2137208ABBcc3efF679A90d7A553"
-    },
-    poolToken: {
-      symbol: "STAWETH",
-      decimals: "18",
-      contract: "0xbaD59113679717e0a9D5324d289DA6c5Fa8862E2"
-    }
-  },
-  {
-    relay: {
-      owner: "0xdfeE8DC240c6CadC2c7f7f9c257c259914dEa84E",
-      converterType: "1",
-      version: "41",
-      connectorTokenCount: "2",
-      conversionFee: "1000",
-      connectorToken1: "0x1F573D6Fb3F13d689FF844B4cE37794d79a7FF1C",
-      connectorToken2: "0xEeeeeEeeeEeEeeEeEeEeeEEEeeeeEeeeeeeeEEeE",
-      converterAddress: "0xC37E82FF3A6a9C41779C5801408755776Ce555Aa"
-    },
-    poolToken: {
-      symbol: "ETHBNT",
-      decimals: "18",
-      contract: "0xb1CD6e4153B2a390Cf00A6556b0fC1458C4A5533"
-    }
-  },
-  {
-    relay: {
-      owner: "0x430626f79AC4EcEa6a4Be20Ad3d68965b36e0F31",
-      converterType: "1",
-      version: "29",
-      connectorTokenCount: "2",
-      conversionFee: "1500",
-      connectorToken1: "0x309627af60F0926daa6041B8279484312f2bf060",
-      connectorToken2: "0xEeeeeEeeeEeEeeEeEeEeeEEEeeeeEeeeeeeeEEeE",
-      converterAddress: "0x5C8c7Ef16DaC7596C280E70C6905432F7470965E"
-    },
-    poolToken: {
-      symbol: "ETHUSDB",
-      decimals: "18",
-      contract: "0x482c31355F4f7966fFcD38eC5c9635ACAe5F4D4F"
-    }
-  },
-  {
-    relay: {
-      owner: "0xc9F45bb89C4Ec5f34d65F567DC5D34e43455bCf5",
-      converterType: "1",
-      version: "29",
-      connectorTokenCount: "2",
-      conversionFee: "0",
-      connectorToken1: "0x1F573D6Fb3F13d689FF844B4cE37794d79a7FF1C",
-      connectorToken2: "0x4485561Db76614Ff727f8E0a3Ea95690b8b16022",
-      converterAddress: "0x05e770141538e82C04a374bc11DA9B54fB50d28F"
-    },
-    poolToken: {
-      symbol: "INVOXBNT",
-      decimals: "18",
-      contract: "0xD86f489a495426B1847dBd4b5D85f4832E6D7225"
-    }
-  },
-  {
-    relay: {
-      owner: "0xa2Fe6EC4244ee94853326F70893ce5eE20AA4fFb",
-      converterType: "1",
-      version: "29",
-      connectorTokenCount: "2",
-      conversionFee: "3750",
-      connectorToken1: "0x1F573D6Fb3F13d689FF844B4cE37794d79a7FF1C",
-      connectorToken2: "0x48f07301E9E29c3C38a80ae8d9ae771F224f1054",
-      converterAddress: "0x0429e43f488D2D24BB608EFbb0Ee3e646D61dE71"
-    },
-    poolToken: {
-      symbol: "XZARBNT",
-      decimals: "18",
-      contract: "0xdB7B2616210Bd0068D914eEB7E31aFD2Da517444"
-    }
-  },
-  {
-    relay: {
-      owner: "0x7d2c110943D00C8F2Dc214819416DE8328DcA724",
-      converterType: "1",
-      version: "29",
-      connectorTokenCount: "2",
-      conversionFee: "10000",
-      connectorToken1: "0x1F573D6Fb3F13d689FF844B4cE37794d79a7FF1C",
-      connectorToken2: "0xb60Fde5D798236fBF1e2697B2A0645380921FccF",
-      converterAddress: "0x7FF01DB7ae23b97B15Bc06f49C45d6e3d84df46f"
-    },
-    poolToken: {
-      symbol: "STONKBNT",
-      decimals: "18",
-      contract: "0xc570Bae3772b618a981c4A5AaD51bc3e222E7A3B"
-    }
-  },
-  {
-    relay: {
-      owner: "0x5B70e9796F502c16954BC36c23C12221a6a03924",
-      converterType: "1",
-      version: "30",
-      connectorTokenCount: "2",
-      conversionFee: "3000",
-      connectorToken1: "0x840fe75ABfaDc0F2d54037829571B2782e919ce4",
-      connectorToken2: "0x1F573D6Fb3F13d689FF844B4cE37794d79a7FF1C",
-      converterAddress: "0xcAf6Eb14c3A20B157439904a88F00a8bE929c887"
-    },
-    poolToken: {
-      symbol: "WEBBNT",
-      decimals: "18",
-      contract: "0x5094841D5eE018a5E29E23055aFC263093f95a3E"
-    }
-  },
-  {
-    relay: {
-      owner: "0x734C2afF51c4589E6310E0c0ac7D84D244c6Ce1A",
-      converterType: "1",
-      version: "30",
-      connectorTokenCount: "2",
-      conversionFee: "1000",
-      connectorToken1: "0x309627af60F0926daa6041B8279484312f2bf060",
-      connectorToken2: "0x8Ae56a6850a7cbeaC3c3Ab2cB311e7620167eAC8",
-      converterAddress: "0x1a7eC550f463138f283C542D755cc28c5b6E26C3"
-    },
-    poolToken: {
-      symbol: "PEGUSDB",
-      decimals: "18",
-      contract: "0xE421EA0DB7A0B5bebB4b9b258D864a68546c0881"
-    }
-  },
-  {
-    relay: {
-      owner: "0x5B70e9796F502c16954BC36c23C12221a6a03924",
-      converterType: "1",
-      version: "30",
-      connectorTokenCount: "2",
-      conversionFee: "4000",
-      connectorToken1: "0x1F573D6Fb3F13d689FF844B4cE37794d79a7FF1C",
-      connectorToken2: "0x2d71983E810B9e95258966B9c164C4d61a829bA9",
-      converterAddress: "0xdf6b463F27bE26110c20C1e3BDE480bD5Fc057d9"
-    },
-    poolToken: {
-      symbol: "ICTBNT",
-      decimals: "18",
-      contract: "0xb381D21c09BaC7278b6802193167A2a01127b976"
-    }
-  },
-  {
-    relay: {
-      owner: "0xa09b260809915dA08f831A53da431Aa3c1d03618",
-      converterType: "1",
-      version: "30",
-      connectorTokenCount: "2",
-      conversionFee: "0",
-      connectorToken1: "0x309627af60F0926daa6041B8279484312f2bf060",
-      connectorToken2: "0x199c3DdedB0e91dB3897039AF27c23286269F088",
-      converterAddress: "0x5C1E2F8320Bfe3a5558B4eB529c823c3bB468C18"
-    },
-    poolToken: {
-      symbol: "DCXUSDB",
-      decimals: "18",
-      contract: "0x50eA977Abd2e622241d5074fa15B97eB823B3ED5"
-    }
-  },
-  {
-    relay: {
-      owner: "0xDf6c10F310eF0402a5d4A35b85905cB09AE80994",
-      converterType: "1",
-      version: "30",
-      connectorTokenCount: "2",
-      conversionFee: "0",
-      connectorToken1: "0x309627af60F0926daa6041B8279484312f2bf060",
-      connectorToken2: "0xb8B7791b1A445FB1e202683a0a329504772e0E52",
-      converterAddress: "0x53E9c0Ee79Ab9Ccb46939685E1E62245Adf90Cba"
-    },
-    poolToken: {
-      symbol: "STCUSDB",
-      decimals: "18",
-      contract: "0x9DB9CcFC66e5caCdEf842c2F04fCD7d31C3fA137"
-    }
-  },
-  {
-    relay: {
-      owner: "0x8Dce0f6c49fA7eD444Ca4b41Cc718A03A7483FfD",
-      converterType: "1",
-      version: "30",
-      connectorTokenCount: "2",
-      conversionFee: "1000",
-      connectorToken1: "0x1F573D6Fb3F13d689FF844B4cE37794d79a7FF1C",
-      connectorToken2: "0xF2BA4AFcBE22F0e626d67D8f31E96428706282e9",
-      converterAddress: "0x6e7646C7c4D4cf22d24FBAf990Cdc2C62aA1A7F5"
-    },
-    poolToken: {
-      symbol: "GLDRBNT",
-      decimals: "18",
-      contract: "0xb2aFA773c749F988B82CAb56284d0F1b01c7E2dC"
-    }
-  },
-  {
-    relay: {
-      owner: "0x1EBb814C9EF016E6012bE299ED834f1dDcEd1529",
-      converterType: "1",
-      version: "30",
-      connectorTokenCount: "2",
-      conversionFee: "3000",
-      connectorToken1: "0x1F573D6Fb3F13d689FF844B4cE37794d79a7FF1C",
-      connectorToken2: "0xfC4A2Cd574bdcC385173f03A6a52cC3B853BB9d4",
-      converterAddress: "0x7aA2b23eA10c4E8C778F60a93D1c25780DB14075"
-    },
-    poolToken: {
-      symbol: "LKSCBNT",
-      decimals: "18",
-      contract: "0x500f3e107A6d62bb15394892a22495ACF71D007F"
-    }
-  },
-  {
-    relay: {
-      owner: "0xB93081c32beFda94168483c78b780E601f07B192",
-      converterType: "2",
-      version: "37",
-      connectorTokenCount: "2",
-      conversionFee: "1000",
-      connectorToken1: "0x514910771AF9Ca656af840dff83E8264EcF986CA",
-      connectorToken2: "0x1F573D6Fb3F13d689FF844B4cE37794d79a7FF1C",
-      converterAddress: "0xA6CC5967be74A2b959D18469eBfb54ED317bC4B3"
-    },
-    poolToken: {
-      symbol: "LINKBNT",
-      decimals: "18",
-      poolTokens: [
-        "0x7b5b7c0534cd37fd7B637b46D9e9CdD3D7e3acD9",
-        "0x5C38eD1Df9E2E46D67CcA448164D8313867945E9"
-      ],
-      contract: "0xC42a9e06cEBF12AE96b11f8BAE9aCC3d6b016237"
-    }
-  },
-  {
-    relay: {
-      owner: "0x060EE19C2805737F33B4Ae5e2FA329A7C4C8018f",
-      converterType: "1",
-      version: "31",
-      connectorTokenCount: "2",
-      conversionFee: "0",
-      connectorToken1: "0x309627af60F0926daa6041B8279484312f2bf060",
-      connectorToken2: "0x4730fB1463A6F1F44AEB45F6c5c422427f37F4D0",
-      converterAddress: "0x1168d7C63ffa5baa167004f2b81b7f7104b4101C"
-    },
-    poolToken: {
-      symbol: "FOURUSDB",
-      decimals: "18",
-      contract: "0x23736A2c9728C309039831c245754E19cEd07546"
-    }
-  },
-  {
-    relay: {
-      owner: "0xF99A0cbd6AB53D14E58A332B2FAc1f46681769D8",
-      converterType: "1",
-      version: "31",
-      connectorTokenCount: "2",
-      conversionFee: "0",
-      connectorToken1: "0x1F573D6Fb3F13d689FF844B4cE37794d79a7FF1C",
-      connectorToken2: "0xCB0aD5f479812edD6e2cED1cfE621bF39D7E9158",
-      converterAddress: "0x8863fE594289c281Aa385029904EE4575c775587"
-    },
-    poolToken: {
-      symbol: "ONTOBNT",
-      decimals: "18",
-      contract: "0x992EcEA6bEf983168Fcb264C8b2C9A15E274e02F"
-    }
-  },
-  {
-    relay: {
-      owner: "0xBC40Af160a63EB22b473B60373759150b66fb2E8",
-      converterType: "1",
-      version: "31",
-      connectorTokenCount: "2",
-      conversionFee: "1000",
-      connectorToken1: "0x1F573D6Fb3F13d689FF844B4cE37794d79a7FF1C",
-      connectorToken2: "0xE58E751abA3B9406367B5F3CbC39c2Fa9B519789",
-      converterAddress: "0x05840ca15Bef62b48FD2248CB688860C8A69aDff"
-    },
-    poolToken: {
-      symbol: "EXOBNT",
-      decimals: "18",
-      contract: "0xa8E7117ac5d76fC147B71524780327AA218B5612"
-    }
-  },
-  {
-    relay: {
-      owner: "0x5f319faA141863033b38647C88C266b86f7DbF32",
-      converterType: "1",
-      version: "42",
-      connectorTokenCount: "2",
-      conversionFee: "10000",
-      connectorToken1: "0x1F573D6Fb3F13d689FF844B4cE37794d79a7FF1C",
-      connectorToken2: "0xdAC17F958D2ee523a2206206994597C13D831ec7",
-      converterAddress: "0xA2C1dE568B70BC8b3565F1240D43b6949Bfe183A"
-    },
-    poolToken: {
-      symbol: "USDTBNT",
-      decimals: "18",
-      contract: "0x5365B5BC56493F08A38E5Eb08E36cBbe6fcC8306"
-    }
-  },
-  {
-    relay: {
-      owner: "0xF29C685f9f11A0634EA5bEc83fb2c47e2101FC31",
-      converterType: "32",
-      version: "20",
-      connectorTokenCount: "2",
-      conversionFee: "1000",
-      connectorToken1: "0x309627af60F0926daa6041B8279484312f2bf060",
-      connectorToken2: "0xdAC17F958D2ee523a2206206994597C13D831ec7",
-      converterAddress: "0x39e5AAE547752c1239b4738e75cDF705c25adeA6"
-    },
-    poolToken: {
-      symbol: "USDTUSDB",
-      decimals: "18",
-      contract: "0xF2ff22976B973d6bcC17a7dC93B719162ADA2045"
-    }
-  },
-  {
-    relay: {
-      owner: "0xFDCc0d52BfeC11938127c2070dbD5aa35A890AA7",
-      converterType: "1",
-      version: "31",
-      connectorTokenCount: "2",
-      conversionFee: "0",
-      connectorToken1: "0xD5bF66fF3Dab4c74Ac6014fd2181Bd3aD1bBaF32",
-      connectorToken2: "0xdAC17F958D2ee523a2206206994597C13D831ec7",
-      converterAddress: "0x7fF10d4AdD8c9c2F5E47798cD60544Ad91c1F4eC"
-    },
-    poolToken: {
-      symbol: "ECCUSDT",
-      decimals: "18",
-      contract: "0xc83300a16de6518Dd0Be5ad656F3d6f197A30692"
-    }
-  },
-  {
-    relay: {
-      owner: "0x06915Fb082D34fF4fE5105e5Ff2829Dc5e7c3c6D",
-      converterType: "1",
-      version: "31",
-      connectorTokenCount: "2",
-      conversionFee: "0",
-      connectorToken1: "0x1F573D6Fb3F13d689FF844B4cE37794d79a7FF1C",
-      connectorToken2: "0x2cC1bE643e0882fB096f7f96d2b6Ca079ad5270c",
-      converterAddress: "0x81b4bd459f3f73433222D7E5439E3640A4BF4B5B"
-    },
-    poolToken: {
-      symbol: "MPTBNT",
-      decimals: "18",
-      contract: "0xb47Bd84C954Fa597B40fe41D4e116fb0eF2468bb"
-    }
-  },
-  {
-    relay: {
-      owner: "0x06915Fb082D34fF4fE5105e5Ff2829Dc5e7c3c6D",
-      converterType: "1",
-      version: "31",
-      connectorTokenCount: "2",
-      conversionFee: "0",
-      connectorToken1: "0x00a8b738E453fFd858a7edf03bcCfe20412f0Eb0",
-      connectorToken2: "0xdAC17F958D2ee523a2206206994597C13D831ec7",
-      converterAddress: "0x86412aef21A2BB0BE5ac7bd98C7375d655e30420"
-    },
-    poolToken: {
-      symbol: "ALBTUSDT",
-      decimals: "18",
-      contract: "0x01697e379E6B2dA6A6D052BAa09F98488433e167"
-    }
-  },
-  {
-    relay: {
-      owner: "0xEFf34F976FC8266601235dA6B0A70158C8149fd4",
-      converterType: "1",
-      version: "31",
-      connectorTokenCount: "2",
-      conversionFee: "5000",
-      connectorToken1: "0x79A91cCaaa6069A571f0a3FA6eD257796Ddd0eB4",
-      connectorToken2: "0x107721d9aA07d9DE8f2CC9545e0C9346A9Bb503b",
-      converterAddress: "0x8f22D68c4F39d750A53fD51F4D8A03d8A2F25b03"
-    },
-    poolToken: {
-      symbol: "CAPCCAPg",
-      decimals: "18",
-      contract: "0x1f3fb50488124EB0d5Cf0d2b22CA7c8ed00e2344"
-    }
-  },
-  {
-    relay: {
-      owner: "0xeB53781A5a0819375d04251A615e3a039f296Ca9",
-      converterType: "1",
-      version: "41",
-      connectorTokenCount: "2",
-      conversionFee: "0",
-      connectorToken1: "0x1F573D6Fb3F13d689FF844B4cE37794d79a7FF1C",
-      connectorToken2: "0x1368452Bfb5Cd127971C8DE22C58fBE89D35A6BF",
-      converterAddress: "0x7fC1f8F9D20f8940BAE62A594ed5f4B3A4568f1C"
-    },
-    poolToken: {
-      symbol: "JNTR/e",
-      decimals: "18",
-      contract: "0x2f005Cc29267f3B57E643B01575ec81789947142"
-    }
-  },
-  {
-    relay: {
-      owner: "0x3D99D05951ea06181864aF64a53F78a5eE3F1796",
-      converterType: "1",
-      version: "39",
-      connectorTokenCount: "2",
-      conversionFee: "3000",
-      connectorToken1: "0x1F573D6Fb3F13d689FF844B4cE37794d79a7FF1C",
-      connectorToken2: "0xa665FED1b0C9dA00e91ca582f77dF36E325048c5",
-      converterAddress: "0x1393D065DF58ddb7874c280bb2D11a5e1e9eE96f"
-    },
-    poolToken: {
-      symbol: "YFMBNT",
-      decimals: "18",
-      contract: "0x7a553617592d5b67Ef4D8B9aa67aa2A539463900"
-    }
-  },
-  {
-    relay: {
-      owner: "0x0E841dEE0AE230c0948784A2A1ae57880dE02d04",
-      converterType: "1",
-      version: "39",
-      connectorTokenCount: "2",
-      conversionFee: "20000",
-      connectorToken1: "0x1F573D6Fb3F13d689FF844B4cE37794d79a7FF1C",
-      connectorToken2: "0xcAd2d4C4469fF09aB24d02A63BCeDfCD44bE0645",
-      converterAddress: "0x29FE708D175C2Bc416139bA0272ADf975fE6d418"
-    },
-    poolToken: {
-      symbol: "ACPTBNT",
-      decimals: "18",
-      contract: "0x9E7749E446572842C7c0E1B76b673e9D1332db11"
-    }
-  },
-  {
-    relay: {
-      owner: "0xFa7b6C3C6cDFB004b353aB9A3ae2bB0e188071b6",
-      converterType: "1",
-      version: "40",
-      connectorTokenCount: "2",
-      conversionFee: "0",
-      connectorToken1: "0x309627af60F0926daa6041B8279484312f2bf060",
-      connectorToken2: "0x4a527d8fc13C5203AB24BA0944F4Cb14658D1Db6",
-      converterAddress: "0x9f860A2C3786074e37fA2ab03B245A97E0e1F43E"
-    },
-    poolToken: {
-      symbol: "MITxUSDB",
-      decimals: "18",
-      contract: "0x7482326Eb7E44Aec1269C052B9B1aF26606b0B90"
-    }
-  },
-  {
-    relay: {
-      owner: "0x1647F8480C65528aff347602460C3fF9429cEF4d",
-      converterType: "1",
-      version: "41",
-      connectorTokenCount: "2",
-      conversionFee: "2000",
-      connectorToken1: "0x27702a26126e0B3702af63Ee09aC4d1A084EF628",
-      connectorToken2: "0x1F573D6Fb3F13d689FF844B4cE37794d79a7FF1C",
-      converterAddress: "0xA6cA935241a3EbCb0156C178103aa4827280f886"
-    },
-    poolToken: {
-      symbol: "ALEPHBNT",
-      decimals: "18",
-      contract: "0x3b8c8147325C378cfe10f7b8c3aB1683D300dF27"
-    }
-  },
-  {
-    relay: {
-      owner: "0x1647F8480C65528aff347602460C3fF9429cEF4d",
-      converterType: "1",
-      version: "41",
-      connectorTokenCount: "2",
-      conversionFee: "2000",
-      connectorToken1: "0xba100000625a3754423978a60c9317c58a424e3D",
-      connectorToken2: "0x1F573D6Fb3F13d689FF844B4cE37794d79a7FF1C",
-      converterAddress: "0x15C6aC6Fc9d4179D9b799e709C1AfD726bA97418"
-    },
-    poolToken: {
-      symbol: "BALBNT",
-      decimals: "18",
-      contract: "0x3E22d87977dA52Accef2Af9Eb50f76bd31b7b6B1"
-    }
-  },
-  {
-    relay: {
-      owner: "0x1647F8480C65528aff347602460C3fF9429cEF4d",
-      converterType: "1",
-      version: "41",
-      connectorTokenCount: "2",
-      conversionFee: "2000",
-      connectorToken1: "0xBA11D00c5f74255f56a5E366F4F77f5A186d7f55",
-      connectorToken2: "0x1F573D6Fb3F13d689FF844B4cE37794d79a7FF1C",
-      converterAddress: "0x9fd87e582BF14aB33121BD92274aa0bA4A62b4E2"
-    },
-    poolToken: {
-      symbol: "BANDBNT",
-      decimals: "18",
-      contract: "0x44Fa59B2F044367f9F027b7694fD3BacbF22c3d5"
-    }
-  },
-  {
-    relay: {
-      owner: "0x1647F8480C65528aff347602460C3fF9429cEF4d",
-      converterType: "1",
-      version: "41",
-      connectorTokenCount: "2",
-      conversionFee: "2000",
-      connectorToken1: "0x4Fabb145d64652a948d72533023f6E7A623C7C53",
-      connectorToken2: "0x1F573D6Fb3F13d689FF844B4cE37794d79a7FF1C",
-      converterAddress: "0x485e61D9549b65AbDb1EAbD15Cc30A1aB00f6cAF"
-    },
-    poolToken: {
-      symbol: "BUSDBNT",
-      decimals: "18",
-      contract: "0x7b86306D72103Ccd5405DF9dBFf4B794C46EBbC9"
-    }
-  },
-  {
-    relay: {
-      owner: "0x1647F8480C65528aff347602460C3fF9429cEF4d",
-      converterType: "1",
-      version: "41",
-      connectorTokenCount: "2",
-      conversionFee: "2000",
-      connectorToken1: "0x56d811088235F11C8920698a204A5010a788f4b3",
-      connectorToken2: "0x1F573D6Fb3F13d689FF844B4cE37794d79a7FF1C",
-      converterAddress: "0x9b730363cFff06Ca6E976f8c549d1B6764ba021C"
-    },
-    poolToken: {
-      symbol: "BZRXBNT",
-      decimals: "18",
-      contract: "0xE39c4Ae17C0d44e923B784794B3Ea419c04F02FA"
-    }
-  },
-  {
-    relay: {
-      owner: "0x27AAE6ff5Eef49c58f136F4898415b0C3554bf13",
-      converterType: "1",
-      version: "41",
-      connectorTokenCount: "2",
-      conversionFee: "10000",
-      connectorToken1: "0xaaAEBE6Fe48E54f431b0C390CfaF0b017d09D42d",
-      connectorToken2: "0x1F573D6Fb3F13d689FF844B4cE37794d79a7FF1C",
-      converterAddress: "0x70B4a71Ad893C2E775Cecd8855E7c6F95fB5af21"
-    },
-    poolToken: {
-      symbol: "CELBNT",
-      decimals: "18",
-      contract: "0xA31BF9E52B92ABF37D1d126ad2D9a6d0Ce9637f0"
-    }
-  },
-  {
-    relay: {
-      owner: "0x29746c9D6B317c6df26Ac1751D6cB03A55C1b8d5",
-      converterType: "1",
-      version: "41",
-      connectorTokenCount: "2",
-      conversionFee: "2000",
-      connectorToken1: "0x4eCB692B0fEDeCD7B486b4c99044392784877E8C",
-      connectorToken2: "0x1F573D6Fb3F13d689FF844B4cE37794d79a7FF1C",
-      converterAddress: "0x303D1F3ff37A878d4023702be8d70a82A49D74Eb"
-    },
-    poolToken: {
-      symbol: "CHERRYBNT",
-      decimals: "18",
-      contract: "0xED8562cf805936AFdd2A405e7ACe80f78efc4Ed5"
-    }
-  },
-  {
-    relay: {
-      owner: "0x1647F8480C65528aff347602460C3fF9429cEF4d",
-      converterType: "1",
-      version: "41",
-      connectorTokenCount: "2",
-      conversionFee: "2000",
-      connectorToken1: "0xc00e94Cb662C3520282E6f5717214004A7f26888",
-      connectorToken2: "0x1F573D6Fb3F13d689FF844B4cE37794d79a7FF1C",
-      converterAddress: "0x7deb97229DBF5aaC741C62b36E8dde9F541F9CC1"
-    },
-    poolToken: {
-      symbol: "COMPBNT",
-      decimals: "18",
-      contract: "0xB4c5BC0d1d41F3440c580A0F52B6641E4A913Df4"
-    }
-  },
-  {
-    relay: {
-      owner: "0x1647F8480C65528aff347602460C3fF9429cEF4d",
-      converterType: "1",
-      version: "41",
-      connectorTokenCount: "2",
-      conversionFee: "2000",
-      connectorToken1: "0xA0b73E1Ff0B80914AB6fe0444E65848C4C34450b",
-      connectorToken2: "0x1F573D6Fb3F13d689FF844B4cE37794d79a7FF1C",
-      converterAddress: "0x40280D2A19a52E064DF1Cc68F8d4f77856FD6A71"
-    },
-    poolToken: {
-      symbol: "CROBNT",
-      decimals: "18",
-      contract: "0x8e7970eca4be7F186A5D7acdc8dcF778EA26Ee9b"
-    }
-  },
-  {
-    relay: {
-      owner: "0x1647F8480C65528aff347602460C3fF9429cEF4d",
-      converterType: "1",
-      version: "41",
-      connectorTokenCount: "2",
-      conversionFee: "2000",
-      connectorToken1: "0xD533a949740bb3306d119CC777fa900bA034cd52",
-      connectorToken2: "0x1F573D6Fb3F13d689FF844B4cE37794d79a7FF1C",
-      converterAddress: "0xcD4B9ef178394B92b90cFD076FDf8C024461ca13"
-    },
-    poolToken: {
-      symbol: "CRVBNT",
-      decimals: "18",
-      contract: "0xe783E81cf1b5bf475aDB76e41a2AB996c6e2ae50"
-    }
-  },
-  {
-    relay: {
-      owner: "0x27AAE6ff5Eef49c58f136F4898415b0C3554bf13",
-      converterType: "1",
-      version: "41",
-      connectorTokenCount: "2",
-      conversionFee: "10000",
-      connectorToken1: "0xa1d65E8fB6e87b60FECCBc582F7f97804B725521",
-      connectorToken2: "0x1F573D6Fb3F13d689FF844B4cE37794d79a7FF1C",
-      converterAddress: "0xAe46E888aF6318aED82FE715b1b98b78F74e7b65"
-    },
-    poolToken: {
-      symbol: "DXDBNT",
-      decimals: "18",
-      contract: "0xB3aF30c0c1a9673E14c9B0C56eCd4cBBeB0F6c48"
-    }
-  },
-  {
-    relay: {
-      owner: "0x27AAE6ff5Eef49c58f136F4898415b0C3554bf13",
-      converterType: "1",
-      version: "41",
-      connectorTokenCount: "2",
-      conversionFee: "10000",
-      connectorToken1: "0x178c820f862B14f316509ec36b13123DA19A6054",
-      connectorToken2: "0x1F573D6Fb3F13d689FF844B4cE37794d79a7FF1C",
-      converterAddress: "0xBDfFd4Fa6Fd5C8D3B9AbD81C9f7b71681A96763e"
-    },
-    poolToken: {
-      symbol: "EWTBBNT",
-      decimals: "18",
-      contract: "0x66948fEFCcc464c714574a884c0458981Cbd944C"
-    }
-  },
-  {
-    relay: {
-      owner: "0x1647F8480C65528aff347602460C3fF9429cEF4d",
-      converterType: "1",
-      version: "41",
-      connectorTokenCount: "2",
-      conversionFee: "2000",
-      connectorToken1: "0xE41d2489571d322189246DaFA5ebDe1F4699F498",
-      connectorToken2: "0x1F573D6Fb3F13d689FF844B4cE37794d79a7FF1C",
-      converterAddress: "0xEcC601451e84Ea5eFb61e60A3e4e7BbC56E69b79"
-    },
-    poolToken: {
-      symbol: "ZRXBNT",
-      decimals: "18",
-      contract: "0xa09B58ECeFA3a5d3736Ba9E2E002ca566Adf08eb"
-    }
-  },
-  {
-    relay: {
-      owner: "0x1647F8480C65528aff347602460C3fF9429cEF4d",
-      converterType: "1",
-      version: "41",
-      connectorTokenCount: "2",
-      conversionFee: "2000",
-      connectorToken1: "0x056Fd409E1d7A124BD7017459dFEa2F387b6d5Cd",
-      connectorToken2: "0x1F573D6Fb3F13d689FF844B4cE37794d79a7FF1C",
-      converterAddress: "0x17A0edF4E67ED4C7FF3A3D06E0aAF7f38A3537D6"
-    },
-    poolToken: {
-      symbol: "GUSDBNT",
-      decimals: "18",
-      contract: "0x5A576922849dF442f1Dc0c3bA7b3c345EdB2bd44"
-    }
-  },
-  {
-    relay: {
-      owner: "0x1647F8480C65528aff347602460C3fF9429cEF4d",
-      converterType: "1",
-      version: "41",
-      connectorTokenCount: "2",
-      conversionFee: "2000",
-      connectorToken1: "0x4a220E6096B25EADb88358cb44068A3248254675",
-      connectorToken2: "0x1F573D6Fb3F13d689FF844B4cE37794d79a7FF1C",
-      converterAddress: "0x834d0Af9a86431F3a366f20320c332E95E822E1a"
-    },
-    poolToken: {
-      symbol: "QNTBNT",
-      decimals: "18",
-      contract: "0xD6bF84B5D6F4d1288C39f2486688e949B1423E62"
-    }
-  },
-  {
-    relay: {
-      owner: "0x1647F8480C65528aff347602460C3fF9429cEF4d",
-      converterType: "1",
-      version: "41",
-      connectorTokenCount: "2",
-      conversionFee: "10000",
-      connectorToken1: "0x514910771AF9Ca656af840dff83E8264EcF986CA",
-      connectorToken2: "0x1F573D6Fb3F13d689FF844B4cE37794d79a7FF1C",
-      converterAddress: "0xc314527CA3329bEDb35b3ec2657a5Bb2a0b01A83"
-    },
-    poolToken: {
-      symbol: "LINKBNT",
-      decimals: "18",
-      contract: "0x04D0231162b4784b706908c787CE32bD075db9b7"
-    }
-  },
-  {
-    relay: {
-      owner: "0x27AAE6ff5Eef49c58f136F4898415b0C3554bf13",
-      converterType: "1",
-      version: "41",
-      connectorTokenCount: "2",
-      conversionFee: "10000",
-      connectorToken1: "0xBBbbCA6A901c926F240b89EacB641d8Aec7AEafD",
-      connectorToken2: "0x1F573D6Fb3F13d689FF844B4cE37794d79a7FF1C",
-      converterAddress: "0xcCD95D042C598fB4AD544dF2b47D6C749d99A83a"
-    },
-    poolToken: {
-      symbol: "LRCBNT",
-      decimals: "18",
-      contract: "0xF5A203E16ab9B850b27f1F00C37352b6b7A28339"
-    }
-  },
-  {
-    relay: {
-      owner: "0x1647F8480C65528aff347602460C3fF9429cEF4d",
-      converterType: "1",
-      version: "41",
-      connectorTokenCount: "2",
-      conversionFee: "2000",
-      connectorToken1: "0x7D1AfA7B718fb893dB30A3aBc0Cfc608AaCfeBB0",
-      connectorToken2: "0x1F573D6Fb3F13d689FF844B4cE37794d79a7FF1C",
-      converterAddress: "0x38894871b6beEF3fc18C3de6cF66d8252D65B49C"
-    },
-    poolToken: {
-      symbol: "MATICBNT",
-      decimals: "18",
-      contract: "0x8151E0Fbbc10Af5b0F16B413dB0747169e9687d9"
-    }
-  },
-  {
-    relay: {
-      owner: "0x27AAE6ff5Eef49c58f136F4898415b0C3554bf13",
-      converterType: "1",
-      version: "41",
-      connectorTokenCount: "2",
-      conversionFee: "10000",
-      connectorToken1: "0xec67005c4E498Ec7f55E092bd1d35cbC47C91892",
-      connectorToken2: "0x1F573D6Fb3F13d689FF844B4cE37794d79a7FF1C",
-      converterAddress: "0xa8BaE685a9213a27bC82ef782d1ba40964497dB1"
-    },
-    poolToken: {
-      symbol: "MLNBNT",
-      decimals: "18",
-      contract: "0xff2CCF332A2d6CD645f93c19690104B99943b13D"
-    }
-  },
-  {
-    relay: {
-      owner: "0x27AAE6ff5Eef49c58f136F4898415b0C3554bf13",
-      converterType: "1",
-      version: "41",
-      connectorTokenCount: "2",
-      conversionFee: "10000",
-      connectorToken1: "0xa3BeD4E1c75D00fa6f4E5E6922DB7261B5E9AcD2",
-      connectorToken2: "0x1F573D6Fb3F13d689FF844B4cE37794d79a7FF1C",
-      converterAddress: "0x1051f6DD42407908372Ba241206EBD33091b1BC5"
-    },
-    poolToken: {
-      symbol: "MTABNT",
-      decimals: "18",
-      contract: "0x3035529E7aE11A3660134c9C875F4faa6514d042"
-    }
-  },
-  {
-    relay: {
-      owner: "0x76e0Bb1fa6720cD64fC07E31A93d6cBA6A4238B7",
-      converterType: "1",
-      version: "41",
-      connectorTokenCount: "2",
-      conversionFee: "5000",
-      connectorToken1: "0x967da4048cD07aB37855c090aAF366e4ce1b9F48",
-      connectorToken2: "0x1F573D6Fb3F13d689FF844B4cE37794d79a7FF1C",
-      converterAddress: "0xE9275ab4689B15C4E00de8F9c5e03e00358FC7Ab"
-    },
-    poolToken: {
-      symbol: "OCEANBNT",
-      decimals: "18",
-      contract: "0xCDfF066eDf8a770E9b6A7aE12F7CFD3DbA0011B5"
-    }
-  },
-  {
-    relay: {
-      owner: "0x1647F8480C65528aff347602460C3fF9429cEF4d",
-      converterType: "1",
-      version: "41",
-      connectorTokenCount: "2",
-      conversionFee: "2000",
-      connectorToken1: "0xFca59Cd816aB1eaD66534D82bc21E7515cE441CF",
-      connectorToken2: "0x1F573D6Fb3F13d689FF844B4cE37794d79a7FF1C",
-      converterAddress: "0x9d614e61Fda55cdd10d6e73C333E23E41E2B37e2"
-    },
-    poolToken: {
-      symbol: "RARIBNT",
-      decimals: "18",
-      contract: "0xb5faf55A4bD812a918c68F629A00d8F9750a2C4d"
-    }
-  },
-  {
-    relay: {
-      owner: "0x1647F8480C65528aff347602460C3fF9429cEF4d",
-      converterType: "1",
-      version: "41",
-      connectorTokenCount: "2",
-      conversionFee: "2000",
-      connectorToken1: "0x408e41876cCCDC0F92210600ef50372656052a38",
-      connectorToken2: "0x1F573D6Fb3F13d689FF844B4cE37794d79a7FF1C",
-      converterAddress: "0xAcba46e8654Bc8c55dd0CBDaF22b5e30036fAced"
-    },
-    poolToken: {
-      symbol: "RENBNT",
-      decimals: "18",
-      contract: "0x6b181C478b315bE3f9E99c57CE926436c32e17a7"
-    }
-  },
-  {
-    relay: {
-      owner: "0x1647F8480C65528aff347602460C3fF9429cEF4d",
-      converterType: "1",
-      version: "41",
-      connectorTokenCount: "2",
-      conversionFee: "2000",
-      connectorToken1: "0xEB4C2781e4ebA804CE9a9803C67d0893436bB27D",
-      connectorToken2: "0x1F573D6Fb3F13d689FF844B4cE37794d79a7FF1C",
-      converterAddress: "0xd1A758f84BF6762bdF6F795a9DdeE35eB0597ee4"
-    },
-    poolToken: {
-      symbol: "renBTCBNT",
-      decimals: "18",
-      contract: "0xb479b102bF135bdC666d6916172422CbaD9E977f"
-    }
-  },
-  {
-    relay: {
-      owner: "0x1647F8480C65528aff347602460C3fF9429cEF4d",
-      converterType: "1",
-      version: "41",
-      connectorTokenCount: "2",
-      conversionFee: "2000",
-      connectorToken1: "0x1C5db575E2Ff833E46a2E9864C22F4B22E0B37C2",
-      connectorToken2: "0x1F573D6Fb3F13d689FF844B4cE37794d79a7FF1C",
-      converterAddress: "0xB7588B165Cc8F51177Df4902Cd7839052B8c49b2"
-    },
-    poolToken: {
-      symbol: "renZECBNT",
-      decimals: "18",
-      contract: "0x986D522a4f9fd0b4158A88657a06A552f83C3e27"
-    }
-  },
-  {
-    relay: {
-      owner: "0x27AAE6ff5Eef49c58f136F4898415b0C3554bf13",
-      converterType: "1",
-      version: "41",
-      connectorTokenCount: "2",
-      conversionFee: "10000",
-      connectorToken1: "0x8762db106B2c2A0bccB3A80d1Ed41273552616E8",
-      connectorToken2: "0x1F573D6Fb3F13d689FF844B4cE37794d79a7FF1C",
-      converterAddress: "0x7beDCB884146D1D8422E4cE56E7CeE62799A9f84"
-    },
-    poolToken: {
-      symbol: "RSRBNT",
-      decimals: "18",
-      contract: "0x7d402c5CF587D4dEC6761C51E0aA903956495851"
-    }
-  },
-  {
-    relay: {
-      owner: "0x1647F8480C65528aff347602460C3fF9429cEF4d",
-      converterType: "1",
-      version: "41",
-      connectorTokenCount: "2",
-      conversionFee: "2000",
-      connectorToken1: "0xfE18be6b3Bd88A2D2A7f928d00292E7a9963CfC6",
-      connectorToken2: "0x1F573D6Fb3F13d689FF844B4cE37794d79a7FF1C",
-      converterAddress: "0xb39c206ec37B1aBCE8602c4f5EaafA99D3c10DDD"
-    },
-    poolToken: {
-      symbol: "sBTCBNT",
-      decimals: "18",
-      contract: "0x63bc130401dc9f7F70203B01D1875d0D2779dc96"
-    }
-  },
-  {
-    relay: {
-      owner: "0x1647F8480C65528aff347602460C3fF9429cEF4d",
-      converterType: "1",
-      version: "41",
-      connectorTokenCount: "2",
-      conversionFee: "2000",
-      connectorToken1: "0xC011a73ee8576Fb46F5E1c5751cA3B9Fe0af2a6F",
-      connectorToken2: "0x1F573D6Fb3F13d689FF844B4cE37794d79a7FF1C",
-      converterAddress: "0xB2E1f4E30ceF322ac7a8E612AE2217ED00F7962A"
-    },
-    poolToken: {
-      symbol: "SNXBNT",
-      decimals: "18",
-      contract: "0xAdAA88CA9913f2d6F8Caa0616Ff01eE8D4223fde"
-    }
-  },
-  {
-    relay: {
-      owner: "0x1647F8480C65528aff347602460C3fF9429cEF4d",
-      converterType: "1",
-      version: "41",
-      connectorTokenCount: "2",
-      conversionFee: "2000",
-      connectorToken1: "0x476c5E26a75bd202a9683ffD34359C0CC15be0fF",
-      connectorToken2: "0x1F573D6Fb3F13d689FF844B4cE37794d79a7FF1C",
-      converterAddress: "0x3BAbeA45ef298aD4935090365b7F8997F478a9dd"
-    },
-    poolToken: {
-      symbol: "SRMBNT",
-      decimals: "18",
-      contract: "0x6cfd8b295D64d84178ad7447a5Bb4488bC846005"
-    }
-  },
-  {
-    relay: {
-      owner: "0x27AAE6ff5Eef49c58f136F4898415b0C3554bf13",
-      converterType: "1",
-      version: "41",
-      connectorTokenCount: "2",
-      conversionFee: "10000",
-      connectorToken1: "0x0Ae055097C6d159879521C384F1D2123D1f195e6",
-      connectorToken2: "0x1F573D6Fb3F13d689FF844B4cE37794d79a7FF1C",
-      converterAddress: "0x8D30d8184F0469C8a28a753fBf52CadeCE748110"
-    },
-    poolToken: {
-      symbol: "STAKEBNT",
-      decimals: "18",
-      contract: "0x5062743A788D271FA247C3dA7Cd5af73Fd687BA8"
-    }
-  },
-  {
-    relay: {
-      owner: "0x973B1E385659E317Dd43B49C29E45e66c0275696",
-      converterType: "1",
-      version: "41",
-      connectorTokenCount: "2",
-      conversionFee: "2000",
-      connectorToken1: "0x57Ab1ec28D129707052df4dF418D58a2D46d5f51",
-      connectorToken2: "0x1F573D6Fb3F13d689FF844B4cE37794d79a7FF1C",
-      converterAddress: "0xa60B057673809956ae3cA9A0E0bc246efD4F8339"
-    },
-    poolToken: {
-      symbol: "sUSDBNT",
-      decimals: "18",
-      contract: "0xd2C9F2A62f9a1e80cD76392c02491212a2230cF4"
-    }
-  },
-  {
-    relay: {
-      owner: "0x1647F8480C65528aff347602460C3fF9429cEF4d",
-      converterType: "1",
-      version: "41",
-      connectorTokenCount: "2",
-      conversionFee: "2000",
-      connectorToken1: "0x6B3595068778DD592e39A122f4f5a5cF09C90fE2",
-      connectorToken2: "0x1F573D6Fb3F13d689FF844B4cE37794d79a7FF1C",
-      converterAddress: "0x5820FdDC9Ae2a2b1F8cabdBF7266e0B36DB4E45A"
-    },
-    poolToken: {
-      symbol: "SUSHIBNT",
-      decimals: "18",
-      contract: "0xB2145C7f9249d79197fe3cB87333187eB4FC1Eec"
-    }
-  },
-  {
-    relay: {
-      owner: "0x1647F8480C65528aff347602460C3fF9429cEF4d",
-      converterType: "1",
-      version: "41",
-      connectorTokenCount: "2",
-      conversionFee: "2000",
-      connectorToken1: "0x8CE9137d39326AD0cD6491fb5CC0CbA0e089b6A9",
-      connectorToken2: "0x1F573D6Fb3F13d689FF844B4cE37794d79a7FF1C",
-      converterAddress: "0x68eAe22C00Aa8D67ddeD72186354b773dDA03077"
-    },
-    poolToken: {
-      symbol: "SXPBNT",
-      decimals: "18",
-      contract: "0xa301Ad444e72F11590e3712bBb7aD0aC959b90C2"
-    }
-  },
-  {
-    relay: {
-      owner: "0x1647F8480C65528aff347602460C3fF9429cEF4d",
-      converterType: "1",
-      version: "41",
-      connectorTokenCount: "2",
-      conversionFee: "2000",
-      connectorToken1: "0x04Fa0d235C4abf4BcF4787aF4CF447DE572eF828",
-      connectorToken2: "0x1F573D6Fb3F13d689FF844B4cE37794d79a7FF1C",
-      converterAddress: "0x2dF5692aCc1E0Fec909870D05789B65C9B10b9a1"
-    },
-    poolToken: {
-      symbol: "UMABNT",
-      decimals: "18",
-      contract: "0x9Ca631b980DeC1eEba001BBfaC8da5A9e7d744fF"
-    }
-  },
-  {
-    relay: {
-      owner: "0x1647F8480C65528aff347602460C3fF9429cEF4d",
-      converterType: "1",
-      version: "41",
-      connectorTokenCount: "2",
-      conversionFee: "2000",
-      connectorToken1: "0x05D3606d5c81EB9b7B18530995eC9B29da05FaBa",
-      connectorToken2: "0x1F573D6Fb3F13d689FF844B4cE37794d79a7FF1C",
-      converterAddress: "0x868a85285901f4a818CE2e094f2852087c502161"
-    },
-    poolToken: {
-      symbol: "TOMOEBNT",
-      decimals: "18",
-      contract: "0x0dc75ECCcF5B784b793686e614C2E9dCdda63738"
-    }
-  },
-  {
-    relay: {
-      owner: "0x1647F8480C65528aff347602460C3fF9429cEF4d",
-      converterType: "1",
-      version: "41",
-      connectorTokenCount: "2",
-      conversionFee: "2000",
-      connectorToken1: "0x1f9840a85d5aF5bf1D1762F925BDADdC4201F984",
-      connectorToken2: "0x1F573D6Fb3F13d689FF844B4cE37794d79a7FF1C",
-      converterAddress: "0x37cDEC400afaaD77278fbc34876e083B520B2D7a"
-    },
-    poolToken: {
-      symbol: "UNIBNT",
-      decimals: "18",
-      contract: "0x8b3082e273E4B923830c637a203c1C1D963cA307"
-    }
-  },
-  {
-    relay: {
-      owner: "0x1647F8480C65528aff347602460C3fF9429cEF4d",
-      converterType: "1",
-      version: "41",
-      connectorTokenCount: "2",
-      conversionFee: "2000",
-      connectorToken1: "0x0d438F3b5175Bebc262bF23753C1E53d03432bDE",
-      connectorToken2: "0x1F573D6Fb3F13d689FF844B4cE37794d79a7FF1C",
-      converterAddress: "0x99049F92Fb57a54E77be1e45E0E6b9Eb2fc5A2EB"
-    },
-    poolToken: {
-      symbol: "wNXMBNT",
-      decimals: "18",
-      contract: "0x75aB5e15129BBBEcB5C5Fdb71d1ff7D5dA97d56c"
-    }
-  },
-  {
-    relay: {
-      owner: "0x3a9c7Db0cb65e9318Aa082d5EA83E327AB9fCD76",
-      converterType: "1",
-      version: "41",
-      connectorTokenCount: "2",
-      conversionFee: "1000",
-      connectorToken1: "0x0bc529c00C6401aEF6D220BE8C6Ea1667F6Ad93e",
-      connectorToken2: "0x1F573D6Fb3F13d689FF844B4cE37794d79a7FF1C",
-      converterAddress: "0x9258Af079065857C01466CebDCFA2CFB6AA4983C"
-    },
-    poolToken: {
-      symbol: "YFIBNT",
-      decimals: "18",
-      contract: "0xAeB3a1AeD77b5D6e3feBA0055d79176532e5cEb8"
-    }
-  },
-  {
-    relay: {
-      owner: "0x1647F8480C65528aff347602460C3fF9429cEF4d",
-      converterType: "1",
-      version: "41",
-      connectorTokenCount: "2",
-      conversionFee: "2000",
-      connectorToken1: "0x80fB784B7eD66730e8b1DBd9820aFD29931aab03",
-      connectorToken2: "0x1F573D6Fb3F13d689FF844B4cE37794d79a7FF1C",
-      converterAddress: "0xD10591e2b47667AD9E543f780d5105E54Cc7C9D9"
-    },
-    poolToken: {
-      symbol: "LENDBNT",
-      decimals: "18",
-      contract: "0x020F8aCf2Dea7Ad1CF8413431e427F684181C6BA"
-    }
-  },
-  {
-    relay: {
-      owner: "0x27AAE6ff5Eef49c58f136F4898415b0C3554bf13",
-      converterType: "1",
-      version: "41",
-      connectorTokenCount: "2",
-      conversionFee: "10000",
-      connectorToken1: "0xA0b86991c6218b36c1d19D4a2e9Eb0cE3606eB48",
-      connectorToken2: "0x1F573D6Fb3F13d689FF844B4cE37794d79a7FF1C",
-      converterAddress: "0x228F9EE87413a1BE69ef780eef2302b680d4863d"
-    },
-    poolToken: {
-      symbol: "USDCBNT",
-      decimals: "18",
-      contract: "0x874d8dE5b26c9D9f6aA8d7bab283F9A9c6f777f4"
-    }
-  },
-  {
-    relay: {
-      owner: "0xeB53781A5a0819375d04251A615e3a039f296Ca9",
-      converterType: "1",
-      version: "41",
-      connectorTokenCount: "2",
-      conversionFee: "0",
-      connectorToken1: "0x1F573D6Fb3F13d689FF844B4cE37794d79a7FF1C",
-      connectorToken2: "0x0B244e01B1B0C9a959b3b0Bc19E3852395319876",
-      converterAddress: "0x112C5405d005F5e9C32eDB9A6B59E255B044126C"
-    },
-    poolToken: {
-      symbol: "BUFFGATEBNT",
-      decimals: "18",
-      contract: "0x2d35087923194400d329EE74b45CBc77b7d573Ff"
-    }
-  },
-  {
-    relay: {
-      owner: "0xb81CF942998BAdD3F93Af8507cdAE47BCEBE2Fa4",
-      converterType: "1",
-      version: "41",
-      connectorTokenCount: "2",
-      conversionFee: "30000",
-      connectorToken1: "0x309627af60F0926daa6041B8279484312f2bf060",
-      connectorToken2: "0x0B244e01B1B0C9a959b3b0Bc19E3852395319876",
-      converterAddress: "0xc11C56aa3cCb9c5065B2Be46Bbb50A83C5dC5012"
-    },
-    poolToken: {
-      symbol: "BUFFGATEUSDB",
-      decimals: "18",
-      contract: "0x37382ca45EFc45bd1A53649Ab98D3Fa337e56A2F"
-    }
-  },
-  {
-    relay: {
-      owner: "0xe5D0Ef77AED07C302634dC370537126A2CD26590",
-      converterType: "1",
-      version: "41",
-      connectorTokenCount: "2",
-      conversionFee: "2000",
-      connectorToken1: "0x1F573D6Fb3F13d689FF844B4cE37794d79a7FF1C",
-      connectorToken2: "0x2AEC18c5500f21359CE1BEA5Dc1777344dF4C0Dc",
-      converterAddress: "0xB20814d5cc0D723fefaad3BB9d74a2d90B3165D3"
-    },
-    poolToken: {
-      symbol: "BNTFTT",
-      decimals: "18",
-      contract: "0xD9c195c9E1C49e86C7A0F0E29627CB8F8523A7fb"
-    }
-  },
-  {
-    relay: {
-      owner: "0x1647F8480C65528aff347602460C3fF9429cEF4d",
-      converterType: "1",
-      version: "41",
-      connectorTokenCount: "2",
-      conversionFee: "2000",
-      connectorToken1: "0x7Fc66500c84A76Ad7e9c93437bFc5Ac33E2DDaE9",
-      connectorToken2: "0x1F573D6Fb3F13d689FF844B4cE37794d79a7FF1C",
-      converterAddress: "0x52056B47F604216cf99782788922460F4E8E8c71"
-    },
-    poolToken: {
-      symbol: "AAVEBNT",
-      decimals: "18",
-      contract: "0x6c84F4ccC916ACf792538f1293b286b540906A2a"
-    }
-  },
-  {
-    relay: {
-      owner: "0xc31249BA48763dF46388BA5C4E7565d62ed4801C",
-      converterType: "1",
-      version: "41",
-      connectorTokenCount: "2",
-      conversionFee: "1000",
-      connectorToken1: "0x1F573D6Fb3F13d689FF844B4cE37794d79a7FF1C",
-      connectorToken2: "0x8A9C67fee641579dEbA04928c4BC45F66e26343A",
-      converterAddress: "0x25F98800cd9d3FeEF2031d1C0b3FD1f7Cb83E4FF"
-    },
-    poolToken: {
-      symbol: "JRT90BNT10",
-      decimals: "18",
-      contract: "0xE274C0cCf7B0bC1eF29FFf9AD5eC98E9B5c45e84"
-    }
-  },
-  {
-    relay: {
-      owner: "0xeB53781A5a0819375d04251A615e3a039f296Ca9",
-      converterType: "1",
-      version: "42",
-      connectorTokenCount: "2",
-      conversionFee: "0",
-      connectorToken1: "0x1F573D6Fb3F13d689FF844B4cE37794d79a7FF1C",
-      connectorToken2: "0x48Fb253446873234F2fEBbF9BdeAA72d9d387f94",
-      converterAddress: "0x8c3FBcfCB0f63eDdeD00b87C93B824DB86aa1D59"
-    },
-    poolToken: {
-      symbol: "BNTvBNT",
-      decimals: "18",
-      contract: "0xBA04e539da9e7a6491A6c6ae38D9750226a3D36b"
-    }
-  }
-];
-=======
-};
->>>>>>> ab9c4ced
+];