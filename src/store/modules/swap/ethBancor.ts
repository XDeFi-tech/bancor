import { createModule, mutation, action } from "vuex-class-component";
import {
  ProposedFromTransaction,
  ProposedToTransaction,
  ProposedConvertTransaction,
  LiquidityParams,
  OpposingLiquidParams,
  OpposingLiquid,
  TradingModule,
  LiquidityModule,
  BaseToken,
  CreatePoolModule,
  ModalChoice,
  ViewToken,
  ViewRelay,
  TokenPrice,
  Section,
  Step,
  HistoryModule,
  ViewAmount,
  ModuleParam,
  ConvertReturn,
  UserPoolBalances,
  ReserveFeed,
  PoolTokenPosition,
  CreateV1PoolEthParams,
  TxResponse,
  V1PoolResponse,
  ViewTradeEvent,
  ViewLiquidityEvent,
  ViewRemoveEvent,
  ViewAddEvent,
  ViewAmountWithMeta,
  FocusPoolRes,
  ProtectedLiquidityCalculated,
  ProtectLiquidityParams,
  OnUpdate,
  ViewProtectedLiquidity,
  ViewLockedBalance,
  ProtectionRes,
  ViewAmountDetail,
  WeiExtendedAsset,
<<<<<<< HEAD
  TokenWei,
  PoolLiqMiningApr,
  ConverterAndAnchor
=======
  PoolLiqMiningApr,
  ProtectedLiquidity
>>>>>>> 4001039b
} from "@/types/bancor";
import { ethBancorApi } from "@/api/bancorApiWrapper";
import {
  Relay,
  Token,
  fetchReserveBalance,
  compareString,
  findOrThrow,
  updateArray,
  isOdd,
  multiSteps,
  PoolType,
  TraditionalRelay,
  ChainLinkRelay,
  SmartToken,
  PoolContainer,
  sortAlongSide,
  RelayWithReserveBalances,
  sortByLiqDepth,
  matchReserveFeed,
  zeroAddress,
  buildSingleUnitCosts,
  findChangedReserve,
  getLogs,
  DecodedEvent,
  ConversionEventDecoded,
  getConverterLogs,
  DecodedTimedEvent,
  AddLiquidityEvent,
  RemoveLiquidityEvent,
  traverseLockedBalances,
  LockedBalance,
  rewindBlocksByDays,
  calculateMaxStakes,
  calculateProgressLevel
} from "@/api/helpers";
import { ContractSendMethod } from "web3-eth-contract";
import {
  ABIContractRegistry,
  ethErc20WrapperContract,
  ethReserveAddress
} from "@/api/eth/ethAbis";
import {
  getApprovedBalanceWei,
  getReturnByPath,
  liquidationLimit,
  getConvertersByAnchors,
  getAnchors,
  getConvertibleTokenAnchors,
  conversionPath,
  getTokenSupplyWei,
  existingPool,
  getRemoveLiquidityReturn
} from "@/api/eth/contractWrappers";
import { toWei, fromWei, toHex, asciiToHex } from "web3-utils";
import Decimal from "decimal.js";
import axios, { AxiosResponse } from "axios";
import { vxm } from "@/store";
import wait from "waait";
import {
  uniqWith,
  differenceWith,
  zip,
  partition,
  first,
  omit,
  toPairs,
  fromPairs,
  chunk,
  last,
  isEqual
} from "lodash";
import {
  buildNetworkContract,
  buildRegistryContract,
  buildV28ConverterContract,
  buildV2Converter,
  buildConverterContract,
  buildTokenContract,
  buildLiquidityProtectionContract,
  buildLiquidityProtectionStoreContract
} from "@/api/eth/contractTypes";
import {
  MinimalRelay,
  expandToken,
  generateEthPath,
  shrinkToken,
  TokenSymbol,
  removeLeadingZeros
} from "@/api/eth/helpers";
import { ethBancorApiDictionary } from "@/api/eth/bancorApiRelayDictionary";
import { getSmartTokenHistory, fetchSmartTokens } from "@/api/eth/zumZoom";
import { sortByNetworkTokens } from "@/api/sortByNetworkTokens";
import { findNewPath } from "@/api/eos/eosBancorCalc";
import {
  findPreviousPoolFee,
  priorityEthPools,
  knownPools,
  PreviousPoolFee,
  highCapPools,
  liquidityMiningEndTime,
<<<<<<< HEAD
  moreStaticRelays
=======
  PreviousPoolFee,
  previousPoolFees,
  priorityEthPools
>>>>>>> 4001039b
} from "./staticRelays";
import BigNumber from "bignumber.js";
import { knownVersions } from "@/api/eth/knownConverterVersions";
import { MultiCall, ShapeWithLabel, DataTypes } from "eth-multicall";
import moment from "moment";
import { getNetworkVariables } from "@/api/config";
import { EthNetworks, getWeb3, web3 } from "@/api/web3";
import * as Sentry from "@sentry/browser";
import {
  combineLatest,
  from,
  of,
  Observable,
  partition as partitionOb,
  merge
} from "rxjs";
import {
  distinctUntilChanged,
  map,
  filter,
  startWith,
  concatMap,
  mergeMap,
  tap,
  switchMap,
  shareReplay,
  pluck,
  scan,
  first as firstItem,
  bufferTime
} from "rxjs/operators";
import {
  calculatePositionFees,
  decToPpm,
  miningBntReward,
  miningTknReward,
  compareStaticRelayAndSet
} from "@/api/pureHelpers";
<<<<<<< HEAD
import {
  dualPoolRoiShape,
  reserveBalanceShape,
  tokenShape,
  tokenSupplyShape,
  slimBalanceShape,
  balanceShape,
  liquidityProtectionShape,
  v2PoolBalanceShape,
  relayShape,
  poolTokenShape,
  protectedReservesShape,
  staticRelayShape
} from "@/api/eth/shapes";
=======
import { Subject, combineLatest } from "rxjs";
import {
  buffer,
  concatMap,
  filter,
  map,
  scan,
  tap,
  first as firstItem,
  delay
} from "rxjs/operators";
import Web3 from "web3";

const currentBlock$ = new Subject<number>();
const convertersAndAnchors$ = new Subject<ConverterAndAnchor>();
const bufferToggle$ = new Subject();

convertersAndAnchors$
  .pipe(firstItem(), delay(1))
  .subscribe(() => bufferToggle$.next());

const bufferedAnchorsAndConverters$ = convertersAndAnchors$.pipe(
  buffer(bufferToggle$),
  scan(
    (acc, item) => {
      const allData = [...acc.data, ...item];

      const sortedData = sortAlongSide(
        allData,
        x => x.anchorAddress,
        priorityEthPools
      );
      const toEmit = sortedData[0];

      return {
        data: sortedData.slice(1),
        toEmit
      };
    },
    {
      data: [] as ConverterAndAnchor[],
      // @ts-ignore
      toEmit: (undefined as ConverterAndAnchor)!
    }
  ),
  filter(x => Boolean(x.toEmit)),
  map(x => x.toEmit)
);

combineLatest([currentBlock$, bufferedAnchorsAndConverters$])
  .pipe(
    concatMap(([currentBlock, converterAndAnchor]) => {
      const blockYesterday = rewindBlocksByDays(currentBlock, 1);
      const { converterAddress, anchorAddress } = converterAndAnchor;
      return getHistoricFees(
        w3,
        anchorAddress,
        converterAddress,
        blockYesterday
      );
    }),
    tap(() => bufferToggle$.next()),
    filter(feeEvents => feeEvents.length > 0)
  )
  .subscribe(fees => {
    vxm.ethBancor.updateHistoricPoolFees(fees);
  });

let w3: Web3 = web3;

const protectedPositionShape = (storeAddress: string, protectionId: string) => {
  const contract = buildLiquidityProtectionStoreContract(storeAddress);
  return {
    positionId: protectionId,
    position: contract.methods.protectedLiquidity(protectionId)
  };
};
>>>>>>> 4001039b

interface Balance {
  balance: string;
  id: string;
}

<<<<<<< HEAD
=======
const tokenSupplyShape = (tokenAddress: string, w3: Web3) => {
  const contract = buildTokenContract(tokenAddress, w3);
  return {
    tokenContract: ORIGIN_ADDRESS,
    supply: contract.methods.totalSupply()
  };
};

const buildPoolRoiParams = (
  poolToken: string,
  poolTokenSupply: string,
  primaryReserveToken: string,
  primaryReserveBalance: string,
  secondaryReserveBalance: string
) =>
  [
    poolToken,
    primaryReserveToken,
    primaryReserveBalance,
    new BigNumber(primaryReserveBalance).times(2).toString(),
    poolTokenSupply,
    secondaryReserveBalance,
    primaryReserveBalance
  ] as [string, string, string, string, string, string, string];

const dualPoolRoiShape = (
  protectionContractAddress: string,
  anchor: string,
  reserves: TokenWei[],
  poolTokenSupply: string,
  w3: Web3
) => {
  const contract = buildLiquidityProtectionContract(
    protectionContractAddress,
    w3
  );

  const [oneReserve, twoReserve] = reserves;

  const oneParams = buildPoolRoiParams(
    anchor,
    poolTokenSupply,
    oneReserve.tokenContract,
    oneReserve.weiAmount,
    twoReserve.weiAmount
  );
  const twoParams = buildPoolRoiParams(
    anchor,
    poolTokenSupply,
    twoReserve.tokenContract,
    twoReserve.weiAmount,
    oneReserve.weiAmount
  );

  return {
    anchor,
    protectionAddress: ORIGIN_ADDRESS,
    onePrimary: oneReserve.tokenContract,
    twoPrimary: twoReserve.tokenContract,
    oneRoi: contract.methods.poolROI(...oneParams),
    twoRoi: contract.methods.poolROI(...twoParams)
  };
};

const slimBalanceShape = (contractAddress: string, owner: string, w3: Web3) => {
  const contract = buildTokenContract(contractAddress, w3);
  const template = {
    contract: ORIGIN_ADDRESS,
    balance: contract.methods.balanceOf(owner)
  };
  return template;
};

const balanceShape = (contractAddress: string, owner: string, w3: Web3) => {
  const contract = buildTokenContract(contractAddress, w3);
  const template = {
    contract: ORIGIN_ADDRESS,
    balance: contract.methods.balanceOf(owner),
    decimals: contract.methods.decimals()
  };
  return template;
};

>>>>>>> 4001039b
interface PoolApr {
  poolId: string;
  oneWeekApr: string;
}

const calculateReturnOnInvestment = (
  investment: string,
  newReturn: string
): string => {
  return new BigNumber(newReturn).div(investment).minus(1).toString();
};

// returns the rate of 1 pool token in reserve token units
const calculatePoolTokenRate = (
  poolTokenSupply: string,
  reserveTokenBalance: string
) => new BigNumber(reserveTokenBalance).times(2).div(poolTokenSupply);

const notBadRelay = (converterAndAnchor: ConverterAndAnchor) =>
  !compareString(
    converterAndAnchor.anchorAddress,
    "0x368B3D50E51e8bf62E6C73fc389e4102B9aEB8e2"
  ) &&
  !compareString(
    converterAndAnchor.anchorAddress,
    "0x7Ef1fEDb73BD089eC1010bABA26Ca162DFa08144"
  );

const decodedToTimedDecoded = <T>(
  event: DecodedEvent<T>,
  knownBlockNumber: number,
  knownBlockNumberTime: number
): DecodedTimedEvent<T> => ({
  ...event,
  blockTime: estimateBlockTimeUnix(
    Number(event.blockNumber),
    knownBlockNumber,
    knownBlockNumberTime
  )
});

const tokenAddressesInEvent = (
  event:
    | DecodedEvent<ConversionEventDecoded>
    | DecodedEvent<AddLiquidityEvent>
    | DecodedEvent<RemoveLiquidityEvent>
): string[] => {
  if (Object.keys(event.data).includes("from")) {
    const actualEvent = event as DecodedEvent<ConversionEventDecoded>;
    const res = [actualEvent.data.from.address, actualEvent.data.to.address];
    const isArrayOfStrings = res.every(address => typeof address == "string");
    if (!isArrayOfStrings)
      throw new Error("Failed to get token addresses in event");
    return res;
  } else if (Object.keys(event.data).includes("tokenAdded")) {
    const actualEvent = event as DecodedEvent<AddLiquidityEvent>;
    return [actualEvent.data.tokenAdded];
  } else if (Object.keys(event.data).includes("tokenRemoved")) {
    const actualEvent = event as DecodedEvent<RemoveLiquidityEvent>;
    return [actualEvent.data.tokenRemoved];
  } else {
    throw new Error("Failed to find token");
  }
};

const estimateBlockTimeUnix = (
  blockNumber: number,
  knownBlockNumber: number,
  knownBlockNumberTime: number,
  averageBlockTimeSeconds = 13
): number => {
  if (knownBlockNumber < blockNumber) {
    const blockgap = blockNumber - knownBlockNumber;
    const timegap = blockgap * averageBlockTimeSeconds;
    return knownBlockNumberTime + timegap;
  }
  const blockGap = knownBlockNumber - blockNumber;
  const timeGap = blockGap * averageBlockTimeSeconds;
  return knownBlockNumberTime - timeGap;
};

const addLiquidityEventToView = (
  addLiquidity: DecodedTimedEvent<AddLiquidityEvent>[],
  tokens: ViewToken[],
  createBlockExplorerTxLink: (hash: string) => string,
  createBlockExplorerAccountLink: (account: string) => string
): ViewLiquidityEvent<ViewAddEvent> => {
  const firstItem = first(addLiquidity)!;
  const account = firstItem.data.trader;

  return {
    account,
    type: "add",
    accountLink: createBlockExplorerAccountLink(account),
    data: {
      tokensAdded: addLiquidity.map(event => {
        const token = findOrThrow(tokens, token =>
          compareString(token.contract, event.data.tokenAdded)
        );
        const decAmount = shrinkToken(event.data.amount, token.precision);
        return viewTokenToViewAmountWithMeta(decAmount, token);
      })
    },
    txHash: firstItem.txHash,
    txLink: createBlockExplorerTxLink(firstItem.txHash),
    unixTime: firstItem.blockTime,
    valueTransmitted: 0
  };
};

const viewTokenToViewAmountWithMeta = (
  amount: string,
  token: ViewToken
): ViewAmountWithMeta => ({
  amount: amount,
  decimals: token.precision,
  id: token.id,
  logo: token.logo,
  symbol: token.symbol
});

const removeLiquidityEventToView = (
  removeLiquidity: DecodedTimedEvent<RemoveLiquidityEvent>[],
  tokens: ViewToken[],
  createBlockExplorerTxLink: (hash: string) => string,
  createBlockExplorerAccountLink: (account: string) => string
): ViewLiquidityEvent<ViewRemoveEvent> => {
  const firstItem = first(removeLiquidity)!;
  const account = firstItem.data.trader;

  return {
    account,
    type: "remove",
    accountLink: createBlockExplorerAccountLink(account),
    data: {
      tokensRemoved: removeLiquidity.map(event => {
        const token = findOrThrow(tokens, token =>
          compareString(token.id, event.data.tokenRemoved)
        );
        const decAmount = shrinkToken(event.data.amount, token.precision);
        return viewTokenToViewAmountWithMeta(decAmount, token);
      })
    },
    txHash: firstItem.txHash,
    txLink: createBlockExplorerTxLink(firstItem.txHash),
    unixTime: firstItem.blockTime,
    valueTransmitted: 0
  };
};

const conversionEventToViewTradeEvent = (
  conversion: DecodedTimedEvent<ConversionEventDecoded>,
  tokenPrices: ViewToken[],
  createBlockExplorerTxLink: (hash: string) => string,
  createBlockExplorerAccountLink: (account: string) => string
): ViewLiquidityEvent<ViewTradeEvent> => {
  const fromToken = findOrThrow(
    tokenPrices,
    price => compareString(price.id, conversion.data.from.address),
    `failed finding token meta passed to conversion event to view trade ${conversion.data.from.address}`
  );
  const toToken = findOrThrow(
    tokenPrices,
    price => compareString(price.id, conversion.data.to.address),
    `failed finding token meta passed to conversion event to view trade ${conversion.data.to.address}`
  );

  const fromAmountDec = shrinkToken(
    conversion.data.from.weiAmount,
    fromToken.precision
  );

  const toAmountDec = shrinkToken(
    conversion.data.to.weiAmount,
    toToken.precision
  );

  return {
    txLink: createBlockExplorerTxLink(conversion.txHash),
    accountLink: createBlockExplorerAccountLink(conversion.data.trader),
    valueTransmitted: new BigNumber(fromAmountDec)
      .times(fromToken.price || 0)
      .toNumber(),
    type: "swap",
    unixTime: conversion.blockTime,
    account: conversion.data.trader,
    txHash: conversion.txHash,
    data: {
      from: viewTokenToViewAmountWithMeta(fromAmountDec, fromToken),
      to: viewTokenToViewAmountWithMeta(toAmountDec, toToken)
    }
  };
};

type Wei = string;

const calculateExpectedPoolTokenReturnV2 = (
  poolTokenSupply: Wei,
  stakedReserveBalance: Wei,
  reserveTokenAmountToDeposit: Wei
): Wei =>
  new BigNumber(poolTokenSupply)
    .div(stakedReserveBalance)
    .times(reserveTokenAmountToDeposit)
    .toFixed(0);

const calculateShareOfPool = (
  poolTokensToAdd: Wei,
  poolTokenSupply: Wei,
  existingUserPoolTokenBalance?: Wei
): number => {
  if (new BigNumber(poolTokenSupply).eq(0)) return 1;

  const suggestedSmartTokens = new BigNumber(poolTokensToAdd).plus(
    existingUserPoolTokenBalance || 0
  );

  const suggestedSmartTokenSupply = new BigNumber(poolTokenSupply).plus(
    poolTokensToAdd
  );

  const shareOfPool = suggestedSmartTokens
    .div(suggestedSmartTokenSupply)
    .toNumber();

  return shareOfPool;
};

const compareRelayByReserves = (a: Relay, b: Relay) =>
  a.reserves.every(reserve =>
    b.reserves.some(r => compareString(reserve.contract, r.contract))
  );

const rawAbiV2ToStacked = (
  rawAbiV2: RawAbiV2PoolBalances
): StakedAndReserve => {
  const primaryReserveWeight =
    rawAbiV2.effectiveReserveWeights && rawAbiV2.effectiveReserveWeights[0];
  const secondaryReserveWeight =
    rawAbiV2.effectiveReserveWeights && rawAbiV2.effectiveReserveWeights[1];

  const reserveOneIsPrimaryReserve = compareString(
    rawAbiV2.reserveOne,
    rawAbiV2.primaryReserveToken
  );

  const reserveOneReserveWeight = reserveOneIsPrimaryReserve
    ? primaryReserveWeight
    : secondaryReserveWeight;
  const reserveTwoReserveWeight = reserveOneIsPrimaryReserve
    ? secondaryReserveWeight
    : primaryReserveWeight;

  return {
    converterAddress: rawAbiV2.converterAddress,
    reserves: [
      {
        reserveAddress: rawAbiV2.reserveOne,
        stakedBalance: rawAbiV2.reserveOneStakedBalance,
        reserveWeight: reserveOneReserveWeight,
        poolTokenAddress: rawAbiV2.reserveOnePoolToken
      },
      {
        reserveAddress: rawAbiV2.reserveTwo,
        stakedBalance: rawAbiV2.reserveTwoStakedBalance,
        reserveWeight: reserveTwoReserveWeight,
        poolTokenAddress: rawAbiV2.reserveTwoPoolToken
      }
    ]
  };
};

const getAnchorTokenAddresses = (relay: Relay): string[] => {
  if (relay.converterType == PoolType.ChainLink) {
    const actualRelay = relay as ChainLinkRelay;
    return actualRelay.anchor.poolTokens.map(x => x.poolToken.contract);
  } else if (relay.converterType == PoolType.Traditional) {
    const actualRelay = relay as TraditionalRelay;
    return [actualRelay.anchor.contract];
  } else {
    throw new Error("Failed to identify type of relay passed");
  }
};

interface RefinedAbiRelay {
  anchorAddress: string;
  reserves: [string, string];
  version: number;
  converterType: PoolType;
  converterAddress: string;
  connectorToken1: string;
  connectorToken2: string;
  connectorTokenCount: string;
  conversionFee: string;
  owner: string;
}

const ppmToDec = (ppm: number | string): number =>
  new BigNumber(ppm).dividedBy(oneMillion).toNumber();

const determineConverterType = (
  converterType: string | undefined
): PoolType => {
  if (typeof converterType == "undefined") {
    return PoolType.Traditional;
  } else if (Number(converterType) == 32) {
    return PoolType.Traditional;
  } else if (Number(converterType) == 1) {
    return PoolType.Traditional;
  } else if (Number(converterType) == 2) {
    return PoolType.ChainLink;
  } else if (Number(converterType) == 0) {
    return PoolType.Liquid;
  }
  throw new Error("Failed to determine the converter type");
};

const getHistoricFees = async (
  w3: Web3,
  id: string,
  converterAddress: string,
  blockHoursAgo: number
): Promise<PreviousPoolFee[]> => {
  const contract = buildV28ConverterContract(converterAddress, w3);

  const options = {
    fromBlock: 0,
    toBlock: "latest"
  };

  const res = await contract.getPastEvents("ConversionFeeUpdate", options);

  const events = res
    .filter(event => event.blockNumber >= blockHoursAgo)
    .map(event => ({
      id,
      oldDecFee: ppmToDec(event.returnValues["_prevFee"]),
      blockNumber: event.blockNumber
    }));
  return events;
};

const blockNumberHoursAgo = async (hours: number, w3: Web3) => {
  const currentBlock = await w3.eth.getBlockNumber();
  const secondsPerBlock = 13.3;
  const secondsToRewind = moment.duration(hours, "hours").asSeconds();
  const blocksToRewind = parseInt(
    new BigNumber(secondsToRewind).div(secondsPerBlock).toString()
  );
  console.log(secondsToRewind, "are seconds to rewind", blocksToRewind);
  return {
    blockHoursAgo: currentBlock - blocksToRewind,
    currentBlock
  };
};

const smartTokenAnchor = (smartToken: Token) => ({
  anchor: smartToken,
  converterType: PoolType.Traditional
});

interface UsdValue {
  id: string;
  usdPrice: string;
}

const trustedStables = (network: EthNetworks): UsdValue[] => {
  if (network == EthNetworks.Mainnet) {
    return [
      { id: "0x309627af60f0926daa6041b8279484312f2bf060", usdPrice: "1" }
    ];
  }
  return [];
};

const calculateSlippage = (
  slippageLessRate: BigNumber,
  slippagedRate: BigNumber
): BigNumber => {
  if (slippagedRate.gt(slippageLessRate)) throw new Error("Rates are bad");
  const result = slippageLessRate.minus(slippagedRate).abs();
  return result.div(slippageLessRate);
};

const buildRate = (amountEntered: BigNumber, returnAmount: BigNumber) =>
  returnAmount.div(amountEntered);

const buildRelayFeedChainkLink = ({
  relays,
  usdPriceOfBnt
}: {
  relays: RawV2Pool[];
  usdPriceOfBnt: number;
}) => relays.flatMap(relay => buildReserveFeedsChainlink(relay, usdPriceOfBnt));

const buildReserveFeedsTraditional = (
  relay: RelayWithReserveBalances,
  knownUsdPrices: UsdValue[]
): ReserveFeed[] => {
  const reservesBalances = relay.reserves.map(reserve => {
    const reserveBalance = findOrThrow(
      relay.reserveBalances,
      balance => compareString(balance.id, reserve.contract),
      "failed to find a reserve balance for reserve"
    );

    const decAmount = shrinkToken(reserveBalance.amount, reserve.decimals);
    const knownUsdPrice = knownUsdPrices.find(price =>
      compareString(price.id, reserve.contract)
    );
    return {
      reserve,
      decAmount,
      knownUsdPrice
    };
  });

  const [networkReserve, tokenReserve] = sortByNetworkTokens(
    reservesBalances,
    balance => balance.reserve.symbol.toUpperCase()
  );

  const cryptoCostOfTokenReserve = new BigNumber(networkReserve.decAmount)
    .dividedBy(tokenReserve.decAmount)
    .toNumber();
  const cryptoCostOfNetworkReserve = new BigNumber(
    tokenReserve.decAmount
  ).dividedBy(networkReserve.decAmount);

  let usdCostOfTokenReserve: number;
  let usdCostOfNetworkReserve: number;

  if (networkReserve.knownUsdPrice) {
    usdCostOfTokenReserve = new BigNumber(cryptoCostOfTokenReserve)
      .times(networkReserve.knownUsdPrice.usdPrice)
      .toNumber();
    usdCostOfNetworkReserve = new BigNumber(cryptoCostOfNetworkReserve)
      .times(usdCostOfTokenReserve)
      .toNumber();
  } else if (tokenReserve.knownUsdPrice) {
    usdCostOfNetworkReserve = new BigNumber(cryptoCostOfNetworkReserve)
      .times(tokenReserve.knownUsdPrice.usdPrice)
      .toNumber();
    usdCostOfTokenReserve = new BigNumber(cryptoCostOfTokenReserve)
      .times(usdCostOfNetworkReserve)
      .toNumber();
  } else {
    throw new Error(
      "Cannot determine the price without knowing one of the reserve prices"
    );
  }

  if (Number.isNaN(usdCostOfNetworkReserve)) usdCostOfNetworkReserve = 0;

  const liqDepth = new BigNumber(networkReserve.decAmount)
    .times(usdCostOfNetworkReserve)
    .toNumber();

  return [
    {
      reserveAddress: tokenReserve.reserve.contract,
      poolId: relay.id,
      costByNetworkUsd: usdCostOfTokenReserve,
      liqDepth,
      priority: 10
    },
    {
      reserveAddress: networkReserve.reserve.contract,
      poolId: relay.id,
      liqDepth,
      costByNetworkUsd: usdCostOfNetworkReserve,
      priority: 10
    }
  ];
};

const duplicateWith = <T>(
  arr: readonly T[],
  comparator: (a: T, b: T) => boolean
) =>
  arr.filter(
    (item, index, arr) => arr.findIndex(i => comparator(item, i)) !== index
  );

const compareById = (a: { id: string }, b: { id: string }) =>
  compareString(a.id, b.id);

const compareReserveFeedByReserveAddress = (a: ReserveFeed, b: ReserveFeed) =>
  compareString(a.reserveAddress, b.reserveAddress);

const reserveFeedToUsdPrice = (reserveFeed: ReserveFeed): UsdValue => ({
  id: reserveFeed.reserveAddress,
  usdPrice: String(reserveFeed.costByNetworkUsd)
});

const buildPossibleReserveFeedsTraditional = (
  v1Pools: RelayWithReserveBalances[],
  initialKnownPrices: UsdValue[]
): ReserveFeed[] => {
  if (initialKnownPrices.length == 0)
    throw new Error("Must know the price of at least one token");
  const duplicatePrices = duplicateWith(initialKnownPrices, compareById);
  if (duplicatePrices.length > 0)
    throw new Error("Cannot pass multiple prices of a single token");

  const attemptedRelays = v1Pools.map(pool => {
    try {
      const res = buildReserveFeedsTraditional(pool, initialKnownPrices);
      return res;
    } catch (e) {
      return false;
    }
  });

  const [fulfilled, failed] = partition(attemptedRelays, Boolean);
  const flatReserveFeeds = ((fulfilled as unknown) as ReserveFeed[][])
    .flat(2)
    .sort(sortByLiqDepth);
  if (failed.length == 0) return flatReserveFeeds;
  const uniquePrices = uniqWith(
    flatReserveFeeds,
    compareReserveFeedByReserveAddress
  ).map(reserveFeedToUsdPrice);
  const learntPrices = uniqWith(
    [...initialKnownPrices, ...uniquePrices],
    compareById
  );
  const hasLearntNewPrices = learntPrices.length > initialKnownPrices.length;
  return hasLearntNewPrices
    ? buildPossibleReserveFeedsTraditional(v1Pools, learntPrices)
    : flatReserveFeeds;
};

const buildReserveFeedsChainlink = (
  relay: RawV2Pool,
  usdPriceOfBnt: number
): ReserveFeed[] => {
  const reserveBalances = relay.reserves;
  const reserveWeights = relay.reserves.map(balance => balance.reserveWeight);

  const noReserveWeights = reserveWeights.every(
    weight => typeof weight == "undefined"
  );
  if (noReserveWeights) return [];

  const sortedTokens = sortByNetworkTokens(
    reserveBalances,
    reserve => reserve.token.symbol
  ).map(token => ({
    ...token,
    decAmount: shrinkToken(token.stakedBalance, token.token.decimals),
    decWeight: new BigNumber(token.reserveWeight as string).div(oneMillion)
  }));

  const [secondaryReserveToken, primaryReserveToken] = sortedTokens;

  const secondarysPrice =
    secondaryReserveToken.token.symbol == "USDB" ? 1 : usdPriceOfBnt;

  const secondarysLiqDepth = new BigNumber(
    secondaryReserveToken.decAmount
  ).times(secondarysPrice);

  const wholeLiquidityDepth = secondarysLiqDepth.div(
    secondaryReserveToken.decWeight
  );
  const primaryLiquidityDepth = wholeLiquidityDepth.minus(secondarysLiqDepth);

  const result = [
    {
      reserveAddress: primaryReserveToken.token.contract,
      poolId: relay.anchorAddress,
      priority: 10,
      liqDepth: primaryLiquidityDepth.toNumber(),
      costByNetworkUsd: primaryLiquidityDepth
        .div(primaryReserveToken.decAmount)
        .toNumber()
    },
    {
      reserveAddress: secondaryReserveToken.token.contract,
      poolId: relay.anchorAddress,
      priority: 10,
      liqDepth: secondarysLiqDepth.toNumber(),
      costByNetworkUsd: secondarysPrice
    }
  ];
  return result;
};

const defaultImage = "https://ropsten.etherscan.io/images/main/empty-token.png";
const ORIGIN_ADDRESS = DataTypes.originAddress;

<<<<<<< HEAD
=======
const relayShape = (converterAddress: string) => {
  const contract = buildV28ConverterContract(converterAddress);
  return {
    converterAddress: ORIGIN_ADDRESS,
    owner: contract.methods.owner(),
    converterType: contract.methods.converterType(),
    version: contract.methods.version(),
    connectorTokenCount: contract.methods.connectorTokenCount(),
    conversionFee: contract.methods.conversionFee(),
    connectorToken1: contract.methods.connectorTokens(0),
    connectorToken2: contract.methods.connectorTokens(1)
  };
};

const poolTokenShape = (address: string) => {
  const contract = buildContainerContract(address);
  return {
    symbol: contract.methods.symbol(),
    decimals: contract.methods.decimals(),
    poolTokens: contract.methods.poolTokens(),
    contract: ORIGIN_ADDRESS
  };
};

const v2PoolBalanceShape = (
  contractAddress: string,
  reserveOne: string,
  reserveTwo: string,
  w3: Web3
) => {
  const contract = buildV2Converter(contractAddress, w3);
  return {
    converterAddress: ORIGIN_ADDRESS,
    primaryReserveToken: contract.methods.primaryReserveToken(),
    secondaryReserveToken: contract.methods.secondaryReserveToken(),
    reserveOne,
    reserveTwo,
    reserveOnePoolToken: contract.methods.poolToken(reserveOne),
    reserveTwoPoolToken: contract.methods.poolToken(reserveTwo),
    reserveOneStakedBalance: contract.methods.reserveStakedBalance(reserveOne),
    reserveTwoStakedBalance: contract.methods.reserveStakedBalance(reserveTwo),
    effectiveReserveWeights: contract.methods.effectiveReserveWeights()
  };
};

const liquidityProtectionShape = (contractAddress: string, w3: Web3) => {
  const contract = buildLiquidityProtectionContract(contractAddress, w3);
  return {
    minProtectionDelay: contract.methods.minProtectionDelay(),
    maxProtectionDelay: contract.methods.maxProtectionDelay(),
    lockDuration: contract.methods.lockDuration(),
    networkToken: contract.methods.networkToken(),
    govToken: contract.methods.govToken(),
    maxSystemNetworkTokenAmount: contract.methods.maxSystemNetworkTokenAmount(),
    maxSystemNetworkTokenRatio: contract.methods.maxSystemNetworkTokenRatio()
  };
};

>>>>>>> 4001039b
const calculatePercentIncrease = (
  small: number | string,
  big: number | string
): string => {
  const profit = new BigNumber(big).minus(small);
  return profit.div(small).toString();
};

const notBlackListed = (blackListedAnchors: string[]) => (
  converterAnchor: ConverterAndAnchor
) =>
  !blackListedAnchors.some(black =>
    compareString(black, converterAnchor.anchorAddress)
  );

interface RawV2Pool {
  reserves: {
    token: Token;
    reserveAddress: string;
    stakedBalance: string;
    reserveWeight: string | undefined;
    poolTokenAddress: string;
  }[];
  converterAddress: string;
  anchorAddress: string;
}

const calculateMean = (a: string, b: string) =>
  new BigNumber(a).plus(b).div(2).toString();

interface V2Response {
  reserveFeeds: ReserveFeed[];
  pools: (RelayWithReserveBalances | ChainLinkRelay)[];
}

const compareAnchorAndConverter = (
  a: ConverterAndAnchor,
  b: ConverterAndAnchor
) =>
  compareString(a.anchorAddress, b.anchorAddress) &&
  compareString(a.converterAddress, b.converterAddress);

interface RawAbiRelay {
  connectorToken1: string;
  connectorToken2: string;
  connectorTokenCount: string;
  conversionFee: string;
  owner: string;
  version: string;
  converterType?: string;
}

const zipAnchorAndConverters = (
  anchorAddresses: string[],
  converterAddresses: string[]
): ConverterAndAnchor[] => {
  if (anchorAddresses.length !== converterAddresses.length)
    throw new Error(
      "was expecting as many anchor addresses as converter addresses"
    );
  const zipped = zip(anchorAddresses, converterAddresses) as [string, string][];
  return zipped.map(([anchorAddress, converterAddress]) => ({
    anchorAddress: anchorAddress!,
    converterAddress: converterAddress!
  }));
};

const pickEthToken = (obj: any): Token => ({
  contract: obj.contract,
  decimals: obj.decimals,
  network: "ETH",
  symbol: obj.symbol
});

interface AbiRelay extends RawAbiRelay {
  converterAddress: string;
}

export interface AbiStaticRelay {
  converterAddress: string;
  converterType: string;
  version: string;
  connectorToken1: string;
  connectorToken2: string;
}

export interface StaticRelay {
  converterAddress: string;
  converterType: number;
  version: number;
  reserves: string[];
  poolToken: {
    symbol: string;
    decimals: string;
    contract: string;
  };
}

interface RawAbiToken {
  contract: string;
  symbol: string;
  decimals: string;
}

const prioritiseV2Pools = (a: ViewRelay, b: ViewRelay) => {
  if (a.v2 && b.v2) return 0;
  if (!a.v2 && !b.v2) return 0;
  if (a.v2 && !b.v2) return -1;
  if (!a.v2 && b.v2) return 1;
  return 0;
};

interface RawAbiCentralPoolToken extends RawAbiToken {
  poolTokens?: string[];
}

interface AbiCentralPoolToken extends RawAbiCentralPoolToken {
  contract: string;
}

const metaToModalChoice = (meta: TokenMeta): ModalChoice => ({
  id: meta.contract,
  contract: meta.contract,
  symbol: meta.symbol,
  img: meta.image
});

const isTraditional = (relay: Relay): boolean =>
  typeof relay.anchor == "object" &&
  relay.converterType == PoolType.Traditional;

const isChainLink = (relay: Relay): boolean =>
  Array.isArray((relay.anchor as PoolContainer).poolTokens) &&
  relay.converterType == PoolType.ChainLink;

const assertTraditional = (relay: Relay): TraditionalRelay => {
  if (isTraditional(relay)) {
    return relay as TraditionalRelay;
  }
  throw new Error("Not a traditional relay");
};

const assertChainlink = (relay: Relay): ChainLinkRelay => {
  if (isChainLink(relay)) {
    return relay as ChainLinkRelay;
  }
  throw new Error("Not a chainlink relay");
};

const generateEtherscanTxLink = (txHash: string, ropsten: boolean = false) =>
  `https://${ropsten ? "ropsten." : ""}etherscan.io/tx/${txHash}`;

const generateEtherscanAccountLink = (
  account: string,
  ropsten: boolean = false
) => `https://${ropsten ? "ropsten." : ""}etherscan.io/address/${account}`;

const iouTokensInRelay = (relay: Relay): Token[] => {
  if (relay.converterType == PoolType.ChainLink) {
    const poolContainer = relay.anchor as PoolContainer;
    const poolTokens = poolContainer.poolTokens;
    const tokens = poolTokens.map(token => token.poolToken);
    return tokens;
  } else if (relay.converterType == PoolType.Traditional) {
    const smartToken = relay.anchor as SmartToken;
    return [smartToken];
  } else throw new Error("Failed to identify pool");
};

const reserveTokensInRelay = (relay: Relay): Token[] => relay.reserves;

const tokensInRelay = (relay: Relay): Token[] => [
  ...reserveTokensInRelay(relay),
  ...iouTokensInRelay(relay)
];

const relayToMinimal = (relay: Relay): MinimalRelay => ({
  contract: relay.contract,
  reserves: relay.reserves.map(
    (reserve): TokenSymbol => ({
      contract: reserve.contract,
      symbol: reserve.symbol
    })
  ),
  anchorAddress: isTraditional(relay)
    ? (relay.anchor as SmartToken).contract
    : (relay.anchor as PoolContainer).poolContainerAddress
});

const sortSmartTokenAddressesByHighestLiquidity = (
  tokens: TokenPrice[],
  smartTokenAddresses: string[]
): string[] => {
  const sortedTokens = tokens
    .slice()
    .sort((a, b) => b.liquidityDepth - a.liquidityDepth);

  const sortedDictionary = sortedTokens
    .map(
      token =>
        ethBancorApiDictionary.find(dic =>
          compareString(token.id, dic.tokenId)
        )!
    )
    .filter(Boolean);

  const res = sortAlongSide(
    smartTokenAddresses,
    pool => pool,
    sortedDictionary.map(x => x.smartTokenAddress)
  );

  const isSame = res.every((item, index) => smartTokenAddresses[index] == item);
  if (isSame)
    console.warn(
      "Sorted by Highest liquidity sorter is returning the same array passed"
    );
  return res;
};

interface EthOpposingLiquid {
  smartTokenAmountWei: ViewAmount;
  opposingAmount?: string;
  shareOfPool: number;
  singleUnitCosts: ViewAmount[];
  reserveBalancesAboveZero: boolean;
}

interface RawAbiV2PoolBalances {
  converterAddress: string;
  reserveOne: string;
  reserveTwo: string;
  reserveOnePoolToken: string;
  reserveTwoPoolToken: string;
  primaryReserveToken: string;
  secondaryReserveToken: string;
  reserveOneStakedBalance: string;
  reserveTwoStakedBalance: string;
  effectiveReserveWeights: { 0: string; 1: string } | undefined;
}

interface RawAbiReserveBalance {
  converterAddress: string;
  reserveOne: string;
  reserveOneAddress: string;
  reserveTwoAddress: string;
  reserveTwo: string;
}

const hasTwoConnectors = (relay: RefinedAbiRelay) => {
  const test = Number(relay.connectorTokenCount) == 2;
  if (!test)
    console.warn(
      "Dropping relay",
      relay.anchorAddress,
      "because it does not have a connector count of two"
    );
  return test;
};

interface StakedAndReserve {
  converterAddress: string;
  reserves: {
    reserveAddress: string;
    stakedBalance: string;
    reserveWeight: string | undefined;
    poolTokenAddress: string;
  }[];
}

const polishTokens = (tokenMeta: TokenMeta[], tokens: Token[]) => {
  const ethReserveToken: Token = {
    contract: ethReserveAddress,
    decimals: 18,
    network: "ETH",
    symbol: "ETH"
  };

  const ethHardCode = updateArray(
    tokens,
    token => compareString(token.contract, ethReserveAddress),
    () => ethReserveToken
  );

  const decimalIsWrong = (decimals: number | undefined) =>
    typeof decimals == "undefined" || Number.isNaN(decimals);

  const missingDecimals = updateArray(
    ethHardCode,
    token => decimalIsWrong(token.decimals),
    missingDecimal => {
      const meta = tokenMeta.find(x =>
        compareString(x.contract, missingDecimal.contract)
      )!;
      if (Object.keys(meta).includes("precision")) {
        return {
          ...missingDecimal,
          decimals: meta.precision!
        };
      }
      console.warn(
        "Token Meta couldnt help determine decimals of token address",
        missingDecimal.contract
      );
      return {
        ...missingDecimal
      };
    }
  ).filter(token => !decimalIsWrong(token.decimals));

  const missingSymbol = updateArray(
    missingDecimals,
    token => !token.symbol,
    tokenWithoutSymbol => {
      const meta = tokenMeta.find(x =>
        compareString(x.contract, tokenWithoutSymbol.contract)
      )!;
      if (meta.symbol) {
        return {
          ...tokenWithoutSymbol,
          symbol: meta.symbol
        };
      } else {
        console.warn("Dropping", tokenWithoutSymbol, "due to no symbol");
        return {
          ...tokenWithoutSymbol
        };
      }
    }
  ).filter(token => token.symbol);

  const addedEth = [...missingSymbol, ethReserveToken];
  const uniqueTokens = uniqWith(addedEth, (a, b) =>
    compareString(a.contract, b.contract)
  );

  const difference = differenceWith(tokens, uniqueTokens, (a, b) =>
    compareString(a.contract, b.contract)
  );
  if (difference.length > 0) {
    console.warn(
      "Polish tokens is dropping",
      difference,
      "tokens",
      "sending back",
      uniqueTokens
    );
  }
  return uniqueTokens;
};

const seperateMiniTokens = (tokens: AbiCentralPoolToken[]) => {
  const smartTokens = tokens
    .filter(token => !token.poolTokens)
    .map(pickEthToken);

  const poolTokenAddresses = tokens
    .filter(token => Array.isArray(token.poolTokens))
    .map(token => ({
      anchorAddress: token.contract,
      poolTokenAddresses: token.poolTokens as string[]
    }));

  const rebuiltLength = poolTokenAddresses.length + smartTokens.length;
  if (rebuiltLength !== tokens.length) {
    console.error("failed to rebuild properly");
  }
  return { smartTokens, poolTokenAddresses };
};

<<<<<<< HEAD
=======
const tokenShape = (contractAddress: string) => {
  const contract = buildTokenContract(contractAddress);
  const template = {
    contract: ORIGIN_ADDRESS,
    symbol: contract.methods.symbol(),
    decimals: contract.methods.decimals()
  };
  return template;
};

const reserveBalanceShape = (
  contractAddress: string,
  reserves: string[],
  w3: Web3
) => {
  const contract = buildConverterContract(contractAddress, w3);
  const [reserveOne, reserveTwo] = reserves;
  return {
    converterAddress: ORIGIN_ADDRESS,
    reserveOneAddress: reserveOne,
    reserveTwoAddress: reserveTwo,
    reserveOne: contract.methods.getConnectorBalance(reserveOne),
    reserveTwo: contract.methods.getConnectorBalance(reserveTwo)
  };
};

const protectedReservesShape = (
  storeAddress: string,
  anchorAddress: string,
  reserveOneAddress: string,
  reserveTwoAddress: string
) => {
  const contract = buildLiquidityProtectionStoreContract(storeAddress);
  return {
    anchorAddress,
    reserveOneAddress,
    reserveTwoAddress,
    reserveOneProtected: contract.methods.totalProtectedReserveAmount(
      anchorAddress,
      reserveOneAddress
    ),
    reserveTwoProtected: contract.methods.totalProtectedReserveAmount(
      anchorAddress,
      reserveTwoAddress
    )
  };
};

>>>>>>> 4001039b
interface RegisteredContracts {
  BancorNetwork: string;
  BancorConverterRegistry: string;
  LiquidityProtection: string;
  LiquidityProtectionStore: string;
}

const percentageOfReserve = (percent: number, existingSupply: string): string =>
  new Decimal(percent).times(existingSupply).toFixed(0);

const percentageIncrease = (deposit: string, existingSupply: string): number =>
  new Decimal(deposit).div(existingSupply).toNumber();

const calculateOppositeFundRequirement = (
  deposit: string,
  depositsSupply: string,
  oppositesSupply: string
): string => {
  const increase = percentageIncrease(deposit, depositsSupply);
  return percentageOfReserve(increase, oppositesSupply);
};

const calculateOppositeLiquidateRequirement = (
  reserveAmount: string,
  reserveBalance: string,
  oppositeReserveBalance: string
) => {
  const increase = percentageIncrease(reserveAmount, reserveBalance);
  return percentageOfReserve(increase, oppositeReserveBalance);
};

const oneMillion = new BigNumber(1000000);

const calculateFundReward = (
  reserveAmount: string,
  reserveSupply: string,
  smartSupply: string
) => {
  Decimal.set({ rounding: 0 });

  const smartSupplyNumber = new Decimal(smartSupply);
  if (smartSupplyNumber.eq(0)) {
    throw new Error("Client side geometric mean not yet supported");
  }
  return new Decimal(reserveAmount)
    .div(reserveSupply)
    .times(smartSupplyNumber)
    .times(0.99)
    .toFixed(0);
};

const calculateLiquidateCost = (
  reserveAmount: string,
  reserveBalance: string,
  smartSupply: string
) => {
  const percent = percentageIncrease(reserveAmount, reserveBalance);
  return percentageOfReserve(percent, smartSupply);
};

const percentDifference = (smallAmount: string, bigAmount: string) =>
  new Decimal(smallAmount).div(bigAmount).toNumber();

const tokenMetaDataEndpoint =
  "https://raw.githubusercontent.com/Velua/eth-tokens-registry/master/tokens.json";

interface TokenMeta {
  id: string;
  image: string;
  contract: string;
  symbol: string;
  name: string;
  precision?: number;
}

const metaToTokenAssumedPrecision = (token: TokenMeta): Token => ({
  contract: token.contract,
  decimals: token.precision!,
  network: "ETH",
  symbol: token.symbol
});

const getTokenMeta = async (currentNetwork: EthNetworks) => {
  const networkVars = getNetworkVariables(currentNetwork);
  if (currentNetwork == EthNetworks.Ropsten) {
    return [
      {
        symbol: "BNT",
        contract: networkVars.bntToken,
        precision: 18
      },
      {
        symbol: "DAI",
        contract: "0xc2118d4d90b274016cb7a54c03ef52e6c537d957",
        precision: 18
      },
      {
        symbol: "WBTC",
        contract: "0xbde8bb00a7ef67007a96945b3a3621177b615c44",
        precision: 8
      },
      {
        symbol: "BAT",
        contract: "0x443fd8d5766169416ae42b8e050fe9422f628419",
        precision: 18
      },
      {
        symbol: "LINK",
        contract: "0x20fe562d797a42dcb3399062ae9546cd06f63280",
        precision: 18
      },
      {
        contract: "0x4F5e60A76530ac44e0A318cbc9760A2587c34Da6",
        symbol: "YYYY"
      },
      {
        contract: "0x63B75DfA4E87d3B949e876dF2Cd2e656Ec963466",
        symbol: "YYY"
      },
      {
        contract: "0xAa2A908Ca3E38ECEfdbf8a14A3bbE7F2cA2a1BE4",
        symbol: "XXX"
      },
      {
        contract: "0xe4158797A5D87FB3080846e019b9Efc4353F58cC",
        symbol: "XXX"
      }
    ].map(
      (x): TokenMeta => ({
        ...x,
        id: x.contract,
        image: defaultImage,
        name: x.symbol
      })
    );
  }
  if (currentNetwork !== EthNetworks.Mainnet)
    throw new Error("Ropsten and Mainnet supported only.");

  const res: AxiosResponse<TokenMeta[]> = await axios.get(
    tokenMetaDataEndpoint
  );

  const drafted = res.data
    .filter(({ symbol, contract, image }) =>
      [symbol, contract, image].every(Boolean)
    )
    .map(x => ({ ...x, id: x.contract }));

  const existingEth = drafted.find(x => compareString(x.symbol, "eth"))!;

  const withoutEth = drafted.filter(meta => !compareString(meta.symbol, "eth"));
  const addedEth = {
    ...existingEth,
    id: ethReserveAddress,
    contract: ethReserveAddress
  };
  const final = [addedEth, existingEth, ...withoutEth];
  return uniqWith(final, (a, b) => compareString(a.id, b.id));
};

const compareRelayById = (a: Relay, b: Relay) => compareString(a.id, b.id);

const VuexModule = createModule({
  strict: false
});

interface LiquidityProtectionSettings {
  minDelay: number;
  maxDelay: number;
  lockedDelay: number;
  govToken: string;
  networkToken: string;
  maxSystemNetworkTokenAmount: string;
  maxSystemNetworkTokenRatio: string;
}

interface RawLiquidityProtectionSettings {
  minProtectionDelay: string;
  maxProtectionDelay: string;
  lockDuration: string;
  govToken: string;
  networkToken: string;
  maxSystemNetworkTokenAmount: string;
  maxSystemNetworkTokenRatio: string;
}

export class EthBancorModule
  extends VuexModule.With({ namespaced: "ethBancor/" })
  implements TradingModule, LiquidityModule, CreatePoolModule, HistoryModule {
  registeredAnchorAddresses: string[] = [];
  convertibleTokenAddresses: string[] = [];
  loadingPools: boolean = true;

  bancorApiTokens: TokenPrice[] = [];
  relaysList: readonly Relay[] = [];
  tokenBalances: Balance[] = [];
  bntUsdPrice: number = 0;
  tokenMeta: TokenMeta[] = [];
  availableHistories: string[] = [];
  contracts: RegisteredContracts = {
    BancorNetwork: "",
    BancorConverterRegistry: "",
    LiquidityProtection: "",
    LiquidityProtectionStore: ""
  };
  initiated: boolean = false;
  failedPools: string[] = [];
  currentNetwork: EthNetworks = EthNetworks.Mainnet;
  slippageTolerance = 0;
  useTraditionalCalls = true;

  liquidityProtectionSettings: LiquidityProtectionSettings = {
    minDelay: moment.duration("30", "days").asSeconds(),
    maxDelay: moment.duration("100", "days").asSeconds(),
    lockedDelay: moment.duration("24", "hours").asSeconds(),
    networkToken: "",
    govToken: "",
    maxSystemNetworkTokenAmount: "",
    maxSystemNetworkTokenRatio: ""
  };

  @mutation setTraditionalCalls(status: boolean) {
    this.useTraditionalCalls = status;
  }

  @mutation setLiquidityProtectionSettings(
    settings: LiquidityProtectionSettings
  ) {
    this.liquidityProtectionSettings = settings;
  }

  @action async fetchLiquidityProtectionSettings(contractAddress: string) {
    const [[settings]] = ((await this.multi({
      groupsOfShapes: [[liquidityProtectionShape(contractAddress, w3)]]
    })) as unknown) as [RawLiquidityProtectionSettings][];

    const newSettings = {
      minDelay: Number(settings.minProtectionDelay),
      maxDelay: Number(settings.maxProtectionDelay),
      lockedDelay: Number(settings.lockDuration),
      govToken: settings.govToken,
      networkToken: settings.networkToken,
      maxSystemNetworkTokenRatio: settings.maxSystemNetworkTokenRatio,
      maxSystemNetworkTokenAmount: settings.maxSystemNetworkTokenAmount
    } as LiquidityProtectionSettings;
    if (this.isAuthenticated) {
      this.fetchAndSetTokenBalances([newSettings.govToken]);
    }
    return newSettings;
  }

  get stats() {
    return {
      totalLiquidityDepth: this.tokens.reduce(
        (acc, item) => acc + (item.liqDepth || 0),
        0
      ),
      nativeTokenPrice: {
        symbol: "ETH",
        price:
          this.tokens.find(token => compareString("ETH", token.symbol))!
            .price || 0
      },
      twentyFourHourTradeCount: this.liquidityHistory.data.length
    };
  }

  whiteListedPools: string[] = [];

  @mutation setWhiteListedPools(anchors: string[]) {
    this.whiteListedPools = anchors;
  }

  @action async fetchWhiteListedV1Pools(
    liquidityProtectionStoreAddress?: string
  ) {
    const contractAddress =
      liquidityProtectionStoreAddress ||
      this.contracts.LiquidityProtectionStore;
    const liquidityProtection = buildLiquidityProtectionStoreContract(
      contractAddress,
      w3
    );
    const whiteListedPools = await liquidityProtection.methods
      .whitelistedPools()
      .call();
    return whiteListedPools;
  }

  @action async protectLiquidityTx({
    anchorAddress,
    amountWei
  }: {
    anchorAddress: string;
    amountWei: string;
  }) {
    const liquidityProtectionAddress = this.contracts.LiquidityProtection;
    const contract = buildLiquidityProtectionContract(
      liquidityProtectionAddress
    );
    return this.resolveTxOnConfirmation({
      tx: contract.methods.protectLiquidity(anchorAddress, amountWei)
    });
  }

  @action async unProtectLiquidityTx({
    id1,
    id2
  }: {
    id1: string;
    id2: string;
  }) {
    const liquidityProtectionAddress = this.contracts.LiquidityProtection;
    const contract = buildLiquidityProtectionContract(
      liquidityProtectionAddress
    );
    return this.resolveTxOnConfirmation({
      tx: contract.methods.unprotectLiquidity(id1, id2)
    });
  }

  @action async unprotectLiquidity({
    id1,
    id2
  }: {
    id1: string;
    id2: string;
  }): Promise<TxResponse> {
    const res = await this.unProtectLiquidityTx({ id1, id2 });

    (async () => {
      await wait(700);
      this.fetchLockedBalances();
      this.fetchProtectionPositions({});
      await wait(4000);
      this.fetchLockedBalances();
      this.fetchProtectionPositions({});
    })();

    return {
      blockExplorerLink: await this.createExplorerLink(res),
      txId: res
    };
  }

  highTierPoolsArr: string[] = [];

  @mutation setHighTierPools(highTierPools: string[]) {
    console.log("high tier pools", highTierPools);
    this.highTierPoolsArr = highTierPools;
  }

  @action async fetchAndSetHighTierPools(liquidityProtectionContract: string) {
    const lpContract = buildLiquidityProtectionContract(
      liquidityProtectionContract || this.contracts.LiquidityProtection,
      w3
    );

    const highTierPools = await lpContract.methods.highTierPools().call();

    this.setHighTierPools(highTierPools);
  }

  protectedPositionsArr: ProtectedLiquidityCalculated[] = [];

  @mutation setProtectedPositions(positions: ProtectedLiquidityCalculated[]) {
    console.log(positions, "are the positions getting set!");
    this.protectedPositionsArr = positions;
  }

  @action async fetchPositionsMulti({
    positionIds,
    liquidityStore
  }: {
    positionIds: string[];
    liquidityStore: string;
  }): Promise<ProtectedLiquidity[]> {
    const positionShapes = positionIds.map(id =>
      protectedPositionShape(liquidityStore, id)
    );

    const [multiPositions] = await this.multi({
      groupsOfShapes: [positionShapes]
    });

    const keys = [
      "owner",
      "poolToken",
      "reserveToken",
      "poolAmount",
      "reserveAmount",
      "reserveRateN",
      "reserveRateD",
      "timestamp",
      "id"
    ];

    // @ts-ignore
    return multiPositions
      .map(res => ({ ...res.position, "8": res.positionId }))
      .map(res => fromPairs(keys.map((key, index) => [key, res[index]])));
  }

  @action async fetchProtectionPositions({
    storeAddress,
    blockNumberNow
  }: {
    storeAddress?: string;
    blockNumberNow?: number;
  }) {
    const liquidityStore =
      storeAddress || this.contracts.LiquidityProtectionStore;
    if (!this.currentUser) {
      return;
    }
    try {
      const contract = buildLiquidityProtectionStoreContract(
        liquidityStore,
        w3
      );
      const owner = this.currentUser;
      console.time("time to get ID count");
      console.log("getting id count", owner, "was the owner");
      const idCount = Number(
        await contract.methods.protectedLiquidityCount(owner).call()
      );
      console.log("got id count", idCount);
      console.timeEnd("time to get ID count");
      if (idCount == 0) return;
      const positionIds = await contract.methods
        .protectedLiquidityIds(owner)
        .call();

      const [allPositions, currentBlockNumber] = await Promise.all([
        this.fetchPositionsMulti({
          positionIds,
          liquidityStore
        }),
        (async () => {
          return blockNumberNow || w3.eth.getBlockNumber();
        })()
      ]);

      if (allPositions.length !== idCount)
        throw new Error("ID count does not match returned positions");

      const lpContract = buildLiquidityProtectionContract(
        this.contracts.LiquidityProtection,
        w3
      );

      const uniqueAnchors = uniqWith(
        allPositions.map(pos => pos.poolToken),
        compareString
      ) as string[];

      const timeScales: {
        blockHeight: number;
        days: number;
        label: string;
      }[] = ([
        [1, "day"],
        [7, "week"]
      ] as [number, string][]).map(([days, label]) => ({
        blockHeight: rewindBlocksByDays(currentBlockNumber, days),
        days,
        label
      }));

      const [withAprs, withLiquidityReturn, withFees] = await Promise.all([
        (async () => {
          try {
            const poolHistoricalBalances = await Promise.all(
              uniqueAnchors.map(async anchor => {
                const historicalBalances = await Promise.all(
                  timeScales.map(async scale => {
                    const balance = await this.fetchRelayBalances({
                      poolId: anchor,
                      blockHeight: scale.blockHeight
                    });
                    return {
                      balance,
                      scale: scale.label
                    };
                  })
                );

                return {
                  poolId: anchor,
                  historicalBalances
                };
              })
            );

            return await Promise.all(
              allPositions.map(async position => {
                const pool = findOrThrow(poolHistoricalBalances, pool =>
                  compareString(pool.poolId, position.poolToken)
                );
                const aprs = await Promise.all(
                  timeScales.map(async scale => {
                    const poolBalance = findOrThrow(
                      pool.historicalBalances,
                      balance => compareString(balance.scale, scale.label)
                    ).balance;

                    const historicalReserveBalances = poolBalance.reserves.map(
                      (reserve): WeiExtendedAsset => ({
                        weiAmount: reserve.weiAmount,
                        contract: reserve.contract
                      })
                    );

                    const poolTokenSupply = poolBalance.smartTokenSupplyWei;

                    const [
                      tknReserveBalance,
                      opposingTknBalance
                    ] = sortAlongSide(
                      historicalReserveBalances,
                      balance => balance.contract,
                      [position.reserveToken]
                    );

                    const poolToken = position.poolToken;
                    const reserveToken = position.reserveToken;
                    const reserveAmount = position.reserveAmount;
                    const poolRateN = new BigNumber(tknReserveBalance.weiAmount)
                      .times(2)
                      .toString();
                    const poolRateD = poolTokenSupply;

                    const reserveRateN = opposingTknBalance.weiAmount;
                    const reserveRateD = tknReserveBalance.weiAmount;

                    let poolRoi = "";

                    try {
                      poolRoi = await lpContract.methods
                        .poolROI(
                          poolToken,
                          reserveToken,
                          reserveAmount,
                          poolRateN,
                          poolRateD,
                          reserveRateN,
                          reserveRateD
                        )
                        .call();
                    } catch (err) {
                      console.error("getting pool roi failed!", err, {
                        address: this.contracts.LiquidityProtection,
                        poolToken,
                        reserveToken,
                        reserveAmount,
                        poolRateN,
                        poolRateD,
                        reserveRateN,
                        reserveRateD
                      });
                    }

                    const magnitude =
                      scale.label == "day"
                        ? 365
                        : scale.label == "week"
                        ? 52
                        : 365 / scale.days;

                    const calculatedAprDec = new BigNumber(poolRoi)
                      .div(1000000)
                      .minus(1)
                      .times(magnitude);

                    return {
                      calculatedAprDec: calculatedAprDec.isNegative()
                        ? "0"
                        : calculatedAprDec.toString(),
                      scaleId: scale.label
                    };
                  })
                );

                return {
                  positionId: position.id,
                  oneDayDec: aprs.find(apr => apr.scaleId == "day")!
                    .calculatedAprDec,
                  oneWeekDec: aprs.find(apr => apr.scaleId == "week")!
                    .calculatedAprDec
                };
              })
            );
          } catch (e) {
            console.log(e, "error doing rois");
          }
        })(),
        Promise.all(
          allPositions.map(async position => {
            const now = moment();
            const fullWaitTime = now.clone().add(1, "year").unix();

            const timeNow = moment().unix();

            const [
              fullLiquidityReturn,
              currentLiquidityReturn
            ] = await Promise.all([
              getRemoveLiquidityReturn(
                this.contracts.LiquidityProtection,
                position.id,
                oneMillion.toString(),
                fullWaitTime,
                w3
              ),
              getRemoveLiquidityReturn(
                this.contracts.LiquidityProtection,
                position.id,
                oneMillion.toString(),
                timeNow,
                w3
              )
            ]);

            return {
              positionId: position.id,
              fullLiquidityReturn,
              currentLiquidityReturn,
              roiDec: calculateReturnOnInvestment(
                position.reserveAmount,
                fullLiquidityReturn.targetAmount
              )
            };
          })
        ).catch(e => {
          console.warn("Error fetching ROIs", e);
        }),
        Promise.all(
          allPositions.map(async position => {
            const currentPoolBalances = await this.fetchRelayBalances({
              poolId: position.poolToken
            });

            const [
              depositedReserve,
              opposingReserve
            ] = sortAlongSide(
              currentPoolBalances.reserves,
              reserve => reserve.contract,
              [position.reserveToken]
            );
            const rate0 = new BigNumber(position.reserveRateN)
              .div(position.reserveRateD)
              .toString();

            const feeAmountWei = calculatePositionFees(
              position.poolAmount,
              currentPoolBalances.smartTokenSupplyWei,
              position.reserveAmount,
              depositedReserve.weiAmount,
              opposingReserve.weiAmount,
              rate0
            );

            const shrunk = shrinkToken(feeAmountWei, 18);

            console.log(shrunk, "is the fee amount");

            return {
              positionId: position.id,
              amount: shrunk
            };
          })
        )
      ]);

      const positions = allPositions.map(
        (position): ProtectedLiquidityCalculated => {
          const liqReturn =
            withLiquidityReturn &&
            withLiquidityReturn.find(p => position.id == p.positionId);
          const roiReturn =
            withAprs && withAprs.find(p => position.id == p.positionId);

          const fee = withFees.find(p => position.id == p.positionId);

          return {
            ...position,
            ...(liqReturn && omit(liqReturn, ["positionId"])),
            ...(roiReturn && omit(roiReturn, ["positionId"])),
            ...(fee && omit(fee, ["positionId"]))
          };
        }
      );

      console.log("success!", positions, "are positions");

      this.setProtectedPositions(positions);
      if (this.loadingProtectedPositions) {
        await wait(2);
        this.setLoadingPositions(false);
      }
      return positions;
    } catch (e) {
      console.error("Failed fetching protection positions", e.message);
    }
  }

  @action async addProtection({
    poolId,
    reserveAmount,
    onUpdate
  }: {
    poolId: string;
    reserveAmount: ViewAmount;
    onUpdate: OnUpdate;
  }): Promise<TxResponse> {
    const pool = this.relay(poolId);

    if (!pool.whitelisted) {
      throw new Error("Pool must be whitelisted to protect liquidity");
    }

    const liqudityProtectionContractAddress = this.contracts
      .LiquidityProtection;
    const contract = buildLiquidityProtectionContract(
      liqudityProtectionContractAddress
    );

    const reserveTokenAddress = reserveAmount.id;
    const token = this.token(reserveTokenAddress);
    const reserveAmountWei = expandToken(reserveAmount.amount, token.precision);

    const depositIsEth = compareString(reserveAmount.id, ethReserveAddress);

    const txHash = (await multiSteps({
      items: [
        {
          description: "Triggering approval..",
          task: async () => {
            if (!depositIsEth) {
              await this.triggerApprovalIfRequired({
<<<<<<< HEAD
                owner: this.isAuthenticated as string,
=======
                owner: this.currentUser,
>>>>>>> 4001039b
                spender: liqudityProtectionContractAddress,
                amount: reserveAmountWei,
                tokenAddress: reserveTokenAddress
              });
            }
          }
        },
        {
          description: "Adding liquidity..",
          task: async () => {
            return this.resolveTxOnConfirmation({
              tx: contract.methods.addLiquidity(
                poolId,
                reserveTokenAddress,
                reserveAmountWei
              ),
              ...(depositIsEth && { value: reserveAmountWei })
            });
          }
        }
      ],
      onUpdate
    })) as string;

    this.fetchProtectionPositions({});
    this.spamBalances([
      this.liquidityProtectionSettings.govToken,
      reserveTokenAddress
    ]);
    wait(3000).then(() => {
      this.fetchProtectionPositions({});
    });

    return {
      blockExplorerLink: await this.createExplorerLink(txHash),
      txId: txHash
    };
  }

  @action async removeProtection({
    decPercent,
    id
  }: {
    decPercent: number;
    id: string;
  }): Promise<TxResponse> {
    const dbId = id.split(":")[1];

    const liquidityProtectionContract = this.contracts.LiquidityProtection;
    const contract = buildLiquidityProtectionContract(
      this.contracts.LiquidityProtection
    );

    const position = findOrThrow(
      this.protectedPositionsArr,
      position => compareString(position.id, dbId),
      `failed to find the referenced position of ${dbId}`
    );
    const isDissolvingNetworkToken = compareString(
      this.liquidityProtectionSettings.networkToken,
      position.reserveToken
    );
    const ppmPercent = decToPpm(decPercent);

    console.log({ ppmPercent, decPercent }, "issue 560");
    console.assert(
      decPercent == 1,
      "dec percent passed from View layer was not 1!"
    );
    console.assert();

    if (isDissolvingNetworkToken) {
      const dissolvingFullPosition = decPercent === 1;
      const roundingBuffer = 0.01;
      const weiApprovalAmount = dissolvingFullPosition
        ? position.reserveAmount
        : new BigNumber(position.reserveAmount)
            .times(decPercent + roundingBuffer)
            .toFixed(0);
      await this.triggerApprovalIfRequired({
<<<<<<< HEAD
        owner: this.isAuthenticated as string,
=======
        owner: this.currentUser,
>>>>>>> 4001039b
        spender: liquidityProtectionContract,
        amount: weiApprovalAmount,
        tokenAddress: this.liquidityProtectionSettings.govToken
      });
    }

    const txHash = await this.resolveTxOnConfirmation({
      tx: contract.methods.removeLiquidity(dbId, ppmPercent)
    });

    (async () => {
      await wait(600);
      this.fetchLockedBalances();
      this.fetchProtectionPositions({});
      await wait(2000);
      this.fetchLockedBalances();
      this.fetchProtectionPositions({});
    })();

    return {
      blockExplorerLink: await this.createExplorerLink(txHash),
      txId: txHash
    };
  }

  @action async protectLiquidity({
    amount,
    onUpdate
  }: ProtectLiquidityParams): Promise<TxResponse> {
    const liquidityProtectionContractAddress = this.contracts
      .LiquidityProtection;

    const pool = await this.traditionalRelayById(amount.id);
    const poolToken = pool.anchor;
    if (!compareString(amount.id, poolToken.contract))
      throw new Error("Pool token does not match anchor ID");
    const poolTokenWei = expandToken(amount.amount, poolToken.decimals);

    const txHash = await multiSteps({
      items: [
        {
          description: "Approving transfer...",
          task: async () => {
            await this.triggerApprovalIfRequired({
              amount: poolTokenWei,
<<<<<<< HEAD
              owner: this.isAuthenticated as string,
=======
              owner: this.currentUser,
>>>>>>> 4001039b
              spender: liquidityProtectionContractAddress,
              tokenAddress: poolToken.contract
            });
          }
        },
        {
          description: "Adding liquidity protection...",
          task: async () => {
            return this.protectLiquidityTx({
              anchorAddress: poolToken.contract,
              amountWei: poolTokenWei
            });
          }
        }
      ],
      onUpdate
    });

    this.spamBalances([
      poolToken.contract,
      this.liquidityProtectionSettings.govToken
    ]);

    (async () => {
      this.fetchProtectionPositions({});
      await wait(2000);
      this.fetchProtectionPositions({});
      await wait(5000);
      this.fetchProtectionPositions({});
    })();

    return {
      blockExplorerLink: await this.createExplorerLink(txHash),
      txId: txHash
    };
  }

  @mutation setTolerance(tolerance: number) {
    this.slippageTolerance = tolerance;
  }

  @action async setSlippageTolerance(tolerance: number) {
    this.setTolerance(tolerance);
  }

  @mutation setNetwork(network: EthNetworks) {
    this.currentNetwork = network;
  }

  @mutation setBancorApiTokens(tokens: TokenPrice[]) {
    this.bancorApiTokens = tokens;
  }

  lockedBalancesArr: LockedBalance[] = [];

  get lockedEth() {
    return this.lockedBalancesArr;
  }

  @mutation setLockedBalances(lockedBalances: LockedBalance[]) {
    this.lockedBalancesArr = lockedBalances;
  }

  @mutation setLoadingPositions(value: boolean) {
    this.loadingProtectedPositions = value;
  }

  @mutation updateHistoricPoolFees(newFees: PreviousPoolFee[]) {
    const currentFees = this.previousPoolFeesArr;
    this.previousPoolFeesArr = [...currentFees, ...newFees];
  }

  @action async fetchLockedBalances(storeAddress?: string) {
    const owner = this.currentUser;
    if (!owner) return;

    const contractAddress =
      storeAddress || this.contracts.LiquidityProtectionStore;
    const storeContract = buildLiquidityProtectionStoreContract(
      contractAddress,
      w3
    );
    const lockedBalanceCount = Number(
      await storeContract.methods.lockedBalanceCount(owner).call()
    );

    const lockedBalances =
      lockedBalanceCount > 0
        ? await traverseLockedBalances(
            contractAddress,
            owner,
            lockedBalanceCount,
            w3
          )
        : [];
    this.setLockedBalances(lockedBalances);

    return lockedBalances;
  }

  loadingProtectedPositions = true;

  get protectedPositions(): ViewProtectedLiquidity[] {
    const owner = this.currentUser;
    if (!owner) return [];

    const { minDelay, maxDelay } = this.liquidityProtectionSettings;

    const whiteListedPools = this.whiteListedPools;

    const allPositions = this.protectedPositionsArr
      .filter(position => compareString(position.owner, owner))
      .filter(position =>
        whiteListedPools.some(anchor =>
          compareString(position.poolToken, anchor)
        )
      );

    const allRelays = this.relaysList;
    const uniqueAnchors = uniqWith(
      allPositions.map(pos => pos.poolToken),
      compareString
    );
    const relays = uniqueAnchors.map(anchor =>
      findOrThrow(allRelays, relay => compareString(relay.id, anchor))
    );

    const viewPositions = allPositions.map(
      (singleEntry): ViewProtectedLiquidity => {
        const isWhiteListed = true;

        const startTime = Number(singleEntry.timestamp);

        const relay = findOrThrow(relays, relay =>
          compareString(relay.id, singleEntry.poolToken)
        );

        const reserveToken = this.token(singleEntry.reserveToken);
        const reservePrecision = reserveToken.precision;

        const reserveTokenDec = shrinkToken(
          singleEntry.reserveAmount,
          reservePrecision
        );

        const fullyProtectedDec =
          singleEntry.fullLiquidityReturn &&
          shrinkToken(
            singleEntry.fullLiquidityReturn.targetAmount,
            reservePrecision
          );

        const currentProtectedDec =
          singleEntry.currentLiquidityReturn &&
          shrinkToken(
            singleEntry.currentLiquidityReturn.targetAmount,
            reservePrecision
          );

        const progressPercent = calculateProgressLevel(
          startTime,
          startTime + maxDelay
        );

        const givenVBnt =
          compareString(
            reserveToken.id,
            this.liquidityProtectionSettings.networkToken
          ) && reserveTokenDec;

        // stake - original
        // full coverage - full wait time
        // protectedAmount - current wait time

        return {
          id: `${singleEntry.poolToken}:${singleEntry.id}`,
          whitelisted: isWhiteListed,
          ...(givenVBnt && { givenVBnt }),
          single: true,
          apr: {
            day: Number(singleEntry.oneDayDec),
            // month: Number(singleEntry.on)
            week: Number(singleEntry.oneWeekDec)
          },
          insuranceStart: startTime + minDelay,
          fullCoverage: startTime + maxDelay,
          stake: {
            amount: reserveTokenDec,
            symbol: reserveToken.symbol,
            poolId: relay.id,
            unixTime: startTime,
            ...(reserveToken.price && {
              usdValue: new BigNumber(reserveTokenDec)
                .times(reserveToken.price)
                .toNumber()
            })
          },
          ...(fullyProtectedDec && {
            fullyProtected: {
              amount: fullyProtectedDec,
              symbol: reserveToken.symbol,
              ...(reserveToken.price && {
                usdValue: new BigNumber(fullyProtectedDec)
                  .times(reserveToken.price)
                  .toNumber()
              })
            }
          }),
          ...(currentProtectedDec && {
            protectedAmount: {
              amount: currentProtectedDec,
              symbol: reserveToken.symbol,
              ...(reserveToken.price &&
                fullyProtectedDec && {
                  usdValue: new BigNumber(currentProtectedDec)
                    .times(reserveToken.price!)
                    .toNumber()
                })
            }
          }),
          coverageDecPercent: progressPercent,
          ...(singleEntry.fee && {
            fees: {
              amount: singleEntry.fee.amount,
              symbol: reserveToken.symbol
              // ...(reserveToken.price &&
              //   fullyProtectedDec && {
              //     usdValue: new BigNumber(1)
              //       .times(reserveToken.price!)
              //       .toNumber()
              //   })
            }
          }),
          roi:
            fullyProtectedDec &&
            Number(calculatePercentIncrease(reserveTokenDec, fullyProtectedDec))
        } as ViewProtectedLiquidity;
      }
    );

    console.log({ reviewedSingles: viewPositions });
    return viewPositions;
  }

  get poolTokenPositions(): PoolTokenPosition[] {
    const relaysList = this.relaysList;
    const allIouTokens = relaysList.flatMap(iouTokensInRelay);
    const existingBalances = this.tokenBalances.filter(
      balance =>
        balance.balance !== "0" &&
        allIouTokens.some(iouToken =>
          compareString(balance.id, iouToken.contract)
        )
    );

    const relevantRelays = relaysList.filter(relay =>
      iouTokensInRelay(relay).some(token =>
        existingBalances.some(balance =>
          compareString(balance.id, token.contract)
        )
      )
    );

    return relevantRelays.map(relay => {
      const anchorTokens = iouTokensInRelay(relay);
      const iouTokens = existingBalances.filter(existingBalance =>
        anchorTokens.some(anchor =>
          compareString(existingBalance.id, anchor.contract)
        )
      );

      const viewRelay = this.relay(relay.id);
      const isV1 = relay.converterType == PoolType.Traditional;
      if (isV1) {
        return {
          relay: viewRelay,
          smartTokenAmount: iouTokens[0].balance
        };
      } else {
        const chainkLinkRelay = relay as ChainLinkRelay;
        const reserveBalances = iouTokens.map(iouToken => {
          const relevantPoolTokenData = chainkLinkRelay.anchor.poolTokens.find(
            poolToken =>
              compareString(poolToken.poolToken.contract, iouToken.id)
          )!;
          return {
            balance: iouToken.balance,
            reserveId: relevantPoolTokenData.reserveId
          };
        });
        return {
          relay: viewRelay,
          poolTokens: reserveBalances
        };
      }
    });
  }

  get morePoolsAvailable() {
    const allPools = this.registeredAnchorAddresses;
    const remainingPools = allPools
      .filter(
        poolAddress =>
          !this.relaysList.some(relay => compareString(poolAddress, relay.id))
      )
      .filter(
        poolAddress =>
          !this.failedPools.some(failedPool =>
            compareString(failedPool, poolAddress)
          )
      );
    return remainingPools.length > 0;
  }

  @mutation setLoadingPools(status: boolean) {
    this.loadingPools = status;
  }

  @mutation updateFailedPools(ids: string[]) {
    this.failedPools = uniqWith([...this.failedPools, ...ids], compareString);
  }

  @action async loadMorePools() {
    this.setLoadingPools(true);
    const remainingAnchorAddresses = this.registeredAnchorAddresses
      .filter(
        address =>
          !this.relaysList.some(relay => compareString(relay.id, address))
      )
      .filter(
        address =>
          !this.failedPools.some(failedPoolAddress =>
            compareString(address, failedPoolAddress)
          )
      );

    if (remainingAnchorAddresses && remainingAnchorAddresses.length > 0) {
      const remainingPools = await this.add(remainingAnchorAddresses);

      await this.addPoolsBulk(remainingPools);
    }
    this.setLoadingPools(false);
  }

  get secondaryReserveChoices(): ModalChoice[] {
    return this.newNetworkTokenChoices;
  }

  get primaryReserveChoices() {
    return (secondaryReserveId: string): ModalChoice[] => {
      const metaTokens = this.tokenMeta.filter(
        meta => !compareString(meta.id, secondaryReserveId)
      );
      const modalChoices = metaTokens.map(metaToModalChoice);
      const balances = this.tokenBalances;
      const tokensWithBalances = updateArray(
        modalChoices,
        token => balances.some(balance => compareString(balance.id, token.id)),
        token => ({
          ...token,
          balance: findOrThrow(balances, balance =>
            compareString(balance.id, token.id)
          ).balance
        })
      );

      return sortAlongSide(
        tokensWithBalances,
        choice => choice.id.toLowerCase(),
        this.tokens.map(token => token.id.toLowerCase())
      );
    };
  }

  get newNetworkTokenChoices(): ModalChoice[] {
    const toOffer = [
      { symbolName: "BNT", value: this.bntUsdPrice },
      { symbolName: "USDB", value: 1 }
    ];

    const addedMeta = toOffer
      .map(offer => ({
        ...offer,
        meta: this.tokenMeta.find(meta =>
          compareString(meta.symbol, offer.symbolName)
        )!
      }))
      .filter(offer => offer.meta);

    return addedMeta.map(meta => {
      const balance = this.tokenBalance(meta.meta.contract);
      const stringBalance =
        balance && new BigNumber(balance.balance).toString();
      return {
        id: meta.meta.id,
        contract: meta.meta.contract,
        img: meta.meta.image,
        symbol: meta.meta.symbol,
        balance: stringBalance,
        usdValue: meta.value
      };
    });
  }

  get newPoolTokenChoices() {
    return (networkToken: string): ModalChoice[] => {
      const tokenChoices = this.tokenMeta
        .map(metaToModalChoice)
        .map(modalChoice => {
          const balance = this.tokenBalance(modalChoice.contract);
          const stringBalance =
            balance && new BigNumber(balance.balance).toString();
          return {
            ...modalChoice,
            balance: stringBalance
          };
        })
        .filter(meta =>
          this.newNetworkTokenChoices.some(
            networkChoice => !compareString(networkChoice.id, meta.id)
          )
        )
        .filter(tokenChoice => tokenChoice.id !== networkToken)
        .filter(meta => {
          const suggestedReserveIds = [meta.id, networkToken];
          const existingRelayWithSameReserves = this.relaysList.some(relay => {
            const reserves = relay.reserves.map(reserve => reserve.contract);
            return suggestedReserveIds.every(id =>
              reserves.some(r => compareString(id, r))
            );
          });
          return !existingRelayWithSameReserves;
        })
        .filter((_, index) => index < 200);

      const sorted = sortAlongSide(
        tokenChoices,
        token => token.id.toLowerCase(),
        this.tokens.map(token => token.id.toLowerCase())
      ).sort((a, b) => Number(b.balance) - Number(a.balance));
      return sorted;
    };
  }

<<<<<<< HEAD
  get isAuthenticated() {
    return vxm.wallet.isAuthenticated as string | false;
=======
  get currentUser() {
    return vxm.wallet.currentUser;
>>>>>>> 4001039b
  }

  @mutation moduleInitiated() {
    this.initiated = true;
  }

  @action async fetchNewConverterAddressFromHash(
    hash: string
  ): Promise<string> {
    const interval = 1000;
    const attempts = 10;

    for (let i = 0; i < attempts; i++) {
      const info = await web3.eth.getTransactionReceipt(hash);
      if (info) {
        return removeLeadingZeros(info.logs[0].address);
      }
      await wait(interval);
    }
    throw new Error("Failed to find new address in decent time");
  }

  @action async fetchNewSmartContractAddressFromHash(
    hash: string
  ): Promise<string> {
    const interval = 1000;
    const attempts = 10;

    for (let i = 0; i < attempts; i++) {
      const info = await web3.eth.getTransactionReceipt(hash);
      console.log(info, "was info");
      if (info) {
        return info.contractAddress!;
      }
      await wait(interval);
    }
    throw new Error("Failed to find new address in decent time");
  }

  @mutation resetData() {
    this.relaysList = [];
    this.tokenBalances = [];
    this.initiated = false;
  }

  @action async onNetworkChange(updatedNetwork: EthNetworks) {
    if (this.currentNetwork !== updatedNetwork) {
      this.resetData();
      this.init();
    }
  }

  @action async deployConverter({
    smartTokenName,
    smartTokenSymbol,
    reserveTokenAddresses,
    precision = 18
  }: {
    smartTokenName: string;
    smartTokenSymbol: string;
    reserveTokenAddresses: string[];
    precision?: number;
  }): Promise<string> {
    if (reserveTokenAddresses.length !== 2)
      throw new Error("Method deployConverter only supports 2 reserves");
    const contract = buildRegistryContract(
      this.contracts.BancorConverterRegistry
    );

    const smartTokenDecimals = precision;

    return this.resolveTxOnConfirmation({
      tx: contract.methods.newConverter(
        1,
        smartTokenName,
        smartTokenSymbol,
        smartTokenDecimals,
        50000,
        reserveTokenAddresses,
        ["500000", "500000"]
      )
    });
  }

  @action async deployV1Converter({
    poolTokenName,
    poolTokenSymbol,
    poolTokenPrecision,
    reserves
  }: {
    poolTokenName: string;
    poolTokenSymbol: string;
    poolTokenPrecision: number;
    reserves: { contract: string; ppmReserveWeight: string }[];
  }): Promise<string> {
    if (reserves.length == 0) throw new Error("Must have at least one reserve");
    const converterRegistryAddress = this.contracts.BancorConverterRegistry;
    const contract = buildRegistryContract(converterRegistryAddress);

    const reserveTokenAddresses = reserves.map(reserve => reserve.contract);
    const reserveWeights = reserves.map(reserve => reserve.ppmReserveWeight);

    const poolType = PoolType.Traditional;

    const poolAlreadyExists = await existingPool(
      converterRegistryAddress,
      poolType,
      reserveTokenAddresses,
      reserveWeights,
      this.currentNetwork
    );
    if (poolAlreadyExists)
      throw new Error(`Similar pool already exists (${poolAlreadyExists})`);

    return this.resolveTxOnConfirmation({
      tx: contract.methods.newConverter(
        poolType,
        poolTokenName,
        poolTokenSymbol,
        poolTokenPrecision,
        50000,
        reserveTokenAddresses,
        reserveWeights
      )
    });
  }

  @action async fetchHistoryData(poolId: string) {
    const pool = await this.relayById(poolId);
    const reserveSymbols = pool.reserves.map(reserve => reserve.symbol);
    const sortedSymbols = sortByNetworkTokens(reserveSymbols, x => x);
    const [, primaryReserveToken] = sortedSymbols;
    return getSmartTokenHistory(primaryReserveToken.toLowerCase());
  }

  @action async createV1Pool({
    onUpdate,
    decFee,
    decimals,
    poolName,
    poolSymbol,
    reserves
  }: CreateV1PoolEthParams): Promise<V1PoolResponse> {
    const hasFee = new BigNumber(decFee).isGreaterThan(0);

    const {
      poolId,
      newConverterTx
    }: { poolId: string; newConverterTx: string } = await multiSteps({
      items: [
        {
          description: "Creating pool...",
          task: async () => {
            const converterRes = await this.deployV1Converter({
              reserves: reserves.map(reserve => ({
                contract: reserve.tokenId,
                ppmReserveWeight: decToPpm(reserve.decReserveWeight)
              })),
              poolTokenName: poolName,
              poolTokenSymbol: poolSymbol,
              poolTokenPrecision: decimals
            });

            const converterAddress = await this.fetchNewConverterAddressFromHash(
              converterRes
            );
            return { converterAddress, newConverterTx: converterRes };
          }
        },
        {
          description: "Transferring ownership...",
          task: async ({ converterAddress, newConverterTx }) => {
            await this.claimOwnership(converterAddress);
            return { converterAddress, newConverterTx };
          }
        },
        ...(hasFee
          ? [
              {
                description: "Setting fee...",
                task: async ({
                  converterAddress,
                  newConverterTx
                }: {
                  converterAddress: string;
                  newConverterTx: string;
                }) => {
                  await this.setFee({
                    converterAddress,
                    ppmFee: decToPpm(decFee)
                  });
                  return { converterAddress, newConverterTx };
                }
              }
            ]
          : []),
        {
          description: "Adding pool...",
          task: async ({
            converterAddress,
            newConverterTx
          }: {
            converterAddress: string;
            newConverterTx: string;
          }) => {
            const registeredAnchorAddresses = await this.fetchAnchorAddresses({
              converterRegistryAddress: this.contracts.BancorConverterRegistry
            });
            const convertersAndAnchors = await this.add(
              registeredAnchorAddresses
            );
            const converterAndAnchor = findOrThrow(
              convertersAndAnchors,
              converterAndAnchor =>
                compareString(
                  converterAndAnchor.converterAddress,
                  converterAddress
                ),
              "failed to find new pool in the contract registry"
            );
            await this.addPoolsBulk([converterAndAnchor]);
            return { newConverterTx, poolId: converterAndAnchor.anchorAddress };
          }
        }
      ],
      onUpdate
    });

    return {
      txId: newConverterTx,
      blockExplorerLink: await this.createExplorerLink(newConverterTx),
      poolId
    };
  }

  @action async createExplorerLink(txHash: string) {
    return generateEtherscanTxLink(
      txHash,
      this.currentNetwork == EthNetworks.Ropsten
    );
  }

  @action async approveTokenWithdrawals(
    approvals: {
      approvedAddress: string;
      amount: string;
      tokenAddress: string;
    }[]
  ) {
    return Promise.all(
      approvals.map(approval => {
        const tokenContract = buildTokenContract(approval.tokenAddress);

        return this.resolveTxOnConfirmation({
          tx: tokenContract.methods.approve(
            approval.approvedAddress,
            approval.amount
          ),
          gas: 70000
        });
      })
    );
  }

  @action async claimBnt(): Promise<TxResponse> {
    const contract = buildLiquidityProtectionContract(
      this.contracts.LiquidityProtection
    );

    const now = moment();
    const availableClaims = this.lockedBalancesArr
      .filter(balance => moment.unix(balance.expirationTime).isBefore(now))
      .sort((a, b) => a.index - b.index);

    const chunked = chunk(availableClaims, 5);
    const txRes = await Promise.all(
      chunked.map(arr => {
        const first = arr[0].index;
        return this.resolveTxOnConfirmation({
          tx: contract.methods.claimBalance(String(first), String(50))
        });
      })
    );
    const hash = last(txRes) as string;

    const bntAddress = getNetworkVariables(this.currentNetwork).bntToken;
    this.spamBalances([bntAddress]);

    (async () => {
      await wait(2000);
      this.fetchLockedBalances();
    })();
    this.fetchLockedBalances();

    return {
      blockExplorerLink: await this.createExplorerLink(hash),
      txId: hash
    };
  }

  @action async claimOwnership(converterAddress: string) {
    const converter = buildConverterContract(converterAddress);

    return this.resolveTxOnConfirmation({
      tx: converter.methods.acceptOwnership()
    });
  }

  @action async setFee({
    converterAddress,
    ppmFee
  }: {
    converterAddress: string;
    ppmFee: string;
  }) {
    const converterContract = buildConverterContract(converterAddress);

    return this.resolveTxOnConfirmation({
      tx: converterContract.methods.setConversionFee(ppmFee),
      resolveImmediately: true
    });
  }

  @action async resolveTxOnConfirmation({
    tx,
    gas,
    value,
    resolveImmediately = false,
    onHash
  }: {
    tx: ContractSendMethod;
    value?: string;
    gas?: number;
    resolveImmediately?: boolean;
    onHash?: (hash: string) => void;
  }): Promise<string> {
    console.log("received", tx);
    return new Promise((resolve, reject) => {
      let txHash: string;
      tx.send({
<<<<<<< HEAD
        from: this.isAuthenticated as string,
=======
        from: this.currentUser,
>>>>>>> 4001039b
        ...(gas && { gas }),
        ...(value && { value: toHex(value) })
      })
        .on("transactionHash", (hash: string) => {
          txHash = hash;
          if (onHash) onHash(hash);
          if (resolveImmediately) {
            resolve(txHash);
          }
        })
        .on("confirmation", () => {
          resolve(txHash);
        })
        .on("error", (error: any) => reject(error));
    });
  }

  @action async addReserveToken({
    converterAddress,
    reserveTokenAddress
  }: {
    converterAddress: string;
    reserveTokenAddress: string;
  }) {
    const converter = buildConverterContract(converterAddress);

    return this.resolveTxOnConfirmation({
      tx: converter.methods.addReserve(reserveTokenAddress, 500000)
    });
  }

  get supportedFeatures() {
    return () => {
      return ["addLiquidity", "removeLiquidity"];
    };
  }

  get wallet() {
    return "eth";
  }

  get tokens(): ViewToken[] {
    console.time("tokens");

    const whitelistedPools = this.whiteListedPools;

    const ret = this.relaysList
      .filter(relay =>
        relay.reserves.every(reserve => reserve.reserveFeed && reserve.meta)
      )
      .flatMap(relay => {
        const whitelisted = whitelistedPools.some(anchor =>
          compareString(anchor, relay.id)
        );

        const liquidityProtection =
          whitelisted &&
          relay.reserves.some(reserve =>
            compareString(
              reserve.contract,
              this.liquidityProtectionSettings.networkToken
            )
          ) &&
          relay.reserves.length == 2 &&
          relay.reserves.every(reserve => reserve.reserveWeight == 0.5) &&
          Number(relay.version) >= 41;

        return relay.reserves.map(reserve => {
          const { logo, name } = reserve.meta!;
          const balance = this.tokenBalance(reserve.contract);
          const balanceString =
            balance && new BigNumber(balance.balance).toString();

          const reserveFeed = reserve.reserveFeed!;
          return {
            id: reserve.contract,
            contract: reserve.contract,
            precision: reserve.decimals,
            symbol: reserve.symbol,
            liquidityProtection,
            name: name || reserve.symbol,
            ...(reserveFeed.costByNetworkUsd && {
              price: reserveFeed.costByNetworkUsd
            }),
            liqDepth: reserveFeed.liqDepth,
            logo,
            ...(reserveFeed.change24H && { change24h: reserveFeed.change24H }),
            ...(reserveFeed.volume24H && { volume24h: reserveFeed.volume24H }),
            ...(balance && { balance: balanceString })
          };
        });
      })
      .sort(sortByLiqDepth)
      .reduce<ViewToken[]>((acc, item) => {
        const existingToken = acc.find(token =>
          compareString(token.id!, item.id)
        );
        return existingToken
          ? updateArray(
              acc,
              token =>
                compareString(token.id!, item.id) && !isNaN(item.liqDepth),
              token => ({
                ...token,
                liqDepth: token.liqDepth! + item.liqDepth,
                liquidityProtection:
                  token.liquidityProtection || item.liquidityProtection
              })
            )
          : [...acc, item as ViewToken];
      }, []);
    console.timeEnd("tokens");
    return ret;
  }

  get tokenMetaObj() {
    return (id: string) => {
      return findOrThrow(
        this.tokenMeta,
        meta => compareString(id, meta.id),
        `Failed to find token meta for symbol with token contract of ${id}`
      );
    };
  }

  get tokenBalance() {
    return (tokenId: string) =>
      this.tokenBalances.find(token => compareString(token.id, tokenId));
  }

  get token(): (arg0: string) => ViewToken {
    return (id: string) =>
      findOrThrow(
        this.tokens,
        token => compareString(token.id, id),
        `failed to find token() with ID ${id} ethBancor`
      );
  }

  get relay() {
    return (id: string) =>
      findOrThrow(
        this.relays,
        relay => compareString(relay.id, id),
        `failed to find relay with id of ${id} in eth relay getter`
      );
  }

  get relays(): ViewRelay[] {
    const toReturn = [...this.chainkLinkRelays, ...this.traditionalRelays]
      .sort(sortByLiqDepth)
      .sort(prioritiseV2Pools);

    return toReturn;
  }

  get chainkLinkRelays(): ViewRelay[] {
    return (this.relaysList.filter(isChainLink) as ChainLinkRelay[])
      .filter(relay =>
        relay.reserves.every(reserve => reserve.reserveFeed && reserve.meta)
      )
      .map(relay => {
        const [, tokenReserve] = relay.reserves;

        const { poolContainerAddress } = relay.anchor;

        return {
          id: poolContainerAddress,
          version: Number(relay.version),
          reserves: relay.reserves.map(reserve => ({
            reserveWeight: reserve.reserveWeight,
            id: reserve.contract,
            reserveId: poolContainerAddress + reserve.contract,
            logo: [reserve.meta!.logo],
            symbol: reserve.symbol,
            contract: reserve.contract,
            smartTokenSymbol: poolContainerAddress
          })),
          fee: relay.fee / 100,
          liqDepth: relay.reserves.reduce(
            (acc, item) => acc + item.reserveFeed!.liqDepth,
            0
          ),
          owner: relay.owner,
          symbol: tokenReserve.symbol,
          addLiquiditySupported: true,
          removeLiquiditySupported: true,
          whitelisted: false,
          liquidityProtection: false,
          focusAvailable: false,
          v2: true
        } as ViewRelay;
      });
  }

  get traditionalRelays(): ViewRelay[] {
    const availableHistories = this.availableHistories;

    const aprs = this.poolAprs;
    const poolLiquidityMiningAprs = this.poolLiqMiningAprs;
    const whiteListedPools = this.whiteListedPools;
    const previousRelayBalances = this.previousRelayBalances;

    return (this.relaysList.filter(isTraditional) as TraditionalRelay[])
      .filter(relay =>
        relay.reserves.every(reserve => reserve.reserveFeed && reserve.meta)
      )
      .map(relay => {
        const [, tokenReserve] = relay.reserves;

        const smartTokenSymbol = relay.anchor.symbol;
        const hasHistory = availableHistories.some(history =>
          compareString(smartTokenSymbol, history)
        );

        let liqDepth = relay.reserves.reduce(
          (acc, item) => acc + item.reserveFeed!.liqDepth,
          0
        );

        if (Number.isNaN(liqDepth)) {
          liqDepth = 0;
        }

        const whitelisted = whiteListedPools.some(whitelistedAnchor =>
          compareString(whitelistedAnchor, relay.anchor.contract)
        );

        const liquidityProtection =
          relay.reserves.some(reserve =>
            compareString(
              reserve.contract,
              this.liquidityProtectionSettings.networkToken
            )
          ) &&
          relay.reserves.length == 2 &&
          relay.reserves.every(reserve => reserve.reserveWeight == 0.5) &&
          Number(relay.version) >= 41 &&
          whitelisted;

        const apr = aprs.find(apr =>
          compareString(apr.poolId, relay.anchor.contract)
        );

        const feesGenerated = previousRelayBalances.find(r =>
          compareString(r.relay.id, relay.id)
        );

        const feesVsLiquidity =
          feesGenerated &&
          new BigNumber(feesGenerated.totalFees)
            .times(365)
            .div(liqDepth)
            .toString();

        const volume = feesGenerated && feesGenerated.totalVolume;

        const aprMiningRewards = poolLiquidityMiningAprs.find(apr =>
          compareString(apr.poolId, relay.id)
        );

        return {
          id: relay.anchor.contract,
          version: Number(relay.version),
          reserves: relay.reserves.map(reserve => ({
            id: reserve.contract,
            reserveWeight: reserve.reserveWeight,
            reserveId: relay.anchor.contract + reserve.contract,
            logo: [reserve.meta!.logo],
            symbol: reserve.symbol,
            contract: reserve.contract,
            smartTokenSymbol: relay.anchor.contract
          })),
          fee: relay.fee / 100,
          liqDepth,
          owner: relay.owner,
          symbol: tokenReserve.symbol,
          addLiquiditySupported: true,
          removeLiquiditySupported: true,
          liquidityProtection,
          whitelisted,
          focusAvailable: hasHistory,
          v2: false,
          ...(apr && { apr: apr.oneWeekApr }),
          ...(feesGenerated && { feesGenerated: feesGenerated.totalFees }),
          ...(feesVsLiquidity && { feesVsLiquidity }),
          ...(volume && { volume }),
          aprMiningRewards
        } as ViewRelay;
      });
  }

  @action async getGeometricMean(amounts: string[]) {
    const converter = buildConverterContract(
      getNetworkVariables(this.currentNetwork).converterContractForMaths,
      w3
    );
    return converter.methods.geometricMean(amounts).call();
  }

  @mutation setTokenMeta(tokenMeta: TokenMeta[]) {
    this.tokenMeta = tokenMeta.map(meta => {
      const hasDecimals = typeof meta.precision !== "undefined";
      return hasDecimals
        ? { ...meta, precision: Number(meta.precision!) }
        : meta;
    });
  }

  @action async triggerTx(actions: any[]) {
    // @ts-ignore
    return this.$store.dispatch("ethWallet/tx", actions, { root: true });
  }

  @action async fetchRelayBalances({
    poolId,
    blockHeight
  }: {
    poolId: string;
    blockHeight?: number;
  }) {
    const { reserves, version, contract } = await this.relayById(poolId);

    const converterContract = buildConverterContract(contract, w3);
    const smartTokenContract = buildTokenContract(poolId, w3);

    const requestAtParticularBlock = typeof blockHeight !== undefined;

    const [reserveBalances, smartTokenSupplyWei] = await Promise.all([
      Promise.all(
        reserves.map(reserve =>
          fetchReserveBalance(
            converterContract,
            reserve.contract,
            version,
            blockHeight
          )
        )
      ),
      requestAtParticularBlock
        ? // @ts-ignore
          smartTokenContract.methods.totalSupply().call(null, blockHeight)
        : smartTokenContract.methods.totalSupply().call()
    ]);

    return {
      reserves: reserves.map((reserve, index) => ({
        ...reserve,
        weiAmount: reserveBalances[index]
      })),
      smartTokenSupplyWei
    };
  }

  @action async calculateOpposingDepositInfo(
    opposingDeposit: OpposingLiquidParams
  ): Promise<EthOpposingLiquid> {
    const {
      id,
      reserves: reservesViewAmounts,
      changedReserveId
    } = opposingDeposit;
    const reserve = findChangedReserve(reservesViewAmounts, changedReserveId);

    const relay = await this.traditionalRelayById(id);

    const reserveToken = await this.tokenById(reserve.id);

    const tokenSymbol = reserveToken.symbol;
    const tokenAmount = reserve.amount;

    const smartTokenAddress = relay.anchor.contract;
    const smartTokenDecimals = relay.anchor.decimals;

    this.getUserBalance({ tokenContractAddress: smartTokenAddress });
    const { reserves, smartTokenSupplyWei } = await this.fetchRelayBalances({
      poolId: smartTokenAddress
    });

    const [sameReserve, opposingReserve] = sortByNetworkTokens(
      reserves,
      reserve => reserve.symbol,
      [tokenSymbol]
    );

    const reserveBalancesAboveZero = reserves.every(reserve =>
      new BigNumber(reserve.weiAmount).gt(0)
    );
    const sameReserveWei = expandToken(tokenAmount, sameReserve.decimals);

    const userSmartTokenBalance = this.tokenBalances.find(balance =>
      compareString(balance.id, smartTokenAddress)
    );

    const userSmartTokenBalanceWei =
      userSmartTokenBalance &&
      new BigNumber(userSmartTokenBalance.balance).gt(0)
        ? expandToken(userSmartTokenBalance.balance, smartTokenDecimals)
        : "0";

    if (!reserveBalancesAboveZero) {
      const matchedInputs = reservesViewAmounts.map(viewAmount => ({
        decAmount: viewAmount.amount,
        decimals: findOrThrow(reserves, reserve =>
          compareString(reserve.contract, viewAmount.id)
        ).decimals
      }));

      const notAllInputsAreNumbers = matchedInputs.some(input =>
        new BigNumber(input.decAmount).isNaN()
      );
      if (notAllInputsAreNumbers) {
        return {
          shareOfPool: 0,
          smartTokenAmountWei: { amount: "1", id: smartTokenAddress },
          singleUnitCosts: [],
          opposingAmount: undefined,
          reserveBalancesAboveZero
        };
      }
      const weiInputs = matchedInputs.map(input =>
        expandToken(input.decAmount, input.decimals)
      );
      const fundReward = await this.getGeometricMean(weiInputs);
      console.log(fundReward, "was returned with geometric mean");

      const shareOfPool = calculateShareOfPool(
        fundReward,
        smartTokenSupplyWei,
        userSmartTokenBalanceWei
      );

      const singleUnitCosts =
        matchedInputs.length == 2
          ? buildSingleUnitCosts(reservesViewAmounts[0], reservesViewAmounts[1])
          : [];

      return {
        shareOfPool,
        smartTokenAmountWei: { amount: fundReward, id: smartTokenAddress },
        singleUnitCosts,
        opposingAmount: undefined,
        reserveBalancesAboveZero
      };
    }

    const opposingAmount = calculateOppositeFundRequirement(
      sameReserveWei,
      sameReserve.weiAmount,
      opposingReserve.weiAmount
    );
    const fundReward = calculateFundReward(
      sameReserveWei,
      sameReserve.weiAmount,
      smartTokenSupplyWei
    );

    const shareOfPool = calculateShareOfPool(
      fundReward,
      smartTokenSupplyWei,
      userSmartTokenBalanceWei
    );

    const opposingReserveSupplyDec = shrinkToken(
      opposingReserve.weiAmount,
      opposingReserve.decimals
    );
    const sameReserveSupplyDec = shrinkToken(
      sameReserve.weiAmount,
      sameReserve.decimals
    );

    const singleUnitCosts = buildSingleUnitCosts(
      { id: opposingReserve.contract, amount: opposingReserveSupplyDec },
      { id: sameReserve.contract, amount: sameReserveSupplyDec }
    );

    const res = {
      opposingAmount: shrinkToken(opposingAmount, opposingReserve.decimals),
      smartTokenAmountWei: { id: smartTokenAddress, amount: fundReward },
      shareOfPool,
      singleUnitCosts: sortAlongSide(
        singleUnitCosts,
        unitCost => unitCost.id,
        relay.reserves.map(reserve => reserve.contract)
      ),
      reserveBalancesAboveZero
    };
    return res;
  }

  @action async fetchV2PoolBalances(
    relay: ChainLinkRelay
  ): Promise<StakedAndReserve> {
    const [reserveOne, reserveTwo] = relay.reserves;
    const [[poolBalace]] = ((await this.multi({
      groupsOfShapes: [
        [
          v2PoolBalanceShape(
            relay.contract,
            reserveOne.contract,
            reserveTwo.contract,
            w3
          )
        ]
      ]
    })) as unknown) as [RawAbiV2PoolBalances][];

    return rawAbiV2ToStacked(poolBalace);
  }

  @action async calculateOpposingDepositV2(
    opposingDeposit: OpposingLiquidParams
  ): Promise<OpposingLiquid> {
    const relay = await this.chainLinkRelayById(opposingDeposit.id);

    const changedReserve = findChangedReserve(
      opposingDeposit.reserves,
      opposingDeposit.changedReserveId
    );
    const suggestedDepositDec = changedReserve.amount;

    const stakedAndReserveWeight = await this.fetchV2PoolBalances(relay);

    const [biggerWeight, smallerWeight] = stakedAndReserveWeight.reserves
      .map(reserve => ({
        ...reserve,
        decReserveWeight: new BigNumber(reserve.reserveWeight as string).div(
          oneMillion
        ),
        token: findOrThrow(
          relay.reserves,
          r => compareString(r.contract, reserve.reserveAddress),
          "failed to find token for weight"
        )
      }))
      .sort((a, b) => b.decReserveWeight.minus(a.decReserveWeight).toNumber());

    const weightsEqualOneMillion = new BigNumber(
      biggerWeight.reserveWeight as string
    )
      .plus(smallerWeight.reserveWeight as string)
      .eq(oneMillion);
    if (!weightsEqualOneMillion)
      throw new Error("Was expecting reserve weights to equal 100%");
    const distanceFromMiddle = biggerWeight.decReserveWeight.minus(0.5);

    const adjustedBiggerWeight = new BigNumber(biggerWeight.stakedBalance).div(
      new BigNumber(1).minus(distanceFromMiddle)
    );
    const adjustedSmallerWeight = new BigNumber(
      smallerWeight.stakedBalance
    ).div(new BigNumber(1).plus(distanceFromMiddle));

    const singleUnitCosts = buildSingleUnitCosts(
      {
        id: biggerWeight.reserveAddress,
        amount: shrinkToken(
          adjustedBiggerWeight.toString(),
          biggerWeight.token.decimals
        )
      },
      {
        id: smallerWeight.reserveAddress,
        amount: shrinkToken(
          adjustedSmallerWeight.toString(),
          smallerWeight.token.decimals
        )
      }
    );

    const sameReserve = findOrThrow(
      [biggerWeight, smallerWeight],
      weight => compareString(weight.reserveAddress, changedReserve.id),
      "failed to find same reserve"
    );

    const suggestedDepositWei = expandToken(
      suggestedDepositDec,
      sameReserve.token.decimals
    );

    const shareOfPool = new BigNumber(suggestedDepositWei)
      .div(sameReserve.stakedBalance)
      .toNumber();

    const v2Converter = buildV2Converter(relay.contract, w3);
    const maxStakingEnabled = await v2Converter.methods
      .maxStakedBalanceEnabled()
      .call();
    console.log({ maxStakingEnabled });
    if (maxStakingEnabled) {
      const maxStakedBalance = await v2Converter.methods
        .maxStakedBalances(sameReserve.reserveAddress)
        .call();

      console.log({ maxStakedBalance });
      if (maxStakedBalance !== "0") {
        const currentBalance = new BigNumber(sameReserve.stakedBalance);
        const proposedTotalBalance = new BigNumber(suggestedDepositWei).plus(
          currentBalance
        );
        const maxStakedBalanceWei = new BigNumber(maxStakedBalance);
        if (proposedTotalBalance.gt(maxStakedBalanceWei)) {
          const remainingSpaceAvailableWei = maxStakedBalanceWei.minus(
            currentBalance
          );
          const remainingSpaceAvailableDec = shrinkToken(
            remainingSpaceAvailableWei.toString(),
            sameReserve.token.decimals
          );
          if (remainingSpaceAvailableWei.isLessThanOrEqualTo(0))
            throw new Error("This pool has reached the max liquidity cap");
          throw new Error(
            `This pool is currently capped and can receive ${remainingSpaceAvailableDec} additional tokens`
          );
        }
      }
    }

    const result = {
      opposingAmount: undefined,
      shareOfPool,
      singleUnitCosts
    };
    console.log(result, "was the result");
    return result;
  }

  @action async fetchSystemBalance(tokenAddress: string): Promise<string> {
    const isValidAddress = web3.utils.isAddress(tokenAddress);
    if (!isValidAddress)
      throw new Error(`${tokenAddress} is not a valid address`);
    const contract = buildLiquidityProtectionStoreContract(
      this.contracts.LiquidityProtectionStore,
      w3
    );
    return contract.methods.systemBalance(tokenAddress).call();
  }

  @action async isHighTierPool(anchor: string): Promise<boolean> {
    return this.highTierPoolsArr.some(anchorId =>
      compareString(anchor, anchorId)
    );
  }

  @action async getMaxStakes({ poolId }: { poolId: string }) {
    const [balances, poolTokenBalance, isHighTierPool] = await Promise.all([
      this.fetchRelayBalances({ poolId }),
      this.fetchSystemBalance(poolId),
      this.isHighTierPool(poolId)
    ]);

    const [bntReserve, tknReserve] = sortAlongSide(
      balances.reserves,
      reserve => reserve.contract,
      [this.liquidityProtectionSettings.networkToken]
    );

    const [bntReserveBalance, tknReserveBalance] = [bntReserve, tknReserve].map(
      reserve => reserve.weiAmount
    );

    const maxStakes = calculateMaxStakes(
      tknReserveBalance,
      bntReserveBalance,
      balances.smartTokenSupplyWei,
      poolTokenBalance,
      this.liquidityProtectionSettings.maxSystemNetworkTokenAmount,
      this.liquidityProtectionSettings.maxSystemNetworkTokenRatio,
      isHighTierPool
    );

    return { maxStakes, bntReserve, tknReserve };
  }

  @action async getMaxStakesView({ poolId }: { poolId: string }) {
    const maxStakes = await this.getMaxStakes({ poolId });

    return [
      {
        amount: shrinkToken(
          maxStakes.maxStakes.maxAllowedBntWei,
          maxStakes.bntReserve.decimals
        ),
        token: maxStakes.bntReserve.symbol
      },
      {
        amount: shrinkToken(
          maxStakes.maxStakes.maxAllowedTknWei,
          maxStakes.tknReserve.decimals
        ),
        token: maxStakes.tknReserve.symbol
      }
    ];
  }

  @action async calculateProtectionSingle({
    poolId,
    reserveAmount
  }: {
    poolId: string;
    reserveAmount: ViewAmount;
  }): Promise<ProtectionRes> {
    const depositingNetworkToken = compareString(
      this.liquidityProtectionSettings.networkToken,
      reserveAmount.id
    );

    const inputToken = this.token(reserveAmount.id);

    const { maxStakes } = await this.getMaxStakes({ poolId });

    const inputAmountWei = expandToken(
      reserveAmount.amount,
      inputToken.precision
    );

    const overMaxLimit = new BigNumber(inputAmountWei).isGreaterThan(
      depositingNetworkToken
        ? maxStakes.maxAllowedBntWei
        : maxStakes.maxAllowedTknWei
    );

    return {
      outputs: [],
      ...(overMaxLimit && { error: "Insufficient store balance" })
    };
  }

  @action async calculateProtectionDouble({
    poolTokenAmount
  }: {
    poolTokenAmount: ViewAmount;
  }): Promise<ProtectionRes> {
    const relay = findOrThrow(this.relaysList, relay =>
      compareString(relay.id, poolTokenAmount.id)
    );
    const smartToken = relay.anchor as SmartToken;

    const balances = await this.fetchRelayBalances({
      poolId: smartToken.contract
    });

    const outputs = balances.reserves.map(reserve => {
      console.log(reserve, balances, "dishes");
      const rate = new BigNumber(
        calculatePoolTokenRate(balances.smartTokenSupplyWei, reserve.weiAmount)
      ).div(2);

      const reserveAmount = rate.times(poolTokenAmount.amount);
      console.log(rate, "is long string");
      return {
        id: reserve.contract,
        amount: reserveAmount.toString(),
        symbol: reserve.symbol
      };
    });

    return {
      outputs
    };
  }

  @action async calculateOpposingDeposit(
    opposingDeposit: OpposingLiquidParams
  ): Promise<OpposingLiquid> {
    const relay = await this.relayById(opposingDeposit.id);

    if (relay.converterType == PoolType.ChainLink) {
      return this.calculateOpposingDepositV2(opposingDeposit);
    } else {
      return this.calculateOpposingDepositInfo(opposingDeposit);
    }
  }

  @action async fetchTokenBalances(
    tokenAddresses: string[]
  ): Promise<Balance[]> {
    if (!this.currentUser)
      throw new Error("Cannot fetch balances when not logged in");
    const uniqueAddresses = uniqWith(tokenAddresses, compareString);

    const meta = this.tokenMeta;

    const decimalIsKnown = (address: string) =>
      meta.some(
        meta =>
          compareString(meta.contract, address) &&
          !typeof meta.precision !== undefined
      );

    const [knownDecimals, unknownDecimals] = partition(
      uniqueAddresses,
      decimalIsKnown
    );

    const owner = this.currentUser;

    const knownDecimalShapes = knownDecimals.map(address =>
      slimBalanceShape(address, owner, w3)
    );

    const unknownDecimalShapes = unknownDecimals.map(address =>
      balanceShape(address, owner, w3)
    );

    try {
      const [knownDecimalsRes, unknownDecimalsRes] = (await this.multi({
        groupsOfShapes: [knownDecimalShapes, unknownDecimalShapes]
      })) as [
        { contract: string; balance: string }[],
        { contract: string; balance: string; decimals: string }[]
      ];

      const knownResDec = knownDecimalsRes.map(res => {
        const tokenMeta = meta.find(
          meta =>
            compareString(meta.contract, res.contract) &&
            decimalIsKnown(meta.contract)
        )!;
        const shrunkBalance = shrinkToken(res.balance, tokenMeta.precision!);
        return res.balance !== "0" ? { ...res, balance: shrunkBalance } : res;
      });

      const [passedUnknown, failedUnknown] = partition(
        unknownDecimalsRes,
        res => typeof res.decimals !== "undefined"
      );

      if (failedUnknown.length > 0) {
        // sentry warning
        console.warn("failed to find decimals for", failedUnknown);
      }

      const unknownResDec = passedUnknown.map(res => ({
        ...res,
        balance:
          res.balance !== "0"
            ? shrinkToken(res.balance, Number(res.decimals))
            : res.balance
      }));

      const decBalances = [...knownResDec, ...unknownResDec];

      return decBalances.map(
        (balance): Balance => ({
          balance: balance.balance,
          id: balance.contract
        })
      );
    } catch (e) {
      throw new Error("Failed to fetch balances");
    }
  }

  @action async getUserBalance({
    tokenContractAddress,
    userAddress,
    keepWei = false
  }: {
    tokenContractAddress: string;
    userAddress?: string;
    keepWei?: boolean;
  }) {
    console.count("getUserBalanceDirect");
    if (!tokenContractAddress)
      throw new Error("Token contract address cannot be falsy");
    const balance = await vxm.ethWallet.getBalance({
      accountHolder: userAddress || vxm.wallet.currentUser,
      tokenContractAddress,
      keepWei
    });
    const currentBalance = this.tokenBalance(tokenContractAddress);
    const balanceDifferentToAlreadyStored =
      currentBalance && currentBalance.balance !== balance && !keepWei;
    const balanceNotStoredAndNotZero = new BigNumber(balance).gt(0) && !keepWei;

    if (balanceDifferentToAlreadyStored || balanceNotStoredAndNotZero) {
      this.updateUserBalances([{ id: tokenContractAddress, balance }]);
    }
    return balance;
  }

  @mutation updateUserBalances(freshBalances: Balance[]) {
    const currentBalances = this.tokenBalances;

    const [actualBalances, nullBalances] = partition(freshBalances, balance =>
      new BigNumber(balance.balance).isGreaterThan(0)
    );
    const droppedNullBalances = currentBalances.filter(
      balance => !nullBalances.some(b => compareString(balance.id, b.id))
    );

    const freshBalancesToUpdate = actualBalances.filter(balance => {
      const alreadyExists = droppedNullBalances.find(b =>
        compareString(b.id, balance.id)
      );
      return alreadyExists && alreadyExists.balance !== balance.balance;
    });
    const balancesToAdd = differenceWith(
      actualBalances,
      freshBalancesToUpdate,
      compareById
    );

    const updatedBalances = updateArray(
      droppedNullBalances,
      balance =>
        freshBalancesToUpdate.some(b => compareString(balance.id, b.id)),
      balance =>
        freshBalancesToUpdate.find(b => compareString(balance.id, b.id))!
    );
    const addedBalances = [...updatedBalances, ...balancesToAdd];

    this.tokenBalances = addedBalances;
  }

  @action async relayById(relayId: string) {
    return findOrThrow(
      this.relaysList,
      relay => compareString(relay.id, relayId),
      "failed to find relay by id"
    );
  }

  @action async getUserBalancesTraditional({
    relayId,
    smartTokenDec
  }: {
    relayId: string;
    smartTokenDec?: string;
  }): Promise<UserPoolBalances> {
    const relay = await this.traditionalRelayById(relayId);

    const smartTokenUserBalance =
      smartTokenDec ||
      (await this.getUserBalance({
        tokenContractAddress: relay.anchor.contract
      }));

    const { smartTokenSupplyWei, reserves } = await this.fetchRelayBalances({
      poolId: relay.anchor.contract
    });

    const smartTokenDecimals = relay.anchor.decimals;

    const percent = new Decimal(smartTokenUserBalance).div(
      shrinkToken(smartTokenSupplyWei, smartTokenDecimals)
    );

    const maxWithdrawals: ViewAmount[] = reserves.map(reserve => ({
      id: reserve.contract,
      amount: shrinkToken(
        percent.times(reserve.weiAmount).toString(),
        reserve.decimals
      )
    }));

    return {
      maxWithdrawals,
      iouBalances: [{ id: "", amount: String(smartTokenUserBalance) }]
    };
  }

  @action async getPoolType(pool: string | Relay): Promise<PoolType> {
    let relay: Relay;
    if (typeof pool == "undefined") {
      throw new Error("Pool is undefined");
    } else if (typeof pool == "string") {
      const poolId = pool as string;
      relay = await this.relayById(poolId);
    } else {
      relay = pool as Relay;
    }
    return typeof relay.converterType !== "undefined" &&
      relay.converterType == PoolType.ChainLink
      ? PoolType.ChainLink
      : PoolType.Traditional;
  }

  @action async removeLiquidityReturn({
    converterAddress,
    poolTokenWei,
    poolTokenContract
  }: {
    converterAddress: string;
    poolTokenWei: string;
    poolTokenContract: string;
  }) {
    const v2Converter = buildV2Converter(converterAddress, w3);

    const res = await v2Converter.methods
      .removeLiquidityReturnAndFee(poolTokenContract, poolTokenWei)
      .call();

    return { feeAmountWei: res[1], returnAmountWei: res[0] };
  }

  @action async getUserBalancesChainLink(
    relayId: string
  ): Promise<UserPoolBalances> {
    const relay = await this.chainLinkRelayById(relayId);
    const poolTokenBalances = await Promise.all(
      relay.anchor.poolTokens.map(async reserveAndPool => {
        const poolUserBalance = await this.getUserBalance({
          tokenContractAddress: reserveAndPool.poolToken.contract,
          keepWei: false
        });

        BigNumber.config({ EXPONENTIAL_AT: 256 });

        return {
          ...reserveAndPool,
          poolUserBalance: Number(poolUserBalance),
          reserveToken: findOrThrow(
            relay.reserves,
            reserve =>
              compareString(reserve.contract, reserveAndPool.reserveId),
            "failed to find reserve token"
          )
        };
      })
    );

    const v2Converter = buildV2Converter(relay.contract, w3);
    const data = await Promise.all(
      poolTokenBalances.map(async poolTokenBalance => {
        const poolTokenBalanceWei = expandToken(
          poolTokenBalance.poolUserBalance,
          poolTokenBalance.poolToken.decimals
        );

        const maxWithdrawWei = (
          await v2Converter.methods
            .removeLiquidityReturnAndFee(
              poolTokenBalance.poolToken.contract,
              poolTokenBalanceWei
            )
            .call()
        )[0];

        return {
          ...poolTokenBalance,
          maxWithdraw: shrinkToken(
            maxWithdrawWei,
            poolTokenBalance.reserveToken.decimals
          )
        };
      })
    );

    const maxWithdrawals = data.map(
      (x): ViewAmount => ({
        id: x.reserveId,
        amount: String(x.maxWithdraw)
      })
    );

    const iouBalances = data.map(
      (x): ViewAmount => ({
        id: x.reserveId,
        amount: new BigNumber(x.poolUserBalance).toString()
      })
    );

    console.log({ iouBalances, maxWithdrawals });

    return { iouBalances, maxWithdrawals };
  }

  @action async getUserBalances(relayId: string): Promise<UserPoolBalances> {
    if (!vxm.wallet.currentUser)
      throw new Error("Cannot find users .currentUser");

    const poolType = await this.getPoolType(relayId);
    console.log("detected pool type is", poolType);
    return poolType == PoolType.Traditional
      ? this.getUserBalancesTraditional({ relayId })
      : this.getUserBalancesChainLink(relayId);
  }

  @action async getTokenSupply(tokenAddress: string) {
    const contract = buildTokenContract(tokenAddress, w3);
    return contract.methods.totalSupply().call();
  }

  @action async calculateOpposingWithdrawV2(
    opposingWithdraw: OpposingLiquidParams
  ): Promise<OpposingLiquid> {
    const relay = await this.chainLinkRelayById(opposingWithdraw.id);

    const changedReserve = findChangedReserve(
      opposingWithdraw.reserves,
      opposingWithdraw.changedReserveId
    );
    const suggestedPoolTokenWithdrawDec = changedReserve.amount;

    const stakedAndReserveWeight = await this.fetchV2PoolBalances(relay);

    const matchedWeights = stakedAndReserveWeight.reserves.map(reserve => ({
      reserveWeight: reserve.reserveWeight,
      stakedBalance: reserve.stakedBalance,
      decReserveWeight: new BigNumber(reserve.reserveWeight as string).div(
        oneMillion
      ),
      reserveToken: findOrThrow(
        relay.reserves,
        r => compareString(r.contract, reserve.reserveAddress),
        "failed to find reserve token"
      ),
      poolToken: findOrThrow(
        relay.anchor.poolTokens,
        poolToken =>
          compareString(reserve.poolTokenAddress, poolToken.poolToken.contract),
        "failed to find pool token"
      )
    }));

    const [biggerWeight, smallerWeight] = matchedWeights.sort((a, b) =>
      b.decReserveWeight.minus(a.decReserveWeight).toNumber()
    );

    const weightsEqualOneMillion = new BigNumber(
      biggerWeight.reserveWeight as string
    )
      .plus(smallerWeight.reserveWeight as string)
      .eq(oneMillion);
    if (!weightsEqualOneMillion)
      throw new Error("Was expecting reserve weights to equal 100%");

    const distanceFromMiddle = biggerWeight.decReserveWeight.minus(0.5);

    const adjustedBiggerWeight = new BigNumber(biggerWeight.stakedBalance).div(
      new BigNumber(1).minus(distanceFromMiddle)
    );
    const adjustedSmallerWeight = new BigNumber(
      smallerWeight.stakedBalance
    ).div(new BigNumber(1).plus(distanceFromMiddle));

    const singleUnitCosts = sortAlongSide(
      buildSingleUnitCosts(
        {
          id: biggerWeight.reserveToken.contract,
          amount: shrinkToken(
            adjustedBiggerWeight.toString(),
            biggerWeight.reserveToken.decimals
          )
        },
        {
          id: smallerWeight.reserveToken.contract,
          amount: shrinkToken(
            adjustedSmallerWeight.toString(),
            smallerWeight.reserveToken.decimals
          )
        }
      ),
      unitCost => unitCost.id,
      relay.reserves.map(x => x.contract)
    );

    const sameReserve = findOrThrow(
      matchedWeights,
      weight => compareString(weight.reserveToken.contract, changedReserve.id),
      "failed to find same reserve"
    );

    const shareOfPool = new BigNumber(suggestedPoolTokenWithdrawDec)
      .div(
        shrinkToken(
          sameReserve.stakedBalance,
          sameReserve.reserveToken.decimals
        )
      )
      .toNumber();

    const suggestedWithdrawWei = expandToken(
      suggestedPoolTokenWithdrawDec,
      sameReserve.poolToken.poolToken.decimals
    );

    const [
      { returnAmountWei, feeAmountWei },
      liquidatationLimitWei
    ] = await Promise.all([
      this.removeLiquidityReturn({
        converterAddress: relay.contract,
        poolTokenContract: sameReserve.poolToken.poolToken.contract,
        poolTokenWei: suggestedWithdrawWei
      }),
      liquidationLimit({
        converterContract: relay.contract,
        poolTokenAddress: sameReserve.poolToken.poolToken.contract,
        web3: w3
      })
    ]);

    if (new BigNumber(suggestedWithdrawWei).gt(liquidatationLimitWei))
      throw new Error("Withdrawal amount above current liquidation limit");

    const noFeeLiquidityReturn = new BigNumber(returnAmountWei).plus(
      feeAmountWei
    );

    const feePercent = new BigNumber(feeAmountWei)
      .div(noFeeLiquidityReturn)
      .toNumber();

    const removeLiquidityReturnDec = shrinkToken(
      returnAmountWei,
      sameReserve.reserveToken.decimals
    );

    const result = {
      opposingAmount: undefined,
      shareOfPool,
      singleUnitCosts,
      withdrawFee: feePercent,
      expectedReturn: {
        id: sameReserve.reserveToken.contract,
        amount: removeLiquidityReturnDec
      }
    };
    console.log(result, "was the result");
    return result;
  }

  @action async calculateOpposingWithdraw(
    opposingWithdraw: OpposingLiquidParams
  ): Promise<OpposingLiquid> {
    const relay = await this.relayById(opposingWithdraw.id);
    if (relay.converterType == PoolType.ChainLink) {
      return this.calculateOpposingWithdrawV2(opposingWithdraw);
    } else {
      return this.calculateOpposingWithdrawInfo(opposingWithdraw);
    }
  }

  @action async traditionalRelayById(
    poolId: string
  ): Promise<TraditionalRelay> {
    const relay = await this.relayById(poolId);
    const traditionalRelay = assertTraditional(relay);
    return traditionalRelay;
  }

  @action async chainLinkRelayById(poolId: string): Promise<ChainLinkRelay> {
    const relay = await this.relayById(poolId);
    const chainlinkRelay = assertChainlink(relay);
    return chainlinkRelay;
  }

  @action async calculateOpposingWithdrawInfo(
    opposingWithdraw: OpposingLiquidParams
  ): Promise<EthOpposingLiquid> {
    const {
      id,
      reserves: reservesViewAmounts,
      changedReserveId
    } = opposingWithdraw;

    const reserve = findChangedReserve(reservesViewAmounts, changedReserveId);
    const tokenAmount = reserve.amount;
    const sameReserveToken = await this.tokenById(reserve.id);

    const relay = await this.traditionalRelayById(id);
    const smartTokenAddress = relay.anchor.contract;

    const { reserves, smartTokenSupplyWei } = await this.fetchRelayBalances({
      poolId: smartTokenAddress
    });

    const reserveBalancesAboveZero = reserves.every(reserve =>
      new BigNumber(reserve.weiAmount).gt(0)
    );

    const [sameReserve, opposingReserve] = sortByNetworkTokens(
      reserves,
      reserve => reserve.symbol,
      [sameReserveToken.symbol]
    );

    const sameReserveWei = expandToken(tokenAmount, sameReserve.decimals);
    const shareOfPool = new BigNumber(sameReserveWei)
      .div(sameReserve.weiAmount)
      .toNumber();

    const opposingValue = calculateOppositeLiquidateRequirement(
      sameReserveWei,
      sameReserve.weiAmount,
      opposingReserve.weiAmount
    );
    const liquidateCostWei = calculateLiquidateCost(
      sameReserveWei,
      sameReserve.weiAmount,
      smartTokenSupplyWei
    );

    const smartUserBalanceWei = await vxm.ethWallet.getBalance({
      accountHolder: vxm.wallet.currentUser,
      tokenContractAddress: smartTokenAddress,
      keepWei: true
    });

    const percentDifferenceBetweenSmartBalance = percentDifference(
      liquidateCostWei,
      String(smartUserBalanceWei)
    );
    let smartTokenAmount: string;
    if (percentDifferenceBetweenSmartBalance > 0.99) {
      smartTokenAmount = String(smartUserBalanceWei);
    } else {
      smartTokenAmount = liquidateCostWei;
    }

    const sameReserveCost = shrinkToken(
      new BigNumber(opposingReserve.weiAmount)
        .div(sameReserve.weiAmount)
        .toString(),
      sameReserve.decimals
    );
    const opposingReserveCost = shrinkToken(
      new BigNumber(sameReserve.weiAmount)
        .div(opposingReserve.weiAmount)
        .toString(),
      opposingReserve.decimals
    );

    return {
      opposingAmount: shrinkToken(
        opposingValue,
        opposingReserve.decimals,
        true
      ),
      shareOfPool,
      smartTokenAmountWei: {
        id: smartTokenAddress,
        amount: smartTokenAmount
      },
      singleUnitCosts: [
        { id: sameReserve.contract, amount: sameReserveCost },
        { id: opposingReserve.contract, amount: opposingReserveCost }
      ],
      reserveBalancesAboveZero
    };
  }

  @action async removeLiquidityV2({
    converterAddress,
    poolToken,
    miniumReserveReturnWei = "1",
    onHash
  }: {
    converterAddress: string;
    poolToken: TokenWei;
    miniumReserveReturnWei: string;
    onHash?: (hash: string) => void;
  }) {
    const contract = buildV2Converter(converterAddress);

    return this.resolveTxOnConfirmation({
      tx: contract.methods.removeLiquidity(
        poolToken.tokenContract,
        poolToken.weiAmount,
        miniumReserveReturnWei
      ),
      onHash
    });
  }

  @action async liquidate({
    converterAddress,
    smartTokenAmount
  }: {
    converterAddress: string;
    smartTokenAmount: string;
  }) {
    const converterContract = buildConverterContract(converterAddress);

    return this.resolveTxOnConfirmation({
      tx: converterContract.methods.liquidate(smartTokenAmount)
    });
  }

  @action async removeLiquidity({ reserves, id: relayId }: LiquidityParams) {
    const relay = await this.relayById(relayId);

    const preV11 = Number(relay.version) < 11;
    if (preV11)
      throw new Error("This Pool is not supported for adding liquidity");

    const postV28 = Number(relay.version) >= 28;

    const withdraw = reserves.find(reserve => reserve.amount)!;
    const converterAddress = relay.contract;

    let hash: string;
    if (postV28 && relay.converterType == PoolType.ChainLink) {
      const v2Relay = await this.chainLinkRelayById(relayId);
      const poolToken = findOrThrow(
        v2Relay.anchor.poolTokens,
        poolToken => compareString(poolToken.reserveId, withdraw.id),
        "failed to find pool token"
      );

      const poolTokenWeiAmount = expandToken(
        withdraw.amount,
        poolToken.poolToken.decimals
      );
      const weiPoolTokenBalance = (await this.getUserBalance({
        tokenContractAddress: poolToken.poolToken.contract,
        keepWei: true
      })) as string;

      const roundedWeiAmount = new BigNumber(poolTokenWeiAmount).gt(
        new BigNumber(weiPoolTokenBalance).times(0.995)
      )
        ? weiPoolTokenBalance
        : poolTokenWeiAmount;

      const expectedReserveReturn = await this.removeLiquidityReturn({
        converterAddress: relay.contract,
        poolTokenWei: roundedWeiAmount,
        poolTokenContract: poolToken.poolToken.contract
      });

      hash = await this.removeLiquidityV2({
        converterAddress,
        poolToken: {
          tokenContract: poolToken.poolToken.contract,
          weiAmount: roundedWeiAmount
        },
        miniumReserveReturnWei: await this.weiMinusSlippageTolerance(
          expectedReserveReturn.returnAmountWei
        )
      });
    } else if (postV28 && relay.converterType == PoolType.Traditional) {
      const traditionalRelay = await this.traditionalRelayById(relay.id);
      const { smartTokenAmountWei } = await this.calculateOpposingWithdrawInfo({
        id: relayId,
        reserves,
        changedReserveId: reserves[0].id
      });
      const userPoolBalance = await this.getUserBalancesTraditional({
        relayId,
        smartTokenDec: shrinkToken(
          smartTokenAmountWei.amount,
          traditionalRelay.anchor.decimals
        )
      });
      hash = await this.removeLiquidityV28({
        converterAddress,
        smartTokensWei: smartTokenAmountWei.amount,
        reserveTokens: relay.reserves.map(reserve => {
          const reserveBalances = userPoolBalance.maxWithdrawals;
          return {
            tokenAddress: reserve.contract,
            minimumReturnWei: expandToken(
              new BigNumber(
                reserveBalances.find(balance =>
                  compareString(balance.id, reserve.contract)
                )!.amount
              )
                .times(0.98)
                .toNumber(),
              reserve.decimals
            )
          };
        })
      });
    } else {
      const { smartTokenAmountWei } = await this.calculateOpposingWithdrawInfo({
        id: relayId,
        reserves,
        changedReserveId: reserves[0].id
      });
      hash = await this.liquidate({
        converterAddress,
        smartTokenAmount: smartTokenAmountWei.amount
      });
    }

    const anchorTokens = getAnchorTokenAddresses(relay);

    const tokenAddressesChanged = [
      ...relay.reserves.map(reserve => reserve.contract),
      ...anchorTokens
    ];
    this.spamBalances(tokenAddressesChanged);

    return {
      txId: hash,
      blockExplorerLink: await this.createExplorerLink(hash)
    };
  }

  @action async mintEthErc(ethDec: string) {
    return new Promise((resolve, reject) => {
      let txHash: string;
      web3.eth
        .sendTransaction({
<<<<<<< HEAD
          from: this.isAuthenticated as string,
=======
          from: this.currentUser,
>>>>>>> 4001039b
          to: ethErc20WrapperContract,
          value: toHex(toWei(ethDec))
        })
        .on("transactionHash", (hash: string) => {
          txHash = hash;
        })
        .on("confirmation", () => {
          resolve(txHash);
        })
        .on("error", (error: any) => reject(error));
    });
  }

  @action async fundRelay({
    converterAddress,
    fundAmount,
    onHash
  }: {
    converterAddress: string;
    fundAmount: string;
    onHash?: (hash: string) => void;
  }) {
    const converterContract = buildConverterContract(converterAddress);
    return this.resolveTxOnConfirmation({
      tx: converterContract.methods.fund(fundAmount),
      gas: 950000,
      ...(onHash && { onHash })
    });
  }

  @action async addLiquidityV28({
    converterAddress,
    reserves,
    minimumReturnWei,
    onHash
  }: {
    converterAddress: string;
    reserves: TokenWei[];
    minimumReturnWei: string;
    onHash?: (hash: string) => void;
  }) {
    const contract = buildV28ConverterContract(converterAddress);

    const newEthReserve = reserves.find(reserve =>
      compareString(reserve.tokenContract, ethReserveAddress)
    );

    return this.resolveTxOnConfirmation({
      tx: contract.methods.addLiquidity(
        reserves.map(reserve => reserve.tokenContract),
        reserves.map(reserve => reserve.weiAmount),
        minimumReturnWei
      ),
      onHash,
      ...(newEthReserve && { value: newEthReserve.weiAmount })
    });
  }

  @action async addLiquidityV2({
    converterAddress,
    reserve,
    poolTokenMinReturnWei = "1",
    onHash
  }: {
    converterAddress: string;
    reserve: TokenWei;
    poolTokenMinReturnWei?: string;
    onHash?: (hash: string) => void;
  }) {
    const contract = buildV2Converter(converterAddress);

    const newEthReserve = compareString(
      reserve.tokenContract,
      ethReserveAddress
    );

    return this.resolveTxOnConfirmation({
      tx: contract.methods.addLiquidity(
        reserve.tokenContract,
        reserve.weiAmount,
        poolTokenMinReturnWei
      ),
      onHash: onHash,
      ...(newEthReserve && { value: reserve.weiAmount })
    });
  }

  @action async removeLiquidityV28({
    converterAddress,
    smartTokensWei,
    reserveTokens
  }: {
    converterAddress: string;
    smartTokensWei: string;
    reserveTokens: { tokenAddress: string; minimumReturnWei: string }[];
  }) {
    const contract = buildV28ConverterContract(converterAddress);

    return this.resolveTxOnConfirmation({
      tx: contract.methods.removeLiquidity(
        smartTokensWei,
        reserveTokens.map(token => token.tokenAddress),
        reserveTokens.map(token => token.minimumReturnWei)
      )
    });
  }

  @action async weiMinusSlippageTolerance(wei: string): Promise<string> {
    const slippageTolerance = vxm.bancor.slippageTolerance;
    if (typeof slippageTolerance !== "number")
      throw new Error("Error finding slippage tolerance");
    const percent = new BigNumber(1).minus(slippageTolerance);
    const newWei = new BigNumber(wei).times(percent).toFixed(0);
    console.log(newWei, "is new wei");
    return newWei;
  }

  @action async addToken(tokenAddress: string) {
    const isAddress = web3.utils.isAddress(tokenAddress);
    if (!isAddress) throw new Error(`${tokenAddress} is not a valid address`);

    const shape = tokenShape(tokenAddress);
    const [[token]] = (await this.multi({ groupsOfShapes: [[shape]] })) as [
      [{ symbol: string; decimals: string; contract: string }]
    ];

    const tokenAddressesMatch = compareString(token.contract, tokenAddress);
    if (!tokenAddressesMatch) throw new Error("RPC return was not expected");

    console.log(token, "was was return");
    if (!(token.symbol && token.decimals))
      throw new Error(
        "Failed parsing token information, please ensure this is an ERC-20 token"
      );

    this.addTokenToMeta({
      decimals: Number(token.decimals),
      symbol: token.symbol,
      tokenAddress: token.contract
    });
  }

  @mutation addTokenToMeta(token: {
    decimals: number;
    symbol: string;
    tokenAddress: string;
  }) {
    const tokenMetaList = this.tokenMeta;

    const tokenAlreadyExists = this.tokenMeta.some(meta =>
      compareString(meta.contract, token.tokenAddress)
    );
    if (tokenAlreadyExists) return;

    const tokenMeta: TokenMeta = {
      contract: token.tokenAddress,
      id: token.tokenAddress,
      image: defaultImage,
      name: token.symbol,
      symbol: token.symbol,
      precision: token.decimals
    };

    this.tokenMeta = [...tokenMetaList, tokenMeta];
  }

  @action async addLiquidity({
    id: relayId,
    reserves,
    onUpdate
  }: LiquidityParams) {
    const relay = await this.relayById(relayId);

    const preV11 = Number(relay.version) < 11;
    if (preV11)
      throw new Error("This Pool is not supported for adding liquidity");

    const postV28 = Number(relay.version) >= 28;

    const matchedBalances = reserves
      .filter(reserve => reserve.amount)
      .map(reserve => {
        const relayReserve = findOrThrow(
          relay.reserves,
          relayReserve => compareString(relayReserve.contract, reserve.id),
          "failed to match passed reserves"
        );
        return {
          ...relayReserve,
          amount: reserve.amount
        };
      });

    const steps: Step[] = [
      {
        name: "CheckBalance",
        description: "Updating balance approvals..."
      },
      {
        name: "Funding",
        description: "Now funding..."
      },
      {
        name: "BlockConfirmation",
        description: "Awaiting block confirmation..."
      },
      {
        name: "Done",
        description: "Done!"
      }
    ];

    onUpdate!(0, steps);

    const converterAddress = relay.contract;

    await Promise.all(
      matchedBalances.map(async balance => {
        if (
          compareString(balance.contract, ethErc20WrapperContract) &&
          !postV28
        ) {
          await this.mintEthErc(balance.amount!);
        }
        if (compareString(balance.contract, ethReserveAddress)) return;
        return this.triggerApprovalIfRequired({
<<<<<<< HEAD
          owner: this.isAuthenticated as string,
=======
          owner: this.currentUser,
>>>>>>> 4001039b
          amount: expandToken(balance.amount!, balance.decimals),
          spender: converterAddress,
          tokenAddress: balance.contract
        });
      })
    );

    onUpdate!(1, steps);

    let txHash: string;

    if (postV28 && relay.converterType == PoolType.Traditional) {
      console.log("treating as a traditional relay");
      const {
        smartTokenAmountWei,
        reserveBalancesAboveZero
      } = await this.calculateOpposingDepositInfo({
        id: relay.id,
        reserves,
        changedReserveId: reserves[0].id
      });

      const minimumReturnWei = reserveBalancesAboveZero
        ? await this.weiMinusSlippageTolerance(smartTokenAmountWei.amount)
        : "1";

      txHash = await this.addLiquidityV28({
        converterAddress,
        reserves: matchedBalances
          .filter(balance => new BigNumber(balance.amount).gt(0))
          .map(balance => ({
            tokenContract: balance.contract,
            weiAmount: expandToken(balance.amount, balance.decimals)
          })),
        minimumReturnWei,
        onHash: () => onUpdate!(2, steps)
      });
    } else if (postV28 && relay.converterType == PoolType.ChainLink) {
      console.log("treating as a chainlink v2 relay");
      const chainLinkRelay = await this.chainLinkRelayById(relay.id);
      const reserveToken = matchedBalances.map(balance => ({
        tokenContract: balance.contract,
        weiAmount: expandToken(balance.amount, balance.decimals)
      }))[0];
      const poolToken = chainLinkRelay.anchor.poolTokens.find(poolToken =>
        compareString(poolToken.reserveId, reserveToken.tokenContract)
      );
      if (!poolToken)
        throw new Error("Client side error - failed finding pool token");

      const [stakedReserveBalance, poolTokenSupply] = await Promise.all([
        this.fetchStakedReserveBalance({
          converterAddress: chainLinkRelay.contract,
          reserveTokenAddress: reserveToken.tokenContract
        }),
        getTokenSupplyWei(poolToken.poolToken.contract)
      ]);

      const expectedPoolTokenReturnWei = calculateExpectedPoolTokenReturnV2(
        poolTokenSupply,
        stakedReserveBalance,
        reserveToken.weiAmount
      );

      const poolTokenMinReturnWei = await this.weiMinusSlippageTolerance(
        expectedPoolTokenReturnWei
      );

      txHash = await this.addLiquidityV2({
        converterAddress,
        reserve: reserveToken,
        poolTokenMinReturnWei,
        onHash: () => onUpdate!(2, steps)
      });
    } else {
      console.log("treating as an old tradtional relay");
      const { smartTokenAmountWei } = await this.calculateOpposingDepositInfo({
        reserves,
        changedReserveId: reserves[0].id,
        id: relayId
      });

      const fundAmount = smartTokenAmountWei;

      txHash = await this.fundRelay({
        converterAddress,
        fundAmount: fundAmount.amount,
        onHash: () => onUpdate!(2, steps)
      });
    }

    onUpdate!(3, steps);

    const anchorTokens = getAnchorTokenAddresses(relay);

    const tokenAddressesChanged = [
      ...matchedBalances.map(x => x.contract),
      ...anchorTokens
    ];
    this.spamBalances(tokenAddressesChanged);
    return {
      txId: txHash,
      blockExplorerLink: await this.createExplorerLink(txHash)
    };
  }

  @action async spamBalances(tokenAddresses: string[]) {
    for (let i = 0; i < 5; i++) {
      await this.fetchAndSetTokenBalances(tokenAddresses);
      await wait(1500);
    }
  }

  @action async fetchContractAddresses(contractRegistry: string) {
    console.log("fetchWasCalled");
    if (!contractRegistry || !web3.utils.isAddress(contractRegistry))
      throw new Error("Must pass valid address");

    const hardCodedBytes: RegisteredContracts = {
      BancorNetwork: asciiToHex("BancorNetwork"),
      BancorConverterRegistry: asciiToHex("BancorConverterRegistry"),
      LiquidityProtectionStore: asciiToHex("LiquidityProtectionStore"),
      LiquidityProtection: asciiToHex("LiquidityProtection")
    };

    const registryContract = new w3.eth.Contract(
      ABIContractRegistry,
      contractRegistry
    );

    const arr = toPairs(hardCodedBytes) as [string, string][];

    try {
      const contractAddresses = await Promise.all(
        arr.map(
          async ([label, ascii]) =>
            [label, await registryContract.methods.addressOf(ascii).call()] as [
              string,
              string
            ]
        )
      );

      const object = (fromPairs(
        contractAddresses
      ) as unknown) as RegisteredContracts;
      this.setContractAddresses(object);
      return object;
    } catch (e) {
      console.error(
        `Failed fetching ETH contract addresses ${e.message} Contract Registry: ${contractRegistry}`
      );
      throw new Error(e.message);
    }
  }

  @mutation setContractAddresses(contracts: RegisteredContracts) {
    this.contracts = {
      ...this.contracts,
      ...contracts
    };
  }

  @action async warmEthApi() {
    const tokens = await ethBancorApi.getTokens();
    console.log(tokens, "are the tokens");
    this.setBancorApiTokens(tokens);
    return tokens;
  }

  @action async addPossiblePropsFromBancorApi(
    reserveFeeds: ReserveFeed[]
  ): Promise<ReserveFeed[]> {
    try {
      const tokens = this.bancorApiTokens;
      if (!tokens || tokens.length == 0) {
        return reserveFeeds;
        // throw new Error("There are no cached Bancor API tokens.");
      }
      const ethUsdPrice = findOrThrow(
        tokens,
        token => token.code == "ETH",
        "failed finding price of ETH from tokens request"
      ).price;
      console.log(ethUsdPrice, "is the eth USD price");

      const [bancorCovered, notCovered] = partition(reserveFeeds, feed => {
        const inDictionary = ethBancorApiDictionary.find(
          matchReserveFeed(feed)
        );
        if (!inDictionary) return false;
        return tokens.some(token => token.id == inDictionary.tokenId);
      });

      const newBancorCovered = bancorCovered.map(reserveFeed => {
        const dictionary = findOrThrow(
          ethBancorApiDictionary,
          matchReserveFeed(reserveFeed)
        );
        const tokenPrice = findOrThrow(
          tokens,
          token => token.id == dictionary.tokenId
        );

        return {
          ...reserveFeed,
          change24H: tokenPrice.change24h,
          volume24H: tokenPrice.volume24h.USD,
          costByNetworkUsd: reserveFeed.costByNetworkUsd || tokenPrice.price
        };
      });

      return [...newBancorCovered, ...notCovered];
    } catch (e) {
      console.warn(`Failed utilising Bancor API: ${e.message}`);
      return reserveFeeds;
    }
  }

  @action async updateRelayFeeds(suggestedFeeds: ReserveFeed[]) {
    const feeds = suggestedFeeds;

    const potentialRelaysToMutate = this.relaysList.filter(relay =>
      feeds.some(feed => compareString(feed.poolId, relay.id))
    );
    const relaysToMutate = potentialRelaysToMutate.filter(relay =>
      relay.reserves.some(reserve => {
        const feed = feeds.find(feed =>
          compareString(reserve.contract, feed.reserveAddress)
        );
        if (feed && !reserve.reserveFeed) return true;
        if (!feed) return false;
        const existingFeed = reserve.reserveFeed!;
        if (existingFeed) return feed.priority < existingFeed.priority;
      })
    );

    if (relaysToMutate.length > 0) {
      const updatedRelays = relaysToMutate.map(relay => ({
        ...relay,
        reserves: relay.reserves.map(reserve => {
          const feed = feeds.find(
            feed =>
              compareString(feed.reserveAddress, reserve.contract) &&
              compareString(feed.poolId, relay.id)
          );
          return {
            ...reserve,
            reserveFeed: feed
          };
        })
      }));

      this.updateRelays(updatedRelays);
    }
  }

  @action async fetchUsdPriceOfBnt() {
    const price = await vxm.bancor.fetchUsdPriceOfBnt();
    this.setBntUsdPrice(price);
    return price;
  }

  @mutation setBntUsdPrice(usdPrice: number) {
    this.bntUsdPrice = usdPrice;
  }

  @action async fetchStakedReserveBalance({
    converterAddress,
    reserveTokenAddress
  }: {
    converterAddress: string;
    reserveTokenAddress: string;
  }): Promise<string> {
    const contract = buildV2Converter(converterAddress, w3);
    return contract.methods.reserveStakedBalance(reserveTokenAddress).call();
  }

  @action async fetchV2ConverterReserveWeights(converterAddress: string) {
    const contract = buildV2Converter(converterAddress, w3);
    const weights = await contract.methods.effectiveReserveWeights().call();
    return [weights["0"], weights["1"]];
  }

  get loadingTokens() {
    return this.loadingPools;
  }

  get moreTokensAvailable() {
    return this.morePoolsAvailable;
  }

  @action async relaysContainingToken(tokenId: string): Promise<string[]> {
    return getConvertibleTokenAnchors({
      converterRegistryAddress: this.contracts.BancorConverterRegistry,
      tokenAddress: tokenId,
      web3: w3
    });
  }

  @action async loadMoreTokens(tokenIds?: string[]) {
    if (tokenIds && tokenIds.length > 0) {
      const anchorAddresses = await Promise.all(
        tokenIds.map(id => this.relaysContainingToken(id))
      );
      const anchorAddressesNotLoaded = anchorAddresses
        .flat(1)
        .filter(
          anchorAddress =>
            !this.relaysList.some(relay =>
              compareString(relay.id, anchorAddress)
            )
        );
      const convertersAndAnchors = await this.add(anchorAddressesNotLoaded);
      await this.addPoolsV2(convertersAndAnchors);
    } else {
      await this.loadMorePools();
    }
  }

  @mutation setAvailableHistories(smartTokenNames: string[]) {
    this.availableHistories = smartTokenNames;
  }

  @action async refresh() {
    console.log("refresh called on eth bancor, doing nothing");
  }

  @mutation setRegisteredAnchorAddresses(addresses: string[]) {
    this.registeredAnchorAddresses = addresses;
  }

  @mutation setConvertibleTokenAddresses(addresses: string[]) {
    this.convertibleTokenAddresses = addresses;
  }

  @action async conversionPathFromNetworkContract({
    from,
    to,
    networkContractAddress
  }: {
    from: string;
    to: string;
    networkContractAddress: string;
  }) {
    return conversionPath({
      networkContractAddress,
      from,
      to,
      web3: w3
    });
  }

  @action async relaysRequiredForTrade({
    from,
    to,
    networkContractAddress
  }: {
    from: string;
    to: string;
    networkContractAddress: string;
  }) {
    try {
      const path = await this.conversionPathFromNetworkContract({
        from,
        to,
        networkContractAddress
      });
      const smartTokenAddresses = path.filter((_, index) => isOdd(index));
      if (smartTokenAddresses.length == 0)
        throw new Error("Failed to find any smart token addresses for path.");
      return smartTokenAddresses;
    } catch (e) {
      console.error(`relays required for trade failed ${e.message}`);
      throw new Error(`relays required for trade failed ${e.message}`);
    }
  }

  @action async poolsByPriority({
    anchorAddressess,
    tokenPrices
  }: {
    anchorAddressess: string[];
    tokenPrices?: TokenPrice[];
  }) {
    if (tokenPrices && tokenPrices.length > 0) {
      return sortSmartTokenAddressesByHighestLiquidity(
        tokenPrices,
        anchorAddressess
      );
    } else {
      return sortAlongSide(anchorAddressess, x => x, priorityEthPools);
    }
  }

  @action async bareMinimumPools({
    params,
    networkContractAddress,
    anchorAddressess,
    tokenPrices
  }: {
    params?: ModuleParam;
    networkContractAddress: string;
    anchorAddressess: string[];
    tokenPrices?: TokenPrice[];
  }): Promise<string[]> {
    const fromToken =
      params! && params!.tradeQuery! && params!.tradeQuery!.base!;
    const toToken =
      params! && params!.tradeQuery! && params!.tradeQuery!.quote!;

    const tradeIncluded = fromToken && toToken;
    const poolIncluded = params && params.poolQuery;

    if (tradeIncluded) {
      const res = await this.relaysRequiredForTrade({
        from: fromToken,
        to: toToken,
        networkContractAddress
      });
      return res;
    } else if (poolIncluded) {
      return [poolIncluded];
    } else {
      const allPools = await this.poolsByPriority({
        anchorAddressess,
        tokenPrices
      });
      return allPools.slice(0, 3);
    }
  }

  @action async multi({
    groupsOfShapes,
    blockHeight,
    traditional = false
  }: {
    groupsOfShapes: ShapeWithLabel[][];
    blockHeight?: number;
    traditional?: boolean;
  }) {
    const networkVars = getNetworkVariables(this.currentNetwork);
    const multi = new MultiCall(w3, networkVars.multiCall, [
      500,
      100,
      50,
      10,
      1
    ]);

    const res = await multi.all(groupsOfShapes, {
      traditional,
      blockHeight
    });
    return res;
  }

  @action async refreshReserveBalances() {
    const v1Relays = this.relaysList.filter(
      relay => relay.converterType == PoolType.Traditional
    ) as TraditionalRelay[];
    const v2Relays = this.relaysList.filter(
      relay => relay.converterType == PoolType.ChainLink
    ) as ChainLinkRelay[];

    const v1RelayShapes = v1Relays.map(relay =>
      reserveBalanceShape(
        relay.contract,
<<<<<<< HEAD
        relay.reserves.map(r => r.contract)
=======
        relay.reserves.map(r => r.contract),
        w3
>>>>>>> 4001039b
      )
    );
    const v2RelayPoolBalanceShapes = v2Relays.map(relay =>
      v2PoolBalanceShape(
        relay.contract,
        relay.reserves[0].contract,
        relay.reserves[1].contract,
        w3
      )
    );

    await this.multi({
      groupsOfShapes: [v1RelayShapes, v2RelayPoolBalanceShapes]
    });
  }

  @action async addPoolsV2(
    convertersAndAnchors: ConverterAndAnchor[]
  ): Promise<V2Response> {
    const smallLoad = convertersAndAnchors.length < 5;

    const timeStart = Date.now();
    console.log(
      "started at",
      parseInt(String(timeStart / 1000)),
      "for",
      convertersAndAnchors.length,
      timeStart
    );

    const allAnchors = convertersAndAnchors.map(item => item.anchorAddress);
    const allConverters = convertersAndAnchors.map(
      item => item.converterAddress
    );

    const groupsOfShapes = [
      allConverters.map(relayShape),
      allAnchors.map(poolTokenShape)
    ];

    const [rawRelays, poolAndSmartTokens] = ((await this.multi({
      groupsOfShapes,
      traditional: smallLoad
    })) as [unknown, unknown]) as [AbiRelay[], AbiCentralPoolToken[]];

    const { poolTokenAddresses, smartTokens } = seperateMiniTokens(
      poolAndSmartTokens
    );

    const polished: RefinedAbiRelay[] = await Promise.all(
      rawRelays
        .filter(x => Number(x.connectorTokenCount) == 2)
        .map(
          async half =>
            <RefinedAbiRelay>{
              ...half,
              anchorAddress: findOrThrow(
                convertersAndAnchors,
                item =>
                  compareString(item.converterAddress, half.converterAddress),
                "failed to find anchor address"
              ).anchorAddress,
              reserves: [half.connectorToken1, half.connectorToken2] as [
                string,
                string
              ],
              version: Number(half.version),
              converterType: determineConverterType(half.converterType)
            }
        )
    );

    const overWroteVersions = updateArray(
      polished,
      relay =>
        knownVersions.some(r =>
          compareString(r.converterAddress, relay.converterAddress)
        ),
      relay => ({
        ...relay,
        version: knownVersions.find(r =>
          compareString(r.converterAddress, relay.converterAddress)
        )!.version
      })
    );

    const passedFirstHalfs = overWroteVersions
      .filter(hasTwoConnectors)
      .filter(half =>
        poolTokenAddresses.some(poolTokenAddress =>
          compareString(poolTokenAddress.anchorAddress, half.anchorAddress)
        )
          ? poolTokenAddresses.find(poolTokenAddress =>
              compareString(poolTokenAddress.anchorAddress, half.anchorAddress)
            )!.poolTokenAddresses.length == 2
          : true
      );

    const verifiedV1Pools = passedFirstHalfs.filter(
      half => half.converterType == PoolType.Traditional
    );

    const verifiedV2Pools = passedFirstHalfs.filter(
      half => half.converterType == PoolType.ChainLink
    );

    console.log({ verifiedV1Pools, verifiedV2Pools });

    const reserveTokens = uniqWith(
      passedFirstHalfs.flatMap(half => half.reserves),
      compareString
    );

    console.time("secondWaterfall");

    const tokenInMeta = (tokenMeta: TokenMeta[]) => (address: string) =>
      tokenMeta.find(
        meta => compareString(address, meta.contract) && meta.precision
      );

    const allTokensRequired = [
      ...reserveTokens,
      ...poolTokenAddresses.flatMap(pool => pool.poolTokenAddresses)
    ].filter(tokenAddress => !compareString(tokenAddress, ethReserveAddress));

    const tokenAddressesKnown = allTokensRequired.filter(
      tokenInMeta(this.tokenMeta)
    );
    const tokensKnown = tokenAddressesKnown.map(address => {
      const meta = tokenInMeta(this.tokenMeta)(address)!;
      return metaToTokenAssumedPrecision(meta);
    });
    const tokenAddressesMissing = differenceWith(
      allTokensRequired,
      tokenAddressesKnown,
      compareString
    );

    const [
      reserveAndPoolTokensAbi,
      v1ReserveBalances,
      v2PoolReserveBalances
    ] = ((await this.multi({
      groupsOfShapes: [
        tokenAddressesMissing.map(tokenShape),
        verifiedV1Pools.map(v1Pool =>
<<<<<<< HEAD
          reserveBalanceShape(v1Pool.converterAddress, v1Pool.reserves)
=======
          reserveBalanceShape(v1Pool.converterAddress, v1Pool.reserves, w3)
>>>>>>> 4001039b
        ),
        verifiedV2Pools.map(pool =>
          v2PoolBalanceShape(
            pool.converterAddress,
            pool.reserves[0],
            pool.reserves[1],
            w3
          )
        )
      ],
      traditional: smallLoad
    })) as [unknown, unknown, unknown]) as [
      RawAbiToken[],
      RawAbiReserveBalance[],
      RawAbiV2PoolBalances[]
    ];

    const stakedAndReserveWeights = v2PoolReserveBalances.map(
      rawAbiV2ToStacked
    );

    const reserveAndPoolTokens = reserveAndPoolTokensAbi.map(
      (token): Token => ({
        contract: token.contract,
        decimals: Number(token.decimals),
        network: "ETH",
        symbol: token.symbol
      })
    );

    const allTokens = [...reserveAndPoolTokens, ...tokensKnown];

    const polishedReserveAndPoolTokens = polishTokens(
      this.tokenMeta,
      allTokens
    );

    const matched = stakedAndReserveWeights.map(relay => ({
      ...relay,
      anchorAddress: findOrThrow(
        convertersAndAnchors,
        item => compareString(item.converterAddress, relay.converterAddress),
        "failed to match anchor address"
      ).anchorAddress,
      reserves: relay.reserves.map(reserve => ({
        ...reserve,
        token: polishedReserveAndPoolTokens.find(token =>
          compareString(token.contract, reserve.reserveAddress)
        )
      }))
    }));

    const confirmedTokenMatch = matched.filter(match =>
      match.reserves.every(reserve => reserve.token)
    ) as RawV2Pool[];

    const v2RelayFeeds = buildRelayFeedChainkLink({
      relays: confirmedTokenMatch,
      usdPriceOfBnt: this.bntUsdPrice
    });

    console.timeEnd("secondWaterfall");

    const v2Pools = verifiedV2Pools.map(
      (pool): ChainLinkRelay => {
        const rawPool = findOrThrow(
          confirmedTokenMatch,
          match => compareString(match.converterAddress, pool.converterAddress),
          `failed to find raw pool ${pool.converterAddress}`
        );

        return {
          anchor: {
            poolContainerAddress: rawPool.anchorAddress,
            poolTokens: rawPool.reserves.map(reserve => ({
              reserveId: reserve.reserveAddress,
              poolToken: findOrThrow(
                polishedReserveAndPoolTokens,
                token =>
                  compareString(token.contract, reserve.poolTokenAddress),
                `failed to find the pool token for ${reserve.poolTokenAddress}`
              )
            }))
          },
          contract: pool.converterAddress,
          id: rawPool.anchorAddress,
          converterType: PoolType.ChainLink,
          isMultiContract: false,
          network: "ETH",
          owner: pool.owner,
          reserves: rawPool.reserves.map(reserve => ({
            ...reserve.token,
            reserveWeight:
              typeof reserve.reserveWeight !== "undefined"
                ? Number(reserve.reserveWeight) / oneMillion.toNumber()
                : undefined
          })),
          version: String(pool.version),
          fee: Number(pool.conversionFee) / 10000
        };
      }
    );

    const v1Pools = verifiedV1Pools.map(pool => {
      const smartTokenAddress = pool.anchorAddress;
      const converterAddress = convertersAndAnchors.find(item =>
        compareString(item.anchorAddress, smartTokenAddress)
      )!.converterAddress;
      const polishedHalf = overWroteVersions.find(pol =>
        compareString(pol.converterAddress, converterAddress)
      )!;
      const smartToken = smartTokens.find(token =>
        compareString(token.contract, smartTokenAddress)
      )!;
      const anchorProps = smartTokenAnchor({
        ...smartToken,
        network: "ETH",
        decimals: Number(smartToken.decimals)
      });
      const reserveBalances = v1ReserveBalances.find(reserve =>
        compareString(reserve.converterAddress, converterAddress)
      )!;
      if (!reserveBalances) {
        console.log(
          pool.anchorAddress,
          "was dropped because it has no reserve balances"
        );
        return;
      }
      const zippedReserveBalances = [
        {
          contract: polishedHalf.connectorToken1,
          amount: reserveBalances.reserveOne
        },
        {
          contract: polishedHalf.connectorToken2,
          amount: reserveBalances.reserveTwo
        }
      ];
      const reserveTokens = zippedReserveBalances.map(
        reserve =>
          polishedReserveAndPoolTokens.find(token =>
            compareString(token.contract, reserve.contract)
          )!
      );

      const relay: RelayWithReserveBalances = {
        id: smartTokenAddress,
        reserves: reserveTokens.map(x => ({
          ...x,
          reserveWeight: 0.5,
          decimals: Number(x.decimals)
        })),
        reserveBalances: zippedReserveBalances.map(zip => ({
          amount: zip.amount,
          id: zip.contract
        })),
        contract: converterAddress,
        fee: Number(polishedHalf.conversionFee) / 10000,
        isMultiContract: false,
        network: "ETH",
        owner: polishedHalf.owner,
        version: String(polishedHalf.version),
        anchor: anchorProps.anchor,
        converterType: anchorProps.converterType
      };

      return relay;
    });

    const completeV1Pools = (v1Pools.filter(
      Boolean
    ) as RelayWithReserveBalances[]).filter(x => x.reserves.every(Boolean));

    const bntTokenAddress = getNetworkVariables(this.currentNetwork).bntToken;

    const knownPrices = [
      { id: bntTokenAddress, usdPrice: String(this.bntUsdPrice) },
      ...trustedStables(this.currentNetwork)
    ];

    const traditionalRelayFeeds = buildPossibleReserveFeedsTraditional(
      completeV1Pools,
      knownPrices
    );

    const reserveFeeds = [...traditionalRelayFeeds, ...v2RelayFeeds];
    const pools = [...v2Pools, ...completeV1Pools];

    // debug
    const failed = differenceWith(convertersAndAnchors, pools, (a, b) =>
      compareString(a.converterAddress, b.contract)
    );
    if (failed.length > 0) {
      console.warn(failed, "FAILS");
    }

    // end debug

    const timeEnd = Date.now();
    const timeTaken = timeEnd - timeStart;
    console.log(
      timeTaken,
      `was time to load ${convertersAndAnchors.length} finishing with ${
        pools.length
      } in mode ${smallLoad ? "small" : "normal"}`
    );

    return {
      reserveFeeds,
      pools
    };
  }

  @mutation deletePools(ids: string[]) {
    this.relaysList = this.relaysList.filter(
      relay => !ids.some(id => compareString(relay.id, id))
    );
  }

  @action async reloadPools(anchorAndConverters: ConverterAndAnchor[]) {
    this.deletePools(anchorAndConverters.map(x => x.anchorAddress));
    this.addPoolsBulk(anchorAndConverters);
  }

  @action async add(anchorAddresses: string[]) {
    const converters = await this.fetchConverterAddressesByAnchorAddresses(
      anchorAddresses
    );
    return zipAnchorAndConverters(anchorAddresses, converters);
  }

  @action async pullConverterEvents({
    converterAddress,
    network,
    fromBlock
  }: {
    converterAddress: string;
    network: EthNetworks;
    fromBlock: number;
  }) {
    const res = await getConverterLogs(network, converterAddress, fromBlock);
    console.log(res, "was res");

    const uniqueAddHashes = uniqWith(
      res.addLiquidity.map(event => event.txHash),
      compareString
    );
    const uniqueRemoveHashes = uniqWith(
      res.removeLiquidity.map(event => event.txHash),
      compareString
    );

    const groupedAddLiquidityEvents = uniqueAddHashes.map(hash =>
      res.addLiquidity.filter(event => compareString(event.txHash, hash))
    );

    const groupedRemoveLiquidityEvents = uniqueRemoveHashes.map(hash =>
      res.removeLiquidity.filter(event => compareString(event.txHash, hash))
    );

    const tokens = this.tokens;

    const blockNow = await blockNumberHoursAgo(0, w3);
    const timeNow = moment().unix();

    const removeEvents = groupedRemoveLiquidityEvents
      .filter(events => {
        const res = events.every(event =>
          tokenAddressesInEvent(event).every(address =>
            tokens.some(token => compareString(token.id, address))
          )
        );
        return res;
      })
      .map(events =>
        events.map(event =>
          decodedToTimedDecoded(event, blockNow.currentBlock, timeNow)
        )
      )
      .map(events =>
        removeLiquidityEventToView(
          events,
          tokens,
          hash =>
            generateEtherscanTxLink(
              hash,
              this.currentNetwork == EthNetworks.Ropsten
            ),
          account => generateEtherscanAccountLink(account)
        )
      );

    const addEvents = groupedAddLiquidityEvents
      .filter(events =>
        events.every(event =>
          tokenAddressesInEvent(event).every(address =>
            tokens.some(token => compareString(token.id, address))
          )
        )
      )
      .map(events =>
        events.map(event =>
          decodedToTimedDecoded(event, blockNow.currentBlock, timeNow)
        )
      )
      .map(events =>
        addLiquidityEventToView(
          events,
          tokens,
          hash =>
            generateEtherscanTxLink(
              hash,
              this.currentNetwork == EthNetworks.Ropsten
            ),
          account => generateEtherscanAccountLink(account)
        )
      );

    const conversionEvents = res.conversions
      .filter(event => {
        const res = tokenAddressesInEvent(event).every(address =>
          tokens.some(token => compareString(token.id, address))
        );
        return res;
      })
      .map(event =>
        decodedToTimedDecoded(event, blockNow.currentBlock, timeNow)
      )
      .map(conversion =>
        conversionEventToViewTradeEvent(
          conversion,
          tokens,
          hash =>
            generateEtherscanTxLink(
              hash,
              this.currentNetwork == EthNetworks.Ropsten
            ),
          account => generateEtherscanAccountLink(account)
        )
      );

    return {
      addEvents,
      removeEvents,
      conversionEvents
    };
  }

  @action async pullEvents({
    networkContract,
    network,
    fromBlock
  }: {
    networkContract: string;
    network: EthNetworks;
    fromBlock: number;
  }) {
    const res = await getLogs(network, networkContract, fromBlock);

    const uniqTxHashes = uniqWith(
      res.map(x => x.txHash),
      compareString
    );

    const groups = uniqTxHashes.map(hash =>
      res.filter(x => compareString(x.txHash, hash))
    );

    const joinStartingAndTerminating = groups.map(
      (trades): DecodedEvent<ConversionEventDecoded> => {
        const firstTrade = trades[0];
        const lastTrade = trades[trades.length - 1];
        const { txHash: firstHash, blockNumber: firstBlockNumber } = firstTrade;
        const haveSameBlockNumber = trades.every(
          trade => trade.blockNumber == firstBlockNumber
        );
        const haveSameTxHash = trades.every(trade => trade.txHash == firstHash);
        if (!(haveSameBlockNumber && haveSameTxHash))
          throw new Error("Trades do not share the same block number and hash");

        return {
          ...firstTrade,
          data: {
            ...firstTrade.data,
            to: lastTrade.data.to
          }
        };
      }
    );
    return {
      joinedTradeEvents: joinStartingAndTerminating,
      singleTraades: res
    };
  }

  liquidityHistoryArr: DecodedTimedEvent<ConversionEventDecoded>[] = [];
  singleTradeHistoryArr: DecodedEvent<ConversionEventDecoded>[] = [];
  previousPoolFeesArr: PreviousPoolFee[] = [];

  @mutation setLiquidityHistory({
    joinedTradeEvents,
    singleTrades
  }: {
    joinedTradeEvents: DecodedTimedEvent<ConversionEventDecoded>[];
    singleTrades: DecodedEvent<ConversionEventDecoded>[];
  }) {
    console.log(singleTrades, "are single trades");
    this.singleTradeHistoryArr = singleTrades;
    this.liquidityHistoryArr = joinedTradeEvents
      .slice()
      .sort((a, b) => Number(b.blockNumber) - Number(a.blockNumber));
  }

  get previousPoolFees() {
    return [...this.previousPoolFeesArr, ...previousPoolFees];
  }

  get previousRelayBalances() {
    const { singleTradeHistoryArr, previousPoolFees } = this;

    const anchorsRecentlyTradedAgainst = uniqWith(
      this.singleTradeHistoryArr
        .map(trade => trade.data.poolToken)
        .filter(Boolean) as string[],
      compareString
    );

    const relays = this.relaysList.filter(relay =>
      anchorsRecentlyTradedAgainst.some(anchor =>
        compareString(anchor, relay.id)
      )
    );

    const tradesCollected = relays.map(relay => {
      const trades = singleTradeHistoryArr.filter(trade =>
        compareString(trade.data.poolToken!, relay.id)
      );
      const currentFee = relay.fee / 100;
      const accumulatedFees = trades.reduce(
        (acc, item) => {
          const currentTally = findOrThrow(acc, balance =>
            compareString(balance.id, item.data.to.address)
          );
          const exitingAmount = new BigNumber(item.data.to.weiAmount);

          const decFee =
            findPreviousPoolFee(
              previousPoolFees,
              Number(item.blockNumber),
              relay.id
            ) || currentFee;

          const feeLessMag = 1 - decFee;
          const feeLessAmount = exitingAmount.times(feeLessMag);
          const feePaid = exitingAmount.minus(feeLessAmount);

          const newTotalAmount = new BigNumber(
            currentTally.collectedFees.plus(feePaid).toFixed(0)
          );
          const newTotalVolume = new BigNumber(exitingAmount).plus(
            currentTally.totalVolume
          );
          return updateArray(
            acc,
            reserve => compareString(reserve.id, currentTally.id),
            reserve => ({
              ...reserve,
              collectedFees: newTotalAmount,
              totalVolume: newTotalVolume
            })
          );
        },
        relay.reserves.map(reserve => ({
          id: reserve.contract,
          collectedFees: new BigNumber(0),
          totalVolume: new BigNumber(0)
        }))
      );

      return {
        relay,
        accumulatedFees: accumulatedFees.map(fee => ({
          ...fee,
          collectedFees: fee.collectedFees.toString(),
          totalVolume: fee.totalVolume.toString()
        }))
      };
    });

    const uniqueTokens = tradesCollected.flatMap(trade =>
      trade.accumulatedFees.map(x => x.id)
    );
    const allTokens = this.tokens;
    const tokens = uniqueTokens.map(
      id => allTokens.find(t => compareString(t.id, id))!
    );

    console.log(tradesCollected, "are the trades collected");
    const withUsdValues = tradesCollected.map(trade => ({
      ...trade,
      accumulatedFees: trade.accumulatedFees.map(fee => {
        const viewToken = tokens.find(x => compareString(x.id, fee.id))!;
        const decAmountFees = shrinkToken(
          fee.collectedFees,
          viewToken.precision
        );
        const decAmountVolume = shrinkToken(
          fee.totalVolume,
          viewToken.precision
        );
        const usdFees = new BigNumber(decAmountFees)
          .times(viewToken.price!)
          .toString();

        const usdVolume = new BigNumber(decAmountVolume)
          .times(viewToken.price!)
          .toString();

        return {
          ...fee,
          usdFees,
          usdVolume
        };
      })
    }));

    const accumulatedFee = withUsdValues.map(trade => {
      const totalFees = trade.accumulatedFees.reduce(
        (acc, item) => new BigNumber(acc).plus(item.usdFees).toString(),
        "0"
      );

      const totalVolume = trade.accumulatedFees.reduce(
        (acc, item) => new BigNumber(acc).plus(item.usdVolume).toString(),
        "0"
      );

      return {
        ...trade,
        totalFees,
        totalVolume
      };
    });
    return accumulatedFee;
  }

  get liquidityHistory() {
    const liquidityEvents = this.liquidityHistoryArr;
    const knownTokens = this.tokens;
    if (liquidityEvents.length == 0 || knownTokens.length == 0) {
      return {
        loading: true,
        data: []
      };
    }

    const conversionsSupported = liquidityEvents.filter(event =>
      tokenAddressesInEvent(event).every(tokenAddress =>
        knownTokens.some(t => compareString(tokenAddress, t.id))
      )
    );

    return {
      loading: false,
      data: conversionsSupported.map(conversion =>
        conversionEventToViewTradeEvent(
          conversion,
          knownTokens,
          hash =>
            generateEtherscanTxLink(
              hash,
              this.currentNetwork == EthNetworks.Ropsten
            ),
          account => generateEtherscanAccountLink(account)
        )
      )
    };
  }

  get availableBalances(): ViewLockedBalance[] {
    const now = moment();
    const bntPrice = this.bntUsdPrice;
    const balances = this.lockedBalancesArr.filter(lockedBalance =>
      moment.unix(lockedBalance.expirationTime).isSameOrBefore(now)
    );
    if (balances.length == 0) return [];

    if (balances.length == 1) {
      const balance = balances[0];
      const decBnt = shrinkToken(balance.amountWei, 18);
      const usdValue = new BigNumber(decBnt).times(bntPrice).toNumber();
      return [
        {
          id: String(balance.expirationTime),
          amount: decBnt,
          lockedUntil: balance.expirationTime,
          usdValue
        }
      ];
    }
    return [
      balances
        .map(
          (balance): ViewLockedBalance => {
            const decBnt = shrinkToken(balance.amountWei, 18);
            const usdValue = new BigNumber(decBnt).times(bntPrice).toNumber();
            return {
              id: String(balance.expirationTime),
              amount: decBnt,
              lockedUntil: balance.expirationTime,
              usdValue
            };
          }
        )
        .reduce((acc, item) => ({
          ...item,
          amount: new BigNumber(acc.amount).plus(item.amount).toString()
        }))
    ];
  }

  get lockedBalances(): ViewLockedBalance[] {
    const now = moment();
    const bntPrice = this.bntUsdPrice;
    const balances = this.lockedBalancesArr.filter(lockedBalance =>
      moment.unix(lockedBalance.expirationTime).isAfter(now)
    );
    return balances.map(
      (balance): ViewLockedBalance => {
        const decBnt = shrinkToken(balance.amountWei, 18);
        const usdValue = new BigNumber(decBnt).times(bntPrice).toNumber();
        return {
          id: String(balance.expirationTime),
          amount: decBnt,
          lockedUntil: balance.expirationTime,
          usdValue: usdValue
        };
      }
    );
  }

  @action async init(params?: ModuleParam) {
    if (this.initiated) {
      return this.refresh();
    }

    const timeStart = Date.now();

<<<<<<< HEAD
    BigNumber.config({ EXPONENTIAL_AT: 256 });
=======
    const web3NetworkVersion = await web3.eth.getChainId();
    const currentNetwork: EthNetworks = web3NetworkVersion;
    console.log(currentNetwork, "is the current network");
    this.setNetwork(currentNetwork);

    w3 = getWeb3(currentNetwork);

    const networkVariables = getNetworkVariables(currentNetwork);
    const testnetActive = currentNetwork == EthNetworks.Ropsten;

    if (
      params &&
      params.tradeQuery &&
      params.tradeQuery.quote &&
      testnetActive
    ) {
      params.tradeQuery.quote = networkVariables.bntToken;
    }
>>>>>>> 4001039b

    const networkVersion$ = from(web3.eth.getChainId()).pipe(
      startWith(EthNetworks.Mainnet),
      distinctUntilChanged(),
      tap(this.setNetwork),
      shareReplay(1)
    );

    networkVersion$.pipe(switchMap(getTokenMeta)).subscribe(this.setTokenMeta);
    this.warmEthApi()
      .then(tokens => {
        bancorApiTokens = tokens;
      })
      .catch(() => {});

    networkVersion$
      .pipe(
        filter(version => version == EthNetworks.Mainnet),
        firstItem(),
        switchMap(fetchSmartTokens)
      )
      .subscribe(availableSmartTokenHistories =>
        this.setAvailableHistories(
          availableSmartTokenHistories.map(history => history.id)
        )
      );

    this.fetchUsdPriceOfBnt();

<<<<<<< HEAD
    console.time("FirstPromise");

    this.fetchUsdPriceOfBnt();

    const currentBlock$ = from(web3.eth.getBlockNumber()).pipe(
      map(block => [moment().unix(), block]),
      shareReplay(1)
    );

    const networkVars$ = networkVersion$.pipe(
      map(getNetworkVariables),
      shareReplay(1)
    );
=======
      console.time("FirstPromise");
      const [
        contractAddresses,
        { currentBlock, blockHoursAgo }
      ] = await Promise.all([
        this.fetchContractAddresses(networkVariables.contractRegistry),
        blockNumberHoursAgo(24, w3)
      ]);

      currentBlock$.next(currentBlock);

      console.log(contractAddresses, "are contract addresses");
>>>>>>> 4001039b

    interface DataCache<T> {
      allEmissions: T[];
      newData: T[];
    }

    const distinctArrayItem = <T>(
      initialValue: T[],
      comparator?: (a: T, b: T) => boolean
    ) => (source: Observable<T[]>) =>
      source.pipe(
        startWith(initialValue),
        scan(
          (acc, item) => {
            const difference = differenceWith(
              item,
              acc.allEmissions,
              comparator || isEqual
            );
            return {
              allEmissions: [...acc.allEmissions, ...item],
              newData: difference
            };
          },
          { allEmissions: [], newData: [] } as DataCache<T>
        ),
        filter(dataCache => dataCache.newData.length > 0),
        pluck("newData")
      );
<<<<<<< HEAD
=======
      this.fetchWhiteListedV1Pools(contractAddresses.LiquidityProtectionStore);
      if (this.currentUser) {
        this.fetchProtectionPositions({
          storeAddress: contractAddresses.LiquidityProtectionStore,
          blockNumberNow: currentBlock
        });
        this.fetchLockedBalances(contractAddresses.LiquidityProtectionStore);
      }
>>>>>>> 4001039b

    const contractAddresses$ = networkVars$.pipe(
      switchMap(networkVariables =>
        this.fetchContractAddresses(networkVariables.contractRegistry)
      ),
      startWith({
        BancorNetwork: "0x2F9EC37d6CcFFf1caB21733BdaDEdE11c823cCB0",
        BancorConverterRegistry: "0xeB53781A5a0819375d04251A615e3a039f296Ca9",
        LiquidityProtectionStore: "0xf5FAB5DBD2f3bf675dE4cB76517d4767013cfB55",
        LiquidityProtection: "0x53F36c56eCD4FB145989710Fa3E3Cc28AE4aCE88"
      } as RegisteredContracts),
      distinctUntilChanged<RegisteredContracts>(isEqual),
      shareReplay(1)
    );

<<<<<<< HEAD
    const liquidityProtection$ = contractAddresses$.pipe(
      pluck("LiquidityProtection"),
      distinctUntilChanged(compareString),
      shareReplay(1)
    );
=======
      console.time("SecondPromise");
      const [registeredAnchorAddresses, currentBlockInfo] = await Promise.all([
        this.fetchAnchorAddresses({
          converterRegistryAddress: contractAddresses.BancorConverterRegistry
        }),
        web3.eth.getBlock(currentBlock)
      ]);
>>>>>>> 4001039b

    const liquidityProtectionStore$ = contractAddresses$.pipe(
      pluck("LiquidityProtectionStore"),
      distinctUntilChanged(compareString),
      shareReplay(1)
    );

    const bancorConverterRegistry$ = contractAddresses$.pipe(
      pluck("BancorConverterRegistry"),
      distinctUntilChanged(compareString),
      shareReplay(1)
    );

    const bancorNetwork$ = contractAddresses$.pipe(
      pluck("BancorNetwork"),
      distinctUntilChanged(compareString),
      shareReplay(1)
    );

    combineLatest([
      bancorNetwork$,
      currentBlock$.pipe(
        map(([unixTime, currentBlock]) => [
          unixTime,
          currentBlock,
          rewindBlocksByDays(currentBlock, 1)
        ])
      ),
      networkVersion$
    ])
      .pipe(
        switchMap(
          ([
            networkContract,
            [unixTime, currentBlock, blockYesterday],
            network
          ]) =>
            (async () => {
              const events = await this.pullEvents({
                network,
                networkContract,
                fromBlock: blockYesterday
              });

              const withDates = events.joinedTradeEvents.map(event =>
                decodedToTimedDecoded(event, currentBlock, Number(unixTime))
              );

              return {
                joinedTradeEvents: withDates,
                singleTrades: events.singleTraades
              };
            })()
        )
      )
      .subscribe(this.setLiquidityHistory);

    liquidityProtection$
      .pipe(switchMap(this.fetchLiquidityProtectionSettings))
      .subscribe(this.setLiquidityProtectionSettings);

    liquidityProtectionStore$
      .pipe(switchMap(this.fetchWhiteListedV1Pools))
      .subscribe(this.setWhiteListedPools);

    const anchors$ = bancorConverterRegistry$.pipe(
      switchMap(converterRegistryAddress =>
        this.fetchAnchorAddresses({
          converterRegistryAddress,
          network: this.currentNetwork
        })
      ),
      shareReplay(1)
    );

    let bancorApiTokens: TokenPrice[] = [];

    const bareMinimumAnchors$ = combineLatest([anchors$, bancorNetwork$]).pipe(
      mergeMap(([anchorAddressess, networkContractAddress]) =>
        this.bareMinimumPools({
          params,
          networkContractAddress,
          anchorAddressess,
          ...(bancorApiTokens &&
            bancorApiTokens.length > 0 && { tokenPrices: bancorApiTokens })
        })
      )
    );

    const anchorAndConverters$ = combineLatest([
      anchors$,
      bancorConverterRegistry$
    ]).pipe(
      mergeMap(([anchorAddresses, converterRegistryAddress]) =>
        (async () => {
          const converters = await getConvertersByAnchors({
            anchorAddresses,
            converterRegistryAddress,
            network: this.currentNetwork
          });
          return zipAnchorAndConverters(anchorAddresses, converters);
        })()
      ),
      distinctArrayItem(knownPools, compareAnchorAndConverter),
      tap(x => console.log(x, "was all", parseInt(String(Date.now() / 1000)))),
      shareReplay<ConverterAndAnchor[]>(1)
    );

    const authenticated$ = of(this.isAuthenticated).pipe(
      filter(Boolean),
      shareReplay(1)
    );

    combineLatest([
      authenticated$,
      liquidityProtectionStore$
    ]).subscribe(([_, storeAddress]) =>
      this.fetchProtectionPositions(storeAddress)
    );

    const individualAnchorsAndConverters$ = anchorAndConverters$.pipe(
      mergeMap(from),
      tap(x => console.log("from", x))
    ) as Observable<ConverterAndAnchor>;

    const [
      toLocalLoad$,
      toRemoteLoad$
    ] = partitionOb(individualAnchorsAndConverters$, anchorAndConverter =>
      moreStaticRelays.some(staticRelay =>
        compareStaticRelayAndSet(staticRelay, anchorAndConverter)
      )
    );

    const staticRelayLocal$ = toLocalLoad$.pipe(
      map(anchorAndConverter =>
        findOrThrow(
          moreStaticRelays,
          staticRelay =>
            compareStaticRelayAndSet(staticRelay, anchorAndConverter),
          "failed to find static relay"
        )
      ),
      tap(x => console.log(x, "was static relay local emission"))
    );

    const staticRelaysRemote$ = toRemoteLoad$.pipe(
      bufferTime(100),
      map(pairs => [
        pairs.map(pair => pair.converterAddress).map(staticRelayShape),
        pairs.map(pair => pair.anchorAddress).map(poolTokenShape)
      ]),
      concatMap(groupsOfShapes => this.multi({ groupsOfShapes })),
      map(
        ([staticRelays, poolTokens]) =>
          zip(staticRelays, poolTokens) as [
            AbiStaticRelay,
            AbiCentralPoolToken
          ][]
      ),
      mergeMap(zipped => from(zipped)),
      map(([relay, poolToken]) => ({ relay, poolToken })),
      map(set => ({
        ...set,
        relay: {
          ...set.relay,
          version:
            knownVersions.find(version =>
              compareString(
                version.converterAddress,
                set.relay.converterAddress
              )
            )?.version || Number(set.relay.version)
        }
      })),
      map(({ relay, poolToken }) => ({
        ...relay,
        poolToken,
        reserves: [relay.connectorToken1, relay.connectorToken2] as [
          string,
          string
        ],
        version: Number(relay.version),
        converterType: determineConverterType(relay.converterType)
      })),
      tap(x => console.log("prod", x))
    );

    const staticRelays$ = merge([
      staticRelayLocal$,
      staticRelaysRemote$
    ]).subscribe(x => console.log("is on the good one", x));

    // const allAnchors = convertersAndAnchors.map(item => item.anchorAddress);
    // const allConverters = convertersAndAnchors.map(
    //   item => item.converterAddress
    // );

    // const [rawRelays, poolAndSmartTokens] = ((await this.multi({
    //   groupsOfShapes,
    //   traditional: smallLoad
    // })) as [unknown, unknown]) as [AbiRelay[], AbiCentralPoolToken[]];

    // await combineLatest([bareMinimumAnchors$, anchorAndConverters$])
    //   .pipe(
    //     mergeMap(([minimumAnchors, anchorsAndConverters]) => {
    //       const sync = anchorsAndConverters.filter(({ anchorAddress }) =>
    //         minimumAnchors.some(a => compareString(a, anchorAddress))
    //       );
    //       const async = differenceWith(
    //         anchorsAndConverters,
    //         sync,
    //         compareAnchorAndConverter
    //       );

    //       return this.addPools({ sync, async });
    //     })
    //   )
    //   .toPromise();

    try {
      this.moduleInitiated();

      if (this.relaysList.length < 1) {
        console.error("Init resolved with less than 2 relay feeds or 1 relay.");
      }

      if (this.tokens.length == 0 || this.relays.length == 0) {
        throw new Error("Failed to load tokens or relays");
      }
      console.log("Eth resolving at", Date.now());
      console.timeEnd("ethResolved");
    } catch (e) {
      console.error(`Threw inside ethBancor ${e.message}`);
      throw new Error(`Threw inside ethBancor ${e.message}`);
    }
  }

  @action async addPools({
    sync,
    async
  }: {
    sync: ConverterAndAnchor[];
    async: ConverterAndAnchor[];
  }) {
    const passedAsyncPools = async.filter(notBadRelay);
    const passedSyncPools = sync.filter(notBadRelay);

    const longToLoadConverters = [
      "0xfb64059D18BbfDc5EEdCc6e65C9F09de8ccAf5b6",
      "0xB485A5F793B1DEadA32783F99Fdccce9f28aB9a2",
      "0x444Bd9a308Bd2137208ABBcc3efF679A90d7A553",
      "0x5C8c7Ef16DaC7596C280E70C6905432F7470965E",
      "0x40c7998B5d94e00Cd675eDB3eFf4888404f6385F",
      "0x0429e43f488D2D24BB608EFbb0Ee3e646D61dE71",
      "0x7FF01DB7ae23b97B15Bc06f49C45d6e3d84df46f",
      "0x16ff969cC3A4AE925D9C0A2851e2386d61E75954",
      "0x72eC2FF62Eda1D5E9AcD6c4f6a016F0998ba1cB0",
      "0xcAf6Eb14c3A20B157439904a88F00a8bE929c887"
    ];

    const [slowLoadAnchorSets, quickLoadAnchorSet] = partition(
      passedAsyncPools,
      anchorSet =>
        longToLoadConverters.some(converter =>
          compareString(converter, anchorSet.converterAddress)
        )
    );

    const quickChunks = chunk(quickLoadAnchorSet, 100);

    const allASyncChunks = [...quickChunks, slowLoadAnchorSets];

<<<<<<< HEAD
    return new Promise(resolve => {
      this.doThing([passedSyncPools]).then(resolve);
      this.doThing(allASyncChunks);
    });
  }

  @action async doThing(allASyncChunks: ConverterAndAnchor[][]) {
    const tokenAddresses = await Promise.all(
      allASyncChunks.map(this.addPoolsBulk)
    );
    const uniqueTokenAddreses = uniqWith(
      tokenAddresses
        .filter(Boolean)
        .filter(x => Array.isArray(x) && x.length > 0)
        .flat(1) as string[],
      compareString
    );
    if (this.isAuthenticated) {
      this.fetchAndSetTokenBalances(uniqueTokenAddreses);
=======
    (async () => {
      try {
        const tokenAddresses = await Promise.all(
          allASyncChunks.map(this.addPoolsBulk)
        );
        const uniqueTokenAddreses = uniqWith(
          tokenAddresses
            .filter(Boolean)
            .filter(x => Array.isArray(x) && x.length > 0)
            .flat(1) as string[],
          compareString
        );
        if (this.currentUser) {
          this.fetchAndSetTokenBalances(uniqueTokenAddreses);
        }
        this.addAprsToPools();
        this.addLiqMiningAprsToPools();
        this.setLoadingPools(false);
      } catch (e) {
        console.log("Failed loading pools");
        this.setLoadingPools(false);
      }
    })();

    const tokenAddresses = await this.addPoolsBulk(passedSyncPools);
    if (this.currentUser) {
      this.fetchAndSetTokenBalances(uniqWith(tokenAddresses, compareString));
>>>>>>> 4001039b
    }
    this.addAprsToPools();
    this.addLiqMiningAprsToPools();
  }

  @action async addLiqMiningAprsToPools() {
    const existing = this.relaysList;
    const highTierPools = existing.filter(relay =>
      this.highTierPoolsArr.some(htp => compareString(relay.id, htp))
    ) as RelayWithReserveBalances[];

    const storeAddress = this.contracts.LiquidityProtectionStore;

    const protectedShapes = highTierPools.map(pool => {
      const [reserveOne, reserveTwo] = pool.reserves;
      return protectedReservesShape(
        storeAddress,
        pool.id,
        reserveOne.contract,
        reserveTwo.contract
      );
    });

    const [protectedReserves] = ((await this.multi({
      groupsOfShapes: [protectedShapes]
    })) as unknown[]) as {
      anchorAddress: string;
      reserveOneAddress: string;
      reserveTwoAddress: string;
      reserveOneProtected: string;
      reserveTwoProtected: string;
    }[][];

    const zippedProtectedReserves = protectedReserves.map(protectedReserve => ({
      anchorAddress: protectedReserve.anchorAddress,
      reserves: [
        {
          contract: protectedReserve.reserveOneAddress,
          amount: protectedReserve.reserveOneProtected
        },
        {
          contract: protectedReserve.reserveTwoAddress,
          amount: protectedReserve.reserveTwoProtected
        }
      ]
    }));

    console.log(
      protectedReserves,
      "are the protected reserves",
      zippedProtectedReserves
    );

    const res = zippedProtectedReserves.map(pool => {
      const isHighCap = highCapPools.some(anchor =>
        compareString(anchor, pool.anchorAddress)
      );
      const poolBalances = findOrThrow(highTierPools, p =>
        compareString(pool.anchorAddress, p.id)
      );
      const [
        bntProtectedReserve,
        tknProtectedReserve
      ] = sortAlongSide(pool.reserves, reserve => reserve.contract, [
        this.liquidityProtectionSettings.networkToken
      ]);
      const [
        bntReserve,
        tknReserve
      ] = sortAlongSide(poolBalances.reserveBalances, reserve => reserve.id, [
        this.liquidityProtectionSettings.networkToken
      ]);

      return {
        ...pool,
        bntReward: miningBntReward(bntProtectedReserve.amount, isHighCap),
        tknReward: miningTknReward(
          tknReserve.amount,
          bntReserve.amount,
          tknProtectedReserve.amount,
          isHighCap
        )
      };
    });

    const liqMiningApr: PoolLiqMiningApr[] = res.map(calculated => {
      const [bntReserve, tknReserve] = sortAlongSide(
        calculated.reserves,
        reserve => reserve.contract,
        [this.liquidityProtectionSettings.networkToken]
      );
      const fullTknReserve = findOrThrow(
        highTierPools.flatMap(pool => pool.reserves),
        reserve => compareString(reserve.contract, tknReserve.contract),
        "failed to find reserve"
      );
      return {
        poolId: calculated.anchorAddress,
        endTime: liquidityMiningEndTime,
        rewards: [
          {
            address: bntReserve.contract,
            amount: bntReserve.amount,
            symbol: "BNT",
            reward: calculated.bntReward
          },
          {
            address: tknReserve.contract,
            amount: tknReserve.amount,
            symbol: fullTknReserve.symbol,
            reward: calculated.tknReward
          }
        ]
      };
    });

    this.updateLiqMiningApr(liqMiningApr);
  }

  poolLiqMiningAprs: PoolLiqMiningApr[] = [];

  @mutation updateLiqMiningApr(liqMiningApr: PoolLiqMiningApr[]) {
    const existing = this.poolLiqMiningAprs;
    const withoutOld = existing.filter(
      apr => !liqMiningApr.some(a => compareString(a.poolId, apr.poolId))
    );
    this.poolLiqMiningAprs = [...withoutOld, ...liqMiningApr];
  }

  poolAprs: PoolApr[] = [];

  @mutation updatePoolAprs(newPoolAprs: PoolApr[]) {
    const existing = this.poolAprs;
    const withoutOld = existing.filter(
      apr => !newPoolAprs.some(a => compareString(apr.poolId, a.poolId))
    );
    this.poolAprs = [...withoutOld, ...newPoolAprs];
  }

  @action async addAprsToPools() {
    const whitelistedPools = this.whiteListedPools
      .map(anchor =>
        this.relaysList.find(relay => compareString(relay.id, anchor))
      )
      .filter(Boolean) as Relay[];

    const poolsToCalculate = whitelistedPools.filter(
      pool => !this.poolAprs.some(apr => compareString(pool.id, apr.poolId))
    );

    const currentBlock = await w3.eth.getBlockNumber();
    const weekAgo = rewindBlocksByDays(currentBlock, 7);

    const reservesShapes = poolsToCalculate.map(pool =>
      reserveBalanceShape(
        pool.contract,
<<<<<<< HEAD
        pool.reserves.map(reserve => reserve.contract)
=======
        pool.reserves.map(reserve => reserve.contract),
        w3
>>>>>>> 4001039b
      )
    );

    const [tokenSupplys, reserveBalances] = ((await this.multi({
      groupsOfShapes: [
        poolsToCalculate.map(pool => tokenSupplyShape(pool.id, w3)),
        reservesShapes
      ],
      blockHeight: weekAgo
    })) as [unknown, unknown]) as [
      {
        tokenContract: string;
        supply: string;
      }[],
      RawAbiReserveBalance[]
    ];

    console.log(poolsToCalculate, "are pools to calculate");
    const [passedReserveBalances, failedReserveBalances] = partition(
      reserveBalances,
      balance => balance.reserveOne && balance.reserveTwo
    );

    console.log({ failedReserveBalances });

    const poolRoiShapes = tokenSupplys
      .filter(supply => {
        const pool = findOrThrow(poolsToCalculate, pool =>
          compareString(pool.id, supply.tokenContract)
        );
        const found = passedReserveBalances.some(reserve =>
          compareString(pool.contract, reserve.converterAddress)
        );
        return found;
      })
      .map(supply => {
        const anchor = supply.tokenContract;

        const pool = findOrThrow(
          poolsToCalculate as RelayWithReserveBalances[],
          pool => compareString(pool.id, anchor),
          "failed finding pool for pool shape"
        );

        const converterAddress = pool.contract;
        const poolTokenSupply = supply.supply;
        const reserves = findOrThrow(reserveBalances, balance =>
          compareString(balance.converterAddress, converterAddress)
        );

        return dualPoolRoiShape(
          this.contracts.LiquidityProtection,
          supply.tokenContract,
          [
            {
              tokenContract: reserves.reserveOneAddress,
              weiAmount: reserves.reserveOne
            },
            {
              tokenContract: reserves.reserveTwoAddress,
              weiAmount: reserves.reserveTwo
            }
          ],
          poolTokenSupply,
          w3
        );
      });

    try {
      const [poolRois] = ((await this.multi({
        groupsOfShapes: [poolRoiShapes]
      })) as [unknown]) as [
        {
          anchor: string;
          onePrimary: string;
          oneRoi: string;
          twoPrimary: string;
          twoRoi: string;
        }[]
      ];
      console.log("PoolROI Success:", poolRois);

      const successfulPoolRois = poolRois
        .filter(roi => roi.oneRoi && roi.twoRoi)
        .map(roi => ({
          ...roi,
          oneRoiCalculated: new BigNumber(roi.oneRoi)
            .div(1000000)
            .minus(1)
            .times(52)
            .toString(),
          twoRoiCalculated: new BigNumber(roi.twoRoi)
            .div(1000000)
            .minus(1)
            .times(52)
            .toString()
        }))
        .map(roi => ({
          ...roi,
          mean: calculateMean(roi.oneRoiCalculated, roi.twoRoiCalculated)
        }));

      console.log(
        successfulPoolRois,
        "allROIS",
        successfulPoolRois.map(x => x.anchor),
        "anchors"
      );
      this.updatePoolAprs(
        successfulPoolRois.map(
          (x): PoolApr => ({ poolId: x.anchor, oneWeekApr: x.mean })
        )
      );
    } catch (e) {
      console.error("PoolROI Failure:", e.message, poolRoiShapes);
    }
  }

  @action async checkFees(pools: Relay[]) {
    const convertersAndAnchors: ConverterAndAnchor[] = pools.map(relay => ({
      anchorAddress: relay.id,
      converterAddress: relay.contract
    }));
    convertersAndAnchors.forEach(converterAndAnchor =>
      convertersAndAnchors$.next(converterAndAnchor)
    );
  }

  @action async addPoolsBulk(convertersAndAnchors: ConverterAndAnchor[]) {
    console.log(
      "bulkGot",
      convertersAndAnchors.length,
      "at",
      parseInt(String(Date.now() / 1000)),
      Date.now()
    );
    if (!convertersAndAnchors || convertersAndAnchors.length == 0) return;

    this.setLoadingPools(true);

    const { pools, reserveFeeds } = await this.addPoolsV2(convertersAndAnchors);

    const allPools = [...pools];
    const allReserveFeeds = [...reserveFeeds];

    const poolsFailed = differenceWith(convertersAndAnchors, allPools, (a, b) =>
      compareString(a.anchorAddress, b.id)
    );
    this.updateFailedPools(
      poolsFailed.map(failedPool => failedPool.anchorAddress)
    );

    this.updateRelays(allPools);
    this.updateRelayFeeds(
      await this.addPossiblePropsFromBancorApi(allReserveFeeds)
    );

    const tokenAddresses = pools
      .flatMap(tokensInRelay)
      .map(token => token.contract);

    console.log(
      "bulkGotResolved",
      convertersAndAnchors.length,
      "at",
      parseInt(String(Date.now() / 1000)),
      Date.now()
    );
    void this.checkFees(allPools);

    return tokenAddresses;
  }

  @action async fetchAndSetTokenBalances(tokenContractAddresses: string[]) {
    if (!this.currentUser) return;

    const governanceToken =
      web3.utils.isAddress(this.liquidityProtectionSettings.govToken) &&
      this.liquidityProtectionSettings.govToken;

    if (governanceToken) {
      tokenContractAddresses.push(this.liquidityProtectionSettings.govToken);
    }

    const uniqueAddresses = uniqWith(
      tokenContractAddresses.filter(web3.utils.isAddress),
      compareString
    );

    const ethAddresses = [
      ethReserveAddress,
      "0xc0829421C1d260BD3cB3E0F06cfE2D52db2cE315"
    ];
    const includesEth = uniqueAddresses.some(address =>
      ethAddresses.some(a => compareString(address, a))
    );
    const withoutEth = uniqueAddresses.filter(
      address => !ethAddresses.some(a => compareString(address, a))
    );

    const [balances, ethBalance] = await Promise.all([
      this.fetchTokenBalances(withoutEth),
      (async () => {
        if (!includesEth) return;
<<<<<<< HEAD
        const weiBalance = await web3.eth.getBalance(
          this.isAuthenticated as string
        );
=======
        const weiBalance = await web3.eth.getBalance(this.currentUser);
>>>>>>> 4001039b
        return fromWei(weiBalance);
      })()
    ]);

    if (ethBalance) {
      this.updateUserBalances([
        ...balances,
        { id: ethReserveAddress, balance: ethBalance }
      ]);
    } else {
      this.updateUserBalances(balances);
    }
  }

  @action async fetchConverterAddressesByAnchorAddresses(
    anchorAddresses: string[]
  ) {
    return getConvertersByAnchors({
      anchorAddresses,
      converterRegistryAddress: this.contracts.BancorConverterRegistry,
      web3: w3
    });
  }

  @action async fetchAnchorAddresses({
    converterRegistryAddress
  }: {
    converterRegistryAddress: string;
  }) {
    return getAnchors(converterRegistryAddress, w3);
  }

  @mutation updateRelays(relays: Relay[]) {
    const allReserves = this.relaysList
      .concat(relays)
      .flatMap(relay => relay.reserves);
    const uniqueTokens = uniqWith(allReserves, (a, b) =>
      compareString(a.contract, b.contract)
    );

    const decimalUniformityBetweenTokens = uniqueTokens.every(token => {
      const allReservesTokenFoundIn = allReserves.filter(reserve =>
        compareString(token.contract, reserve.contract)
      );
      return allReservesTokenFoundIn.every(
        (reserve, _, arr) => reserve.decimals == arr[0].decimals
      );
    });
    if (!decimalUniformityBetweenTokens) {
      console.error(
        `There is a mismatch of decimals between relays of the same token, will not store ${relays.length} new relays`
      );
      return;
    }

    const meshedRelays = uniqWith(
      [...relays, ...this.relaysList],
      compareRelayById
    ).map(relay => ({
      ...relay,
      reserves: sortByNetworkTokens(
        updateArray(
          relay.reserves,
          reserve => !reserve.meta,
          reserve => {
            const meta = this.tokenMeta.find(meta =>
              compareString(reserve.contract, meta.contract)
            );
            return {
              ...reserve,
              meta: {
                logo: (meta && meta.image) || defaultImage,
                ...(meta && meta!.name && { name: meta.name })
              }
            };
          }
        ),
        reserve => reserve.symbol
      )
    }));
    console.log(
      "vuex given",
      relays.length,
      "relays and setting",
      meshedRelays.length
    );
    this.relaysList = Object.freeze(meshedRelays);
  }

  @mutation wipeTokenBalances() {
    this.tokenBalances = [];
  }

  @action async onAuthChange(userAddress: string) {
    this.wipeTokenBalances();
    if (userAddress) {
      Sentry.setUser({ id: userAddress.toLowerCase() });
      const govAddress = web3.utils.isAddress(
        this.liquidityProtectionSettings.govToken
      );
      if (govAddress) {
        this.fetchAndSetTokenBalances([
          this.liquidityProtectionSettings.govToken
        ]);
      }
      console.log(userAddress, "fetching protected positions for");
      this.fetchProtectionPositions({});
      this.fetchLockedBalances();
      const allTokens = this.relaysList.flatMap(tokensInRelay);
      const uniqueTokenAddresses = uniqWith(
        allTokens.map(token => token.contract),
        compareString
      );
      this.fetchAndSetTokenBalances(uniqueTokenAddresses);
    } else {
      Sentry.configureScope(scope => scope.setUser(null));
    }
  }

  @action async focusPool(id: string): Promise<FocusPoolRes> {
    const pool = await this.relayById(id);
    const converterAddress = pool.contract;
    const yesterday = await blockNumberHoursAgo(24, w3);

    const res = await this.pullConverterEvents({
      converterAddress,
      network: this.currentNetwork,
      fromBlock: yesterday.blockHoursAgo
    });
    console.log(res, "was returned from focus pool");

    return res;
  }

  @action async focusSymbol(id: string) {
    if (!this.currentUser) return;
    this.fetchTokenBalances([id]);

    const tokenTracked = this.tokens.find(token => compareString(token.id, id));
    if (!tokenTracked) {
      this.loadMoreTokens([id]);
    }
  }

  @action async refreshBalances(symbols?: BaseToken[]) {
    if (symbols) {
      symbols.forEach(symbol => this.focusSymbol(symbol.symbol));
    }
  }

  @action async mintEthErcIfRequired(decString: string) {
    const contract = buildTokenContract(ethErc20WrapperContract, w3);
    const currentBalance = await contract.methods
<<<<<<< HEAD
      .balanceOf(this.isAuthenticated as string)
=======
      .balanceOf(this.currentUser)
>>>>>>> 4001039b
      .call();

    const currentBalanceDec = shrinkToken(currentBalance, 18);

    const mintingRequired = new BigNumber(decString).gt(currentBalanceDec);
    if (mintingRequired) {
      return this.mintEthErc(decString);
    }
  }

  @action async tokenById(id: string) {
    return findOrThrow(
      this.tokens,
      token => compareString(token.id, id),
      `tokenById failed to find token with ID ${id} `
    );
  }

  @action async tokensById(ids: string[]) {
    return Promise.all(ids.map(id => this.tokenById(id)));
  }

  @action async findPath({
    fromId,
    toId,
    relays
  }: {
    fromId: string;
    toId: string;
    relays: readonly Relay[];
  }) {
    const lowerCased = relays.map(relay => ({
      ...relay,
      reserves: relay.reserves.map(reserve => ({
        ...reserve,
        contract: reserve.contract.toLowerCase()
      }))
    }));
    const path = await findNewPath(
      fromId.toLowerCase(),
      toId.toLowerCase(),
      lowerCased,
      relay => [relay.reserves[0].contract, relay.reserves[1].contract]
    );

    const flattened = path.hops.flatMap(hop => hop[0]);
    return flattened.map(flat =>
      findOrThrow(
        relays,
        relay => compareString(relay.contract, flat.contract),
        "failed to find relays used in pathing"
      )
    );
  }

  @action async convert({
    from,
    to,
    onUpdate
  }: ProposedConvertTransaction): Promise<TxResponse> {
    if (compareString(from.id, to.id))
      throw new Error("Cannot convert a token to itself.");
    const [fromToken, toToken] = await this.tokensById([from.id, to.id]);
    const fromIsEth = compareString(fromToken.symbol, "eth");

    const steps: Section[] = [
      {
        name: "Pathing",
        description: "Finding path..."
      },
      {
        name: "SetApprovalAmount",
        description: "Setting approval amount..."
      },
      {
        name: "ConvertProcessing",
        description: "Processing conversion..."
      },
      {
        name: "WaitingTxConf",
        description: "Awaiting block confirmation..."
      },
      {
        name: "Done",
        description: "Done!"
      }
    ];

    onUpdate!(0, steps);

    const fromTokenDecimals = await this.getDecimalsByTokenAddress(
      fromToken.id
    );
    const toTokenDecimals = await this.getDecimalsByTokenAddress(toToken.id);

    const relaysByLiqDepth = this.relays.sort(sortByLiqDepth);
    const relaysList = sortAlongSide(
      this.relaysList,
      relay => relay.id,
      relaysByLiqDepth.map(relay => relay.id)
    );
    const winningRelays = uniqWith(relaysList, compareRelayByReserves);

    const relays = await this.findPath({
      relays: winningRelays,
      fromId: from.id,
      toId: to.id
    });

    const fromAmount = from.amount;
    const fromSymbol = fromToken.symbol;
    const fromTokenContract = fromToken.id;
    const toTokenContract = toToken.id;

    const ethPath = generateEthPath(fromSymbol, relays.map(relayToMinimal));

    const fromWei = expandToken(fromAmount, fromTokenDecimals);

    if (!fromIsEth) {
      onUpdate!(1, steps);
      await this.triggerApprovalIfRequired({
<<<<<<< HEAD
        owner: this.isAuthenticated as string,
=======
        owner: this.currentUser,
>>>>>>> 4001039b
        amount: fromWei,
        spender: this.contracts.BancorNetwork,
        tokenAddress: fromTokenContract
      });
    }

    onUpdate!(2, steps);

    const networkContract = buildNetworkContract(this.contracts.BancorNetwork);

    const expectedReturn = to.amount;
    const expectedReturnWei = expandToken(expectedReturn, toTokenDecimals);

    const confirmedHash = await this.resolveTxOnConfirmation({
      tx: networkContract.methods.convertByPath(
        ethPath,
        fromWei,
        await this.weiMinusSlippageTolerance(expectedReturnWei),
        zeroAddress,
        zeroAddress,
        0
      ),
      ...(fromIsEth && { value: fromWei }),
      onHash: () => onUpdate!(3, steps)
    });
    onUpdate!(4, steps);

    this.spamBalances([fromTokenContract, toTokenContract]);

    return {
      txId: confirmedHash,
      blockExplorerLink: await this.createExplorerLink(confirmedHash)
    };
  }

  @action async triggerApprovalIfRequired({
    owner,
    spender,
    amount,
    tokenAddress
  }: {
    owner: string;
    spender: string;
    tokenAddress: string;
    amount: string;
  }) {
    const currentApprovedBalance = await getApprovedBalanceWei({
      owner,
      spender,
      tokenAddress
    });

    const noNullingTokenContracts = [this.liquidityProtectionSettings.govToken];

    const sufficientBalanceAlreadyApproved = new BigNumber(
      currentApprovedBalance
    ).isGreaterThanOrEqualTo(amount);

    if (sufficientBalanceAlreadyApproved) return;

    const isNoNullingTokenContract = noNullingTokenContracts.some(contract =>
      compareString(tokenAddress, contract)
    );

    const nullingTxRequired =
      fromWei(currentApprovedBalance) !== "0" && !isNoNullingTokenContract;
    if (nullingTxRequired) {
      await this.approveTokenWithdrawals([
        { approvedAddress: spender, amount: toWei("0"), tokenAddress }
      ]);
    }

    return this.approveTokenWithdrawals([
      { approvedAddress: spender, amount, tokenAddress }
    ]);
  }

  @action async getReturnByPath({
    path,
    amount
  }: {
    path: string[];
    amount: string;
  }): Promise<string> {
    return getReturnByPath({
      networkContract: this.contracts.BancorNetwork,
      path,
      amount,
      web3: w3
    });
  }

  @action async getDecimalsByTokenAddress(tokenAddress: string) {
    if (compareString(tokenAddress, ethReserveAddress)) return 18;
    const reserve = this.relaysList
      .flatMap(relay => relay.reserves)
      .find(reserve => compareString(reserve.contract, tokenAddress));
    if (!reserve) {
      try {
        const contract = buildTokenContract(tokenAddress, w3);
        const decimals = await contract.methods.decimals().call();
        return Number(decimals);
      } catch (e) {
        throw new Error(
          `Failed to find token address ${tokenAddress} in list of reserves. ${e.message}`
        );
      }
    }
    return reserve.decimals;
  }

  @action async calculateSingleWithdraw({
    id,
    decPercent
  }: {
    id: string;
    decPercent: number;
  }): Promise<{
    outputs: ViewAmountDetail[];
    expectedValue: ViewAmountDetail;
  }> {
    const [, posId] = id.split(":");
    const ppm = new BigNumber(decPercent).times(oneMillion).toString();
    const res = await getRemoveLiquidityReturn(
      this.contracts.LiquidityProtection,
      posId,
      ppm,
      moment().unix(),
      w3
    );

    const position = findOrThrow(
      this.protectedPositionsArr,
      pos => compareString(pos.id, posId),
      "failed finding protected position"
    );
    const { reserveToken } = position;

    const reserveTokenObj = findOrThrow(
      this.relaysList.flatMap(r => r.reserves),
      reserve => compareString(reserveToken, reserve.contract)
    );

    return {
      outputs: [
        {
          amount: shrinkToken(res.baseAmount, reserveTokenObj.decimals),
          id: reserveToken,
          symbol: reserveTokenObj.symbol
        },
        {
          amount: shrinkToken(res.networkAmount, 18),
          id: this.liquidityProtectionSettings.networkToken,
          symbol: "BNT"
        }
      ].filter(output => new BigNumber(output.amount).isGreaterThan(0)),
      expectedValue: {
        amount: shrinkToken(res.targetAmount, reserveTokenObj.decimals),
        id: reserveToken,
        symbol: reserveTokenObj.symbol
      }
    };
  }

  @action async getReturn({
    from,
    toId
  }: ProposedFromTransaction): Promise<ConvertReturn> {
    if (compareString(from.id, toId))
      throw new Error("Cannot convert a token to itself.");
    const [fromToken, toToken] = await this.tokensById([from.id, toId]);

    const [fromTokenContract, toTokenContract] = [fromToken.id, toToken.id];
    const amount = from.amount;

    const fromTokenDecimals = await this.getDecimalsByTokenAddress(
      fromTokenContract
    );
    const toTokenDecimals = await this.getDecimalsByTokenAddress(
      toTokenContract
    );

    const relaysByLiqDepth = this.relays.sort(sortByLiqDepth);
    const relaysList = sortAlongSide(
      this.relaysList,
      relay => relay.id,
      relaysByLiqDepth.map(relay => relay.id)
    );
    const winningRelays = uniqWith(relaysList, compareRelayByReserves);

    const relays = await this.findPath({
      fromId: from.id,
      toId,
      relays: winningRelays
    });

    const path = generateEthPath(fromToken.symbol, relays.map(relayToMinimal));

    console.log(path, "is the path");

    const fromWei = expandToken(amount, fromTokenDecimals);
    try {
      const wei = await this.getReturnByPath({
        path,
        amount: fromWei
      });
      const weiNumber = new BigNumber(wei);

      const userReturnRate = buildRate(new BigNumber(fromWei), weiNumber);

      let slippage: number | undefined;
      try {
        const contract = buildConverterContract(relays[0].contract, w3);
        const fromReserveBalanceWei = await contract.methods
          .getConnectorBalance(fromTokenContract)
          .call();

        const smallPortionOfReserveBalance = new BigNumber(
          fromReserveBalanceWei
        ).times(0.00001);

        if (smallPortionOfReserveBalance.isLessThan(fromWei)) {
          const smallPortionOfReserveBalanceWei = smallPortionOfReserveBalance.toFixed(
            0
          );

          const smallPortionReturn = await this.getReturnByPath({
            path,
            amount: smallPortionOfReserveBalanceWei
          });

          const tinyReturnRate = buildRate(
            new BigNumber(smallPortionOfReserveBalanceWei),
            new BigNumber(smallPortionReturn)
          );

          const slippageNumber = calculateSlippage(
            tinyReturnRate,
            userReturnRate
          );
          slippage = slippageNumber.toNumber();
        }
      } catch (e) {
        console.warn("Failed calculating slippage", e.message);
      }

      return {
        amount: shrinkToken(wei, toTokenDecimals),
        slippage
      };
    } catch (e) {
      if (
        e.message.includes(
          `Returned values aren't valid, did it run Out of Gas? You might also see this error if you are not using the correct ABI for the contract you are retrieving data from`
        )
      ) {
        const relayBalances = await Promise.all(
          relays.map(async relay => ({
            relay,
            balances: await this.fetchRelayBalances({ poolId: relay.id })
          }))
        );
        const relaysWithNoBalances = relayBalances.filter(
          relay =>
            !relay.balances.reserves.every(reserve => reserve.weiAmount !== "0")
        );
        if (relaysWithNoBalances.length > 0) {
          const moreThanOne = relayBalances.length > 1;
          throw new Error(
            moreThanOne
              ? "Pool does not have sufficient reserve balances"
              : "Pool does not have a sufficient reserve balance"
          );
        } else {
          throw new Error(e);
        }
      } else {
        throw new Error(e);
      }
    }
  }

  @action async getCost({ fromId, to }: ProposedToTransaction) {
    if (compareString(fromId, to.id))
      throw new Error("Cannot convert a token to itself.");
    const fromToken = await this.tokenById(fromId);
    const toToken = await this.tokenById(to.id);

    const amount = to.amount;

    const [fromTokenContract, toTokenContract] = [fromToken.id, toToken.id];

    const fromTokenDecimals = await this.getDecimalsByTokenAddress(
      fromTokenContract
    );
    const toTokenDecimals = await this.getDecimalsByTokenAddress(
      toTokenContract
    );

    const relays = this.relaysList;

    const poolIds = relays.map(relay => relay.id);
    const allCoveredUnderBancorApi = poolIds.every(poolId =>
      ethBancorApiDictionary.some(dic =>
        compareString(poolId, dic.smartTokenAddress)
      )
    );
    if (!allCoveredUnderBancorApi)
      throw new Error("Fetching the cost of this token is not yet supported.");

    const [fromTokenTicker, toTokenTicker] = await Promise.all([
      ethBancorApi.getToken(fromToken.symbol),
      ethBancorApi.getToken(toToken.symbol)
    ]);
    const fromTokenId = fromTokenTicker._id;
    const toTokenId = toTokenTicker._id;

    const result = await ethBancorApi.calculateCost(
      fromTokenId,
      toTokenId,
      expandToken(amount, toTokenDecimals)
    );

    return {
      amount: shrinkToken(result, fromTokenDecimals)
    };
  }
}<|MERGE_RESOLUTION|>--- conflicted
+++ resolved
@@ -40,14 +40,10 @@
   ProtectionRes,
   ViewAmountDetail,
   WeiExtendedAsset,
-<<<<<<< HEAD
   TokenWei,
   PoolLiqMiningApr,
+  ProtectedLiquidity,
   ConverterAndAnchor
-=======
-  PoolLiqMiningApr,
-  ProtectedLiquidity
->>>>>>> 4001039b
 } from "@/types/bancor";
 import { ethBancorApi } from "@/api/bancorApiWrapper";
 import {
@@ -149,13 +145,7 @@
   PreviousPoolFee,
   highCapPools,
   liquidityMiningEndTime,
-<<<<<<< HEAD
   moreStaticRelays
-=======
-  PreviousPoolFee,
-  previousPoolFees,
-  priorityEthPools
->>>>>>> 4001039b
 } from "./staticRelays";
 import BigNumber from "bignumber.js";
 import { knownVersions } from "@/api/eth/knownConverterVersions";
@@ -170,7 +160,8 @@
   of,
   Observable,
   partition as partitionOb,
-  merge
+  merge,
+  Subject
 } from "rxjs";
 import {
   distinctUntilChanged,
@@ -185,7 +176,9 @@
   pluck,
   scan,
   first as firstItem,
-  bufferTime
+  bufferTime,
+  delay,
+  buffer
 } from "rxjs/operators";
 import {
   calculatePositionFees,
@@ -194,7 +187,6 @@
   miningTknReward,
   compareStaticRelayAndSet
 } from "@/api/pureHelpers";
-<<<<<<< HEAD
 import {
   dualPoolRoiShape,
   reserveBalanceShape,
@@ -209,21 +201,9 @@
   protectedReservesShape,
   staticRelayShape
 } from "@/api/eth/shapes";
-=======
-import { Subject, combineLatest } from "rxjs";
-import {
-  buffer,
-  concatMap,
-  filter,
-  map,
-  scan,
-  tap,
-  first as firstItem,
-  delay
-} from "rxjs/operators";
 import Web3 from "web3";
 
-const currentBlock$ = new Subject<number>();
+const currentBlockTwo$ = new Subject<number>();
 const convertersAndAnchors$ = new Subject<ConverterAndAnchor>();
 const bufferToggle$ = new Subject();
 
@@ -259,7 +239,7 @@
   map(x => x.toEmit)
 );
 
-combineLatest([currentBlock$, bufferedAnchorsAndConverters$])
+combineLatest([currentBlockTwo$, bufferedAnchorsAndConverters$])
   .pipe(
     concatMap(([currentBlock, converterAndAnchor]) => {
       const blockYesterday = rewindBlocksByDays(currentBlock, 1);
@@ -287,15 +267,12 @@
     position: contract.methods.protectedLiquidity(protectionId)
   };
 };
->>>>>>> 4001039b
 
 interface Balance {
   balance: string;
   id: string;
 }
 
-<<<<<<< HEAD
-=======
 const tokenSupplyShape = (tokenAddress: string, w3: Web3) => {
   const contract = buildTokenContract(tokenAddress, w3);
   return {
@@ -379,7 +356,6 @@
   return template;
 };
 
->>>>>>> 4001039b
 interface PoolApr {
   poolId: string;
   oneWeekApr: string;
@@ -972,8 +948,6 @@
 const defaultImage = "https://ropsten.etherscan.io/images/main/empty-token.png";
 const ORIGIN_ADDRESS = DataTypes.originAddress;
 
-<<<<<<< HEAD
-=======
 const relayShape = (converterAddress: string) => {
   const contract = buildV28ConverterContract(converterAddress);
   return {
@@ -1032,7 +1006,6 @@
   };
 };
 
->>>>>>> 4001039b
 const calculatePercentIncrease = (
   small: number | string,
   big: number | string
@@ -1403,8 +1376,6 @@
   return { smartTokens, poolTokenAddresses };
 };
 
-<<<<<<< HEAD
-=======
 const tokenShape = (contractAddress: string) => {
   const contract = buildTokenContract(contractAddress);
   const template = {
@@ -1453,7 +1424,6 @@
   };
 };
 
->>>>>>> 4001039b
 interface RegisteredContracts {
   BancorNetwork: string;
   BancorConverterRegistry: string;
@@ -2196,11 +2166,7 @@
           task: async () => {
             if (!depositIsEth) {
               await this.triggerApprovalIfRequired({
-<<<<<<< HEAD
-                owner: this.isAuthenticated as string,
-=======
                 owner: this.currentUser,
->>>>>>> 4001039b
                 spender: liqudityProtectionContractAddress,
                 amount: reserveAmountWei,
                 tokenAddress: reserveTokenAddress
@@ -2281,11 +2247,7 @@
             .times(decPercent + roundingBuffer)
             .toFixed(0);
       await this.triggerApprovalIfRequired({
-<<<<<<< HEAD
-        owner: this.isAuthenticated as string,
-=======
         owner: this.currentUser,
->>>>>>> 4001039b
         spender: liquidityProtectionContract,
         amount: weiApprovalAmount,
         tokenAddress: this.liquidityProtectionSettings.govToken
@@ -2331,11 +2293,7 @@
           task: async () => {
             await this.triggerApprovalIfRequired({
               amount: poolTokenWei,
-<<<<<<< HEAD
-              owner: this.isAuthenticated as string,
-=======
               owner: this.currentUser,
->>>>>>> 4001039b
               spender: liquidityProtectionContractAddress,
               tokenAddress: poolToken.contract
             });
@@ -2780,13 +2738,8 @@
     };
   }
 
-<<<<<<< HEAD
-  get isAuthenticated() {
-    return vxm.wallet.isAuthenticated as string | false;
-=======
   get currentUser() {
     return vxm.wallet.currentUser;
->>>>>>> 4001039b
   }
 
   @mutation moduleInitiated() {
@@ -3127,11 +3080,7 @@
     return new Promise((resolve, reject) => {
       let txHash: string;
       tx.send({
-<<<<<<< HEAD
-        from: this.isAuthenticated as string,
-=======
         from: this.currentUser,
->>>>>>> 4001039b
         ...(gas && { gas }),
         ...(value && { value: toHex(value) })
       })
@@ -4633,11 +4582,7 @@
       let txHash: string;
       web3.eth
         .sendTransaction({
-<<<<<<< HEAD
-          from: this.isAuthenticated as string,
-=======
           from: this.currentUser,
->>>>>>> 4001039b
           to: ethErc20WrapperContract,
           value: toHex(toWei(ethDec))
         })
@@ -4864,11 +4809,7 @@
         }
         if (compareString(balance.contract, ethReserveAddress)) return;
         return this.triggerApprovalIfRequired({
-<<<<<<< HEAD
-          owner: this.isAuthenticated as string,
-=======
           owner: this.currentUser,
->>>>>>> 4001039b
           amount: expandToken(balance.amount!, balance.decimals),
           spender: converterAddress,
           tokenAddress: balance.contract
@@ -5337,12 +5278,8 @@
     const v1RelayShapes = v1Relays.map(relay =>
       reserveBalanceShape(
         relay.contract,
-<<<<<<< HEAD
-        relay.reserves.map(r => r.contract)
-=======
         relay.reserves.map(r => r.contract),
         w3
->>>>>>> 4001039b
       )
     );
     const v2RelayPoolBalanceShapes = v2Relays.map(relay =>
@@ -5489,11 +5426,7 @@
       groupsOfShapes: [
         tokenAddressesMissing.map(tokenShape),
         verifiedV1Pools.map(v1Pool =>
-<<<<<<< HEAD
-          reserveBalanceShape(v1Pool.converterAddress, v1Pool.reserves)
-=======
           reserveBalanceShape(v1Pool.converterAddress, v1Pool.reserves, w3)
->>>>>>> 4001039b
         ),
         verifiedV2Pools.map(pool =>
           v2PoolBalanceShape(
@@ -6143,28 +6076,7 @@
 
     const timeStart = Date.now();
 
-<<<<<<< HEAD
     BigNumber.config({ EXPONENTIAL_AT: 256 });
-=======
-    const web3NetworkVersion = await web3.eth.getChainId();
-    const currentNetwork: EthNetworks = web3NetworkVersion;
-    console.log(currentNetwork, "is the current network");
-    this.setNetwork(currentNetwork);
-
-    w3 = getWeb3(currentNetwork);
-
-    const networkVariables = getNetworkVariables(currentNetwork);
-    const testnetActive = currentNetwork == EthNetworks.Ropsten;
-
-    if (
-      params &&
-      params.tradeQuery &&
-      params.tradeQuery.quote &&
-      testnetActive
-    ) {
-      params.tradeQuery.quote = networkVariables.bntToken;
-    }
->>>>>>> 4001039b
 
     const networkVersion$ = from(web3.eth.getChainId()).pipe(
       startWith(EthNetworks.Mainnet),
@@ -6194,7 +6106,6 @@
 
     this.fetchUsdPriceOfBnt();
 
-<<<<<<< HEAD
     console.time("FirstPromise");
 
     this.fetchUsdPriceOfBnt();
@@ -6208,20 +6119,10 @@
       map(getNetworkVariables),
       shareReplay(1)
     );
-=======
-      console.time("FirstPromise");
-      const [
-        contractAddresses,
-        { currentBlock, blockHoursAgo }
-      ] = await Promise.all([
-        this.fetchContractAddresses(networkVariables.contractRegistry),
-        blockNumberHoursAgo(24, w3)
-      ]);
-
-      currentBlock$.next(currentBlock);
-
-      console.log(contractAddresses, "are contract addresses");
->>>>>>> 4001039b
+
+    currentBlock$
+      .pipe(firstItem())
+      .subscribe(([unixTime, block]) => currentBlockTwo$.next(block));
 
     interface DataCache<T> {
       allEmissions: T[];
@@ -6251,17 +6152,6 @@
         filter(dataCache => dataCache.newData.length > 0),
         pluck("newData")
       );
-<<<<<<< HEAD
-=======
-      this.fetchWhiteListedV1Pools(contractAddresses.LiquidityProtectionStore);
-      if (this.currentUser) {
-        this.fetchProtectionPositions({
-          storeAddress: contractAddresses.LiquidityProtectionStore,
-          blockNumberNow: currentBlock
-        });
-        this.fetchLockedBalances(contractAddresses.LiquidityProtectionStore);
-      }
->>>>>>> 4001039b
 
     const contractAddresses$ = networkVars$.pipe(
       switchMap(networkVariables =>
@@ -6277,21 +6167,11 @@
       shareReplay(1)
     );
 
-<<<<<<< HEAD
     const liquidityProtection$ = contractAddresses$.pipe(
       pluck("LiquidityProtection"),
       distinctUntilChanged(compareString),
       shareReplay(1)
     );
-=======
-      console.time("SecondPromise");
-      const [registeredAnchorAddresses, currentBlockInfo] = await Promise.all([
-        this.fetchAnchorAddresses({
-          converterRegistryAddress: contractAddresses.BancorConverterRegistry
-        }),
-        web3.eth.getBlock(currentBlock)
-      ]);
->>>>>>> 4001039b
 
     const liquidityProtectionStore$ = contractAddresses$.pipe(
       pluck("LiquidityProtectionStore"),
@@ -6360,8 +6240,7 @@
     const anchors$ = bancorConverterRegistry$.pipe(
       switchMap(converterRegistryAddress =>
         this.fetchAnchorAddresses({
-          converterRegistryAddress,
-          network: this.currentNetwork
+          converterRegistryAddress
         })
       ),
       shareReplay(1)
@@ -6400,7 +6279,7 @@
       shareReplay<ConverterAndAnchor[]>(1)
     );
 
-    const authenticated$ = of(this.isAuthenticated).pipe(
+    const authenticated$ = of(this.currentUser).pipe(
       filter(Boolean),
       shareReplay(1)
     );
@@ -6409,7 +6288,7 @@
       authenticated$,
       liquidityProtectionStore$
     ]).subscribe(([_, storeAddress]) =>
-      this.fetchProtectionPositions(storeAddress)
+      this.fetchProtectionPositions({ storeAddress })
     );
 
     const individualAnchorsAndConverters$ = anchorAndConverters$.pipe(
@@ -6565,7 +6444,6 @@
 
     const allASyncChunks = [...quickChunks, slowLoadAnchorSets];
 
-<<<<<<< HEAD
     return new Promise(resolve => {
       this.doThing([passedSyncPools]).then(resolve);
       this.doThing(allASyncChunks);
@@ -6583,37 +6461,9 @@
         .flat(1) as string[],
       compareString
     );
-    if (this.isAuthenticated) {
-      this.fetchAndSetTokenBalances(uniqueTokenAddreses);
-=======
-    (async () => {
-      try {
-        const tokenAddresses = await Promise.all(
-          allASyncChunks.map(this.addPoolsBulk)
-        );
-        const uniqueTokenAddreses = uniqWith(
-          tokenAddresses
-            .filter(Boolean)
-            .filter(x => Array.isArray(x) && x.length > 0)
-            .flat(1) as string[],
-          compareString
-        );
-        if (this.currentUser) {
-          this.fetchAndSetTokenBalances(uniqueTokenAddreses);
-        }
-        this.addAprsToPools();
-        this.addLiqMiningAprsToPools();
-        this.setLoadingPools(false);
-      } catch (e) {
-        console.log("Failed loading pools");
-        this.setLoadingPools(false);
-      }
-    })();
-
     const tokenAddresses = await this.addPoolsBulk(passedSyncPools);
     if (this.currentUser) {
       this.fetchAndSetTokenBalances(uniqWith(tokenAddresses, compareString));
->>>>>>> 4001039b
     }
     this.addAprsToPools();
     this.addLiqMiningAprsToPools();
@@ -6770,12 +6620,8 @@
     const reservesShapes = poolsToCalculate.map(pool =>
       reserveBalanceShape(
         pool.contract,
-<<<<<<< HEAD
-        pool.reserves.map(reserve => reserve.contract)
-=======
         pool.reserves.map(reserve => reserve.contract),
         w3
->>>>>>> 4001039b
       )
     );
 
@@ -6980,13 +6826,7 @@
       this.fetchTokenBalances(withoutEth),
       (async () => {
         if (!includesEth) return;
-<<<<<<< HEAD
-        const weiBalance = await web3.eth.getBalance(
-          this.isAuthenticated as string
-        );
-=======
         const weiBalance = await web3.eth.getBalance(this.currentUser);
->>>>>>> 4001039b
         return fromWei(weiBalance);
       })()
     ]);
@@ -7140,11 +6980,7 @@
   @action async mintEthErcIfRequired(decString: string) {
     const contract = buildTokenContract(ethErc20WrapperContract, w3);
     const currentBalance = await contract.methods
-<<<<<<< HEAD
-      .balanceOf(this.isAuthenticated as string)
-=======
       .balanceOf(this.currentUser)
->>>>>>> 4001039b
       .call();
 
     const currentBalanceDec = shrinkToken(currentBalance, 18);
@@ -7266,11 +7102,7 @@
     if (!fromIsEth) {
       onUpdate!(1, steps);
       await this.triggerApprovalIfRequired({
-<<<<<<< HEAD
-        owner: this.isAuthenticated as string,
-=======
         owner: this.currentUser,
->>>>>>> 4001039b
         amount: fromWei,
         spender: this.contracts.BancorNetwork,
         tokenAddress: fromTokenContract
