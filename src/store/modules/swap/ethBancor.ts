import { createModule, mutation, action } from "vuex-class-component";
import {
  ProposedFromTransaction,
  ProposedToTransaction,
  ProposedConvertTransaction,
  LiquidityParams,
  OpposingLiquidParams,
  OpposingLiquid,
  TradingModule,
  LiquidityModule,
  BaseToken,
  CreatePoolModule,
  CreatePoolParams,
  ModalChoice,
  ViewToken,
  ViewRelay,
  TokenPrice,
  Section,
  Step,
  HistoryModule,
  ViewAmount,
  ModuleParam,
  ConvertReturn,
  UserPoolBalances,
  ReserveFeed,
  PoolTokenPosition,
  CreateV1PoolEthParams,
  TxResponse,
  V1PoolResponse,
  ViewTradeEvent,
  ViewLiquidityEvent,
  ViewRemoveEvent,
  ViewAddEvent,
  ViewAmountWithMeta,
  FocusPoolRes,
  ProtectedLiquidity,
  ProtectedLiquidityCalculated,
  ProtectLiquidityParams,
  OnUpdate,
  ViewProtectedLiquidity,
  ViewLockedBalance,
  ProtectionRes,
  ViewAmountDetail,
  WeiExtendedAsset
} from "@/types/bancor";
import { ethBancorApi } from "@/api/bancorApiWrapper";
import {
  web3,
  Relay,
  Token,
  fetchReserveBalance,
  compareString,
  findOrThrow,
  updateArray,
  networkTokens,
  isOdd,
  multiSteps,
  EthNetworks,
  PoolType,
  Anchor,
  TraditionalRelay,
  ChainLinkRelay,
  SmartToken,
  PoolContainer,
  sortAlongSide,
  RelayWithReserveBalances,
  sortByLiqDepth,
  matchReserveFeed,
  zeroAddress,
  buildSingleUnitCosts,
  findChangedReserve,
  getLogs,
  DecodedEvent,
  ConversionEventDecoded,
  getConverterLogs,
  DecodedTimedEvent,
  AddLiquidityEvent,
  RemoveLiquidityEvent,
  traverseLockedBalances,
  calculateProtectionLevel,
  LockedBalance,
  rewindBlocksByDays,
  calculateMaxStakes
} from "@/api/helpers";
import { ContractSendMethod } from "web3-eth-contract";
import {
  ABIContractRegistry,
  ethErc20WrapperContract,
  ethReserveAddress
} from "@/api/eth/ethAbis";
import {
  getApprovedBalanceWei,
  getReturnByPath,
  liquidationLimit,
  getConvertersByAnchors,
  getAnchors,
  getConvertibleTokenAnchors,
  conversionPath,
  getTokenSupplyWei,
  existingPool,
  protectionById,
  getRemoveLiquidityReturn
} from "@/api/eth/contractWrappers";
import { toWei, fromWei, toHex, asciiToHex } from "web3-utils";
import Decimal from "decimal.js";
import axios, { AxiosResponse } from "axios";
import { vxm } from "@/store";
import wait from "waait";
import {
  uniqWith,
  differenceWith,
  zip,
  partition,
  first,
  omit,
  toPairs,
  fromPairs,
  chunk,
  last
} from "lodash";
import {
  buildNetworkContract,
  buildRegistryContract,
  buildV28ConverterContract,
  buildV2Converter,
  buildContainerContract,
  buildConverterContract,
  buildTokenContract,
  buildLiquidityProtectionContract,
  buildLiquidityProtectionStoreContract
} from "@/api/eth/contractTypes";
import {
  MinimalRelay,
  expandToken,
  generateEthPath,
  shrinkToken,
  TokenSymbol,
  removeLeadingZeros
} from "@/api/eth/helpers";
import { ethBancorApiDictionary } from "@/api/eth/bancorApiRelayDictionary";
import { getSmartTokenHistory, fetchSmartTokens } from "@/api/eth/zumZoom";
import { sortByNetworkTokens } from "@/api/sortByNetworkTokens";
import { findNewPath } from "@/api/eos/eosBancorCalc";
import { priorityEthPools } from "./staticRelays";
import BigNumber from "bignumber.js";
import { knownVersions } from "@/api/eth/knownConverterVersions";
import { MultiCall, ShapeWithLabel, DataTypes } from "eth-multicall";
import moment from "moment";
import { getNetworkVariables } from "../../config";
<<<<<<< HEAD
import { getWeb3, Provider } from "@/api/web3"
=======
import { getWeb3, Provider } from "@/api/web3";
>>>>>>> 471d1791

const tokenSupplyShape = (tokenAddress: string) => {
  const contract = buildTokenContract(tokenAddress);
  return {
    tokenContract: ORIGIN_ADDRESS,
    supply: contract.methods.totalSupply()
  };
};

const buildPoolRoiParams = (
  poolToken: string,
  poolTokenSupply: string,
  primaryReserveToken: string,
  primaryReserveBalance: string,
  secondaryReserveBalance: string
) =>
  [
    poolToken,
    primaryReserveToken,
    primaryReserveBalance,
    new BigNumber(primaryReserveBalance).times(2).toString(),
    poolTokenSupply,
    secondaryReserveBalance,
    primaryReserveBalance
  ] as [string, string, string, string, string, string, string];

const dualPoolRoiShape = (
  protectionContractAddress: string,
  anchor: string,
  reserves: TokenWei[],
  poolTokenSupply: string
) => {
  const contract = buildLiquidityProtectionContract(protectionContractAddress);

  const [oneReserve, twoReserve] = reserves;

  const oneParams = buildPoolRoiParams(
    anchor,
    poolTokenSupply,
    oneReserve.tokenContract,
    oneReserve.weiAmount,
    twoReserve.weiAmount
  );
  const twoParams = buildPoolRoiParams(
    anchor,
    poolTokenSupply,
    twoReserve.tokenContract,
    twoReserve.weiAmount,
    oneReserve.weiAmount
  );

  return {
    anchor,
    protectionAddress: ORIGIN_ADDRESS,
    onePrimary: oneReserve.tokenContract,
    twoPrimary: twoReserve.tokenContract,
    oneRoi: contract.methods.poolROI(...oneParams),
    twoRoi: contract.methods.poolROI(...twoParams)
  };
};

const samePoolAmount = (liq1Balance: string, liq2Balance: string) => {
  const liq1 = new BigNumber(liq1Balance);
  const liq2 = new BigNumber(liq2Balance);

  const first = liq1.isLessThanOrEqualTo(liq2.plus(1));
  const second = liq2.isLessThanOrEqualTo(liq1.plus(1));

  const passed = first && second;
  return passed;
};

interface PoolApr {
  poolId: string;
  oneWeekApr: string;
}

const calculateReturnOnInvestment = (
  investment: string,
  newReturn: string
): string => {
  return new BigNumber(newReturn)
    .div(investment)
    .minus(1)
    .toString();
};

const samePointOfEntry = (a: ProtectedLiquidity, b: ProtectedLiquidity) =>
  compareString(a.poolToken, b.poolToken) &&
  a.timestamp == b.timestamp &&
  compareString(a.owner, b.owner) &&
  samePoolAmount(a.poolAmount, b.poolAmount);

// returns the rate of 1 pool token in reserve token units
const calculatePoolTokenRate = (
  poolTokenSupply: string,
  reserveTokenBalance: string
) => new BigNumber(reserveTokenBalance).times(2).div(poolTokenSupply);

const notBadRelay = (converterAndAnchor: ConverterAndAnchor) =>
  !compareString(
    converterAndAnchor.anchorAddress,
    "0x368B3D50E51e8bf62E6C73fc389e4102B9aEB8e2"
  );

const decodedToTimedDecoded = <T>(
  event: DecodedEvent<T>,
  knownBlockNumber: number,
  knownBlockNumberTime: number
): DecodedTimedEvent<T> => ({
  ...event,
  blockTime: estimateBlockTimeUnix(
    Number(event.blockNumber),
    knownBlockNumber,
    knownBlockNumberTime
  )
});

const tokenAddressesInEvent = (
  event:
    | DecodedEvent<ConversionEventDecoded>
    | DecodedEvent<AddLiquidityEvent>
    | DecodedEvent<RemoveLiquidityEvent>
): string[] => {
  if (Object.keys(event.data).includes("from")) {
    const actualEvent = event as DecodedEvent<ConversionEventDecoded>;
    const res = [actualEvent.data.from.address, actualEvent.data.to.address];
    const isArrayOfStrings = res.every(address => typeof address == "string");
    if (!isArrayOfStrings)
      throw new Error("Failed to get token addresses in event");
    return res;
  } else if (Object.keys(event.data).includes("tokenAdded")) {
    const actualEvent = event as DecodedEvent<AddLiquidityEvent>;
    return [actualEvent.data.tokenAdded];
  } else if (Object.keys(event.data).includes("tokenRemoved")) {
    const actualEvent = event as DecodedEvent<RemoveLiquidityEvent>;
    return [actualEvent.data.tokenRemoved];
  } else {
    throw new Error("Failed to find token");
  }
};

const estimateBlockTimeUnix = (
  blockNumber: number,
  knownBlockNumber: number,
  knownBlockNumberTime: number,
  averageBlockTimeSeconds = 13
): number => {
  if (knownBlockNumber < blockNumber)
    throw new Error("Write more maths to support this");
  const blockGap = knownBlockNumber - blockNumber;
  const timeGap = blockGap * averageBlockTimeSeconds;
  return knownBlockNumberTime - timeGap;
};

const addLiquidityEventToView = (
  addLiquidity: DecodedTimedEvent<AddLiquidityEvent>[],
  tokens: ViewToken[],
  createBlockExplorerTxLink: (hash: string) => string,
  createBlockExplorerAccountLink: (account: string) => string
): ViewLiquidityEvent<ViewAddEvent> => {
  const firstItem = first(addLiquidity)!;
  const account = firstItem.data.trader;

  return {
    account,
    type: "add",
    accountLink: createBlockExplorerAccountLink(account),
    data: {
      tokensAdded: addLiquidity.map(event => {
        const token = findOrThrow(tokens, token =>
          compareString(token.contract, event.data.tokenAdded)
        );
        const decAmount = shrinkToken(event.data.amount, token.precision);
        return viewTokenToViewAmountWithMeta(decAmount, token);
      })
    },
    txHash: firstItem.txHash,
    txLink: createBlockExplorerTxLink(firstItem.txHash),
    unixTime: firstItem.blockTime,
    valueTransmitted: 0
  };
};

const viewTokenToViewAmountWithMeta = (
  amount: string,
  token: ViewToken
): ViewAmountWithMeta => ({
  amount: amount,
  decimals: token.precision,
  id: token.id,
  logo: token.logo,
  symbol: token.symbol
});

const removeLiquidityEventToView = (
  removeLiquidity: DecodedTimedEvent<RemoveLiquidityEvent>[],
  tokens: ViewToken[],
  createBlockExplorerTxLink: (hash: string) => string,
  createBlockExplorerAccountLink: (account: string) => string
): ViewLiquidityEvent<ViewRemoveEvent> => {
  const firstItem = first(removeLiquidity)!;
  const account = firstItem.data.trader;

  return {
    account,
    type: "remove",
    accountLink: createBlockExplorerAccountLink(account),
    data: {
      tokensRemoved: removeLiquidity.map(event => {
        const token = findOrThrow(tokens, token =>
          compareString(token.id, event.data.tokenRemoved)
        );
        const decAmount = shrinkToken(event.data.amount, token.precision);
        return viewTokenToViewAmountWithMeta(decAmount, token);
      })
    },
    txHash: firstItem.txHash,
    txLink: createBlockExplorerTxLink(firstItem.txHash),
    unixTime: firstItem.blockTime,
    valueTransmitted: 0
  };
};

const conversionEventToViewTradeEvent = (
  conversion: DecodedTimedEvent<ConversionEventDecoded>,
  tokenPrices: ViewToken[],
  createBlockExplorerTxLink: (hash: string) => string,
  createBlockExplorerAccountLink: (account: string) => string
): ViewLiquidityEvent<ViewTradeEvent> => {
  const fromToken = findOrThrow(
    tokenPrices,
    price => compareString(price.id, conversion.data.from.address),
    `failed finding token meta passed to conversion event to view trade ${conversion.data.from.address}`
  );
  const toToken = findOrThrow(
    tokenPrices,
    price => compareString(price.id, conversion.data.to.address),
    `failed finding token meta passed to conversion event to view trade ${conversion.data.to.address}`
  );

  const fromAmountDec = shrinkToken(
    conversion.data.from.weiAmount,
    fromToken.precision
  );

  const toAmountDec = shrinkToken(
    conversion.data.to.weiAmount,
    toToken.precision
  );

  return {
    txLink: createBlockExplorerTxLink(conversion.txHash),
    accountLink: createBlockExplorerAccountLink(conversion.data.trader),
    valueTransmitted: new BigNumber(fromAmountDec)
      .times(fromToken.price || 0)
      .toNumber(),
    type: "swap",
    unixTime: conversion.blockTime,
    account: conversion.data.trader,
    txHash: conversion.txHash,
    data: {
      from: viewTokenToViewAmountWithMeta(fromAmountDec, fromToken),
      to: viewTokenToViewAmountWithMeta(toAmountDec, toToken)
    }
  };
};

type Wei = string;

const calculateExpectedPoolTokenReturnV2 = (
  poolTokenSupply: Wei,
  stakedReserveBalance: Wei,
  reserveTokenAmountToDeposit: Wei
): Wei =>
  new BigNumber(poolTokenSupply)
    .div(stakedReserveBalance)
    .times(reserveTokenAmountToDeposit)
    .toFixed(0);

const calculateShareOfPool = (
  poolTokensToAdd: Wei,
  poolTokenSupply: Wei,
  existingUserPoolTokenBalance?: Wei
): number => {
  if (new BigNumber(poolTokenSupply).eq(0)) return 1;

  const suggestedSmartTokens = new BigNumber(poolTokensToAdd).plus(
    existingUserPoolTokenBalance || 0
  );

  const suggestedSmartTokenSupply = new BigNumber(poolTokenSupply).plus(
    poolTokensToAdd
  );

  const shareOfPool = suggestedSmartTokens
    .div(suggestedSmartTokenSupply)
    .toNumber();

  return shareOfPool;
};

const relayIncludesReserves = (reserves: string[]) => (relay: Relay) =>
  relay.reserves.every(reserve =>
    reserves.some(r => compareString(reserve.contract, r))
  );

const compareRelayByReserves = (a: Relay, b: Relay) =>
  a.reserves.every(reserve =>
    b.reserves.some(r => compareString(reserve.contract, r.contract))
  );

const rawAbiV2ToStacked = (
  rawAbiV2: RawAbiV2PoolBalances
): StakedAndReserve => {
  const primaryReserveWeight =
    rawAbiV2.effectiveReserveWeights && rawAbiV2.effectiveReserveWeights[0];
  const secondaryReserveWeight =
    rawAbiV2.effectiveReserveWeights && rawAbiV2.effectiveReserveWeights[1];

  const reserveOneIsPrimaryReserve = compareString(
    rawAbiV2.reserveOne,
    rawAbiV2.primaryReserveToken
  );

  const reserveOneReserveWeight = reserveOneIsPrimaryReserve
    ? primaryReserveWeight
    : secondaryReserveWeight;
  const reserveTwoReserveWeight = reserveOneIsPrimaryReserve
    ? secondaryReserveWeight
    : primaryReserveWeight;

  return {
    converterAddress: rawAbiV2.converterAddress,
    reserves: [
      {
        reserveAddress: rawAbiV2.reserveOne,
        stakedBalance: rawAbiV2.reserveOneStakedBalance,
        reserveWeight: reserveOneReserveWeight,
        poolTokenAddress: rawAbiV2.reserveOnePoolToken
      },
      {
        reserveAddress: rawAbiV2.reserveTwo,
        stakedBalance: rawAbiV2.reserveTwoStakedBalance,
        reserveWeight: reserveTwoReserveWeight,
        poolTokenAddress: rawAbiV2.reserveTwoPoolToken
      }
    ]
  };
};

const getAnchorTokenAddresses = (relay: Relay): string[] => {
  if (relay.converterType == PoolType.ChainLink) {
    const actualRelay = relay as ChainLinkRelay;
    return actualRelay.anchor.poolTokens.map(x => x.poolToken.contract);
  } else if (relay.converterType == PoolType.Traditional) {
    const actualRelay = relay as TraditionalRelay;
    return [actualRelay.anchor.contract];
  } else {
    throw new Error("Failed to identify type of relay passed");
  }
};

interface RefinedAbiRelay {
  anchorAddress: string;
  reserves: [string, string];
  version: number;
  converterType: PoolType;
  converterAddress: string;
  connectorToken1: string;
  connectorToken2: string;
  connectorTokenCount: string;
  conversionFee: string;
  owner: string;
}

const decToPpm = (dec: number | string): string =>
  new BigNumber(dec).times(oneMillion).toFixed(0);

const determineConverterType = (
  converterType: string | undefined
): PoolType => {
  if (typeof converterType == "undefined") {
    return PoolType.Traditional;
  } else if (Number(converterType) == 32) {
    return PoolType.Traditional;
  } else if (Number(converterType) == 1) {
    return PoolType.Traditional;
  } else if (Number(converterType) == 2) {
    return PoolType.ChainLink;
  } else if (Number(converterType) == 0) {
    return PoolType.Liquid;
  }
  throw new Error("Failed to determine the converter type");
};

const smartTokenAnchor = (smartToken: Token) => ({
  anchor: smartToken,
  converterType: PoolType.Traditional
});

interface UsdValue {
  id: string;
  usdPrice: string;
}

const trustedStables = (network: EthNetworks): UsdValue[] => {
  if (network == EthNetworks.Mainnet) {
    return [
      { id: "0x309627af60f0926daa6041b8279484312f2bf060", usdPrice: "1" }
    ];
  }
  return [];
};

const calculateSlippage = (
  slippageLessRate: BigNumber,
  slippagedRate: BigNumber
): BigNumber => {
  if (slippagedRate.gt(slippageLessRate)) throw new Error("Rates are bad");
  const result = slippageLessRate.minus(slippagedRate).abs();
  return result.div(slippageLessRate);
};

const buildRate = (amountEntered: BigNumber, returnAmount: BigNumber) =>
  returnAmount.div(amountEntered);

const buildRelayFeedChainkLink = ({
  relays,
  usdPriceOfBnt
}: {
  relays: RawV2Pool[];
  usdPriceOfBnt: number;
}) => relays.flatMap(relay => buildReserveFeedsChainlink(relay, usdPriceOfBnt));

const buildReserveFeedsTraditional = (
  relay: RelayWithReserveBalances,
  knownUsdPrices: UsdValue[]
): ReserveFeed[] => {
  const reservesBalances = relay.reserves.map(reserve => {
    const reserveBalance = findOrThrow(
      relay.reserveBalances,
      balance => compareString(balance.id, reserve.contract),
      "failed to find a reserve balance for reserve"
    );

    const decAmount = shrinkToken(reserveBalance.amount, reserve.decimals);
    const knownUsdPrice = knownUsdPrices.find(price =>
      compareString(price.id, reserve.contract)
    );
    return {
      reserve,
      decAmount,
      knownUsdPrice
    };
  });

  const [networkReserve, tokenReserve] = sortByNetworkTokens(
    reservesBalances,
    balance => balance.reserve.symbol.toUpperCase()
  );

  const cryptoCostOfTokenReserve = new BigNumber(networkReserve.decAmount)
    .dividedBy(tokenReserve.decAmount)
    .toNumber();
  const cryptoCostOfNetworkReserve = new BigNumber(
    tokenReserve.decAmount
  ).dividedBy(networkReserve.decAmount);

  let usdCostOfTokenReserve: number;
  let usdCostOfNetworkReserve: number;

  if (networkReserve.knownUsdPrice) {
    usdCostOfTokenReserve = new BigNumber(cryptoCostOfTokenReserve)
      .times(networkReserve.knownUsdPrice.usdPrice)
      .toNumber();
    usdCostOfNetworkReserve = new BigNumber(cryptoCostOfNetworkReserve)
      .times(usdCostOfTokenReserve)
      .toNumber();
  } else if (tokenReserve.knownUsdPrice) {
    usdCostOfNetworkReserve = new BigNumber(cryptoCostOfNetworkReserve)
      .times(tokenReserve.knownUsdPrice.usdPrice)
      .toNumber();
    usdCostOfTokenReserve = new BigNumber(cryptoCostOfTokenReserve)
      .times(usdCostOfNetworkReserve)
      .toNumber();
  } else {
    throw new Error(
      "Cannot determine the price without knowing one of the reserve prices"
    );
  }

  if (Number.isNaN(usdCostOfNetworkReserve)) usdCostOfNetworkReserve = 0;

  const liqDepth = new BigNumber(networkReserve.decAmount)
    .times(usdCostOfNetworkReserve)
    .toNumber();

  return [
    {
      reserveAddress: tokenReserve.reserve.contract,
      poolId: relay.id,
      costByNetworkUsd: usdCostOfTokenReserve,
      liqDepth,
      priority: 10
    },
    {
      reserveAddress: networkReserve.reserve.contract,
      poolId: relay.id,
      liqDepth,
      costByNetworkUsd: usdCostOfNetworkReserve,
      priority: 10
    }
  ];
};

const duplicateWith = <T>(
  arr: readonly T[],
  comparator: (a: T, b: T) => boolean
) =>
  arr.filter(
    (item, index, arr) => arr.findIndex(i => comparator(item, i)) !== index
  );

const compareById = (a: { id: string }, b: { id: string }) =>
  compareString(a.id, b.id);

const compareReserveFeedByReserveAddress = (a: ReserveFeed, b: ReserveFeed) =>
  compareString(a.reserveAddress, b.reserveAddress);

const reserveFeedToUsdPrice = (reserveFeed: ReserveFeed): UsdValue => ({
  id: reserveFeed.reserveAddress,
  usdPrice: String(reserveFeed.costByNetworkUsd)
});

const buildPossibleReserveFeedsTraditional = (
  v1Pools: RelayWithReserveBalances[],
  initialKnownPrices: UsdValue[]
): ReserveFeed[] => {
  if (initialKnownPrices.length == 0)
    throw new Error("Must know the price of at least one token");
  const duplicatePrices = duplicateWith(initialKnownPrices, compareById);
  if (duplicatePrices.length > 0)
    throw new Error("Cannot pass multiple prices of a single token");

  const attemptedRelays = v1Pools.map(pool => {
    try {
      const res = buildReserveFeedsTraditional(pool, initialKnownPrices);
      return res;
    } catch (e) {
      return false;
    }
  });

  const [fulfilled, failed] = partition(attemptedRelays, Boolean);
  const flatReserveFeeds = ((fulfilled as unknown) as ReserveFeed[][])
    .flat(2)
    .sort(sortByLiqDepth);
  if (failed.length == 0) return flatReserveFeeds;
  const uniquePrices = uniqWith(
    flatReserveFeeds,
    compareReserveFeedByReserveAddress
  ).map(reserveFeedToUsdPrice);
  const learntPrices = uniqWith(
    [...initialKnownPrices, ...uniquePrices],
    compareById
  );
  const hasLearntNewPrices = learntPrices.length > initialKnownPrices.length;
  return hasLearntNewPrices
    ? buildPossibleReserveFeedsTraditional(v1Pools, learntPrices)
    : flatReserveFeeds;
};

const buildReserveFeedsChainlink = (
  relay: RawV2Pool,
  usdPriceOfBnt: number
): ReserveFeed[] => {
  const reserveBalances = relay.reserves;
  const reserveWeights = relay.reserves.map(balance => balance.reserveWeight);

  const noReserveWeights = reserveWeights.every(
    weight => typeof weight == "undefined"
  );
  if (noReserveWeights) return [];

  const sortedTokens = sortByNetworkTokens(
    reserveBalances,
    reserve => reserve.token.symbol
  ).map(token => ({
    ...token,
    decAmount: shrinkToken(token.stakedBalance, token.token.decimals),
    decWeight: new BigNumber(token.reserveWeight as string).div(oneMillion)
  }));

  const [secondaryReserveToken, primaryReserveToken] = sortedTokens;

  const secondarysPrice =
    secondaryReserveToken.token.symbol == "USDB" ? 1 : usdPriceOfBnt;

  const secondarysLiqDepth = new BigNumber(
    secondaryReserveToken.decAmount
  ).times(secondarysPrice);

  const wholeLiquidityDepth = secondarysLiqDepth.div(
    secondaryReserveToken.decWeight
  );
  const primaryLiquidityDepth = wholeLiquidityDepth.minus(secondarysLiqDepth);

  const result = [
    {
      reserveAddress: primaryReserveToken.token.contract,
      poolId: relay.anchorAddress,
      priority: 10,
      liqDepth: primaryLiquidityDepth.toNumber(),
      costByNetworkUsd: primaryLiquidityDepth
        .div(primaryReserveToken.decAmount)
        .toNumber()
    },
    {
      reserveAddress: secondaryReserveToken.token.contract,
      poolId: relay.anchorAddress,
      priority: 10,
      liqDepth: secondarysLiqDepth.toNumber(),
      costByNetworkUsd: secondarysPrice
    }
  ];
  return result;
};

const defaultImage = "https://ropsten.etherscan.io/images/main/empty-token.png";
const ORIGIN_ADDRESS = DataTypes.originAddress;

type TotalVolumeAndLiquidity = [string, string, string, number];

type VolumeAndLiq = [string, string, string];

const relayShape = (converterAddress: string) => {
  const contract = buildV28ConverterContract(converterAddress);
  return {
    converterAddress: ORIGIN_ADDRESS,
    owner: contract.methods.owner(),
    converterType: contract.methods.converterType(),
    version: contract.methods.version(),
    connectorTokenCount: contract.methods.connectorTokenCount(),
    conversionFee: contract.methods.conversionFee(),
    connectorToken1: contract.methods.connectorTokens(0),
    connectorToken2: contract.methods.connectorTokens(1)
  };
};

const poolTokenShape = (address: string) => {
  const contract = buildContainerContract(address);
  return {
    symbol: contract.methods.symbol(),
    decimals: contract.methods.decimals(),
    poolTokens: contract.methods.poolTokens(),
    contract: ORIGIN_ADDRESS
  };
};

const v2PoolBalanceShape = (
  contractAddress: string,
  reserveOne: string,
  reserveTwo: string
) => {
  const contract = buildV2Converter(contractAddress);
  return {
    converterAddress: ORIGIN_ADDRESS,
    primaryReserveToken: contract.methods.primaryReserveToken(),
    secondaryReserveToken: contract.methods.secondaryReserveToken(),
    reserveOne,
    reserveTwo,
    reserveOnePoolToken: contract.methods.poolToken(reserveOne),
    reserveTwoPoolToken: contract.methods.poolToken(reserveTwo),
    reserveOneStakedBalance: contract.methods.reserveStakedBalance(reserveOne),
    reserveTwoStakedBalance: contract.methods.reserveStakedBalance(reserveTwo),
    effectiveReserveWeights: contract.methods.effectiveReserveWeights()
  };
};

const liquidityProtectionShape = (contractAddress: string) => {
  const contract = buildLiquidityProtectionContract(contractAddress);
  return {
    minProtectionDelay: contract.methods.minProtectionDelay(),
    maxProtectionDelay: contract.methods.maxProtectionDelay(),
    lockDuration: contract.methods.lockDuration(),
    networkToken: contract.methods.networkToken(),
    govToken: contract.methods.govToken(),
    maxSystemNetworkTokenAmount: contract.methods.maxSystemNetworkTokenAmount(),
    maxSystemNetworkTokenRatio: contract.methods.maxSystemNetworkTokenRatio()
  };
};

const calculatePercentIncrease = (
  small: number | string,
  big: number | string
): string => {
  const profit = new BigNumber(big).minus(small);
  return profit.div(small).toString();
};

interface TokenWei {
  tokenContract: string;
  weiAmount: string;
}

const notBlackListed = (blackListedAnchors: string[]) => (
  converterAnchor: ConverterAndAnchor
) =>
  !blackListedAnchors.some(black =>
    compareString(black, converterAnchor.anchorAddress)
  );

interface RawV2Pool {
  reserves: {
    token: Token;
    reserveAddress: string;
    stakedBalance: string;
    reserveWeight: string | undefined;
    poolTokenAddress: string;
  }[];
  converterAddress: string;
  anchorAddress: string;
}

const calculateMean = (a: string, b: string) =>
  new BigNumber(a)
    .plus(b)
    .div(2)
    .toString();

interface V2Response {
  reserveFeeds: ReserveFeed[];
  pools: (RelayWithReserveBalances | ChainLinkRelay)[];
}

const sortFeedByExtraProps = (a: ReserveFeed, b: ReserveFeed) => {
  if (a.change24H || a.volume24H) return -1;
  if (b.change24H || a.volume24H) return 1;
  return 0;
};

const compareAnchorAndConverter = (
  a: ConverterAndAnchor,
  b: ConverterAndAnchor
) =>
  compareString(a.anchorAddress, b.anchorAddress) &&
  compareString(a.converterAddress, b.converterAddress);
interface RawAbiRelay {
  connectorToken1: string;
  connectorToken2: string;
  connectorTokenCount: string;
  conversionFee: string;
  owner: string;
  version: string;
  converterType?: string;
}

const zipAnchorAndConverters = (
  anchorAddresses: string[],
  converterAddresses: string[]
): ConverterAndAnchor[] => {
  if (anchorAddresses.length !== converterAddresses.length)
    throw new Error(
      "was expecting as many anchor addresses as converter addresses"
    );
  const zipped = zip(anchorAddresses, converterAddresses) as [string, string][];
  return zipped.map(([anchorAddress, converterAddress]) => ({
    anchorAddress: anchorAddress!,
    converterAddress: converterAddress!
  }));
};

const pickEthToken = (obj: any): Token => ({
  contract: obj.contract,
  decimals: obj.decimals,
  network: "ETH",
  symbol: obj.symbol
});

interface AbiRelay extends RawAbiRelay {
  converterAddress: string;
}

interface RawAbiToken {
  contract: string;
  symbol: string;
  decimals: string;
}

const prioritiseV2Pools = (a: ViewRelay, b: ViewRelay) => {
  if (a.v2 && b.v2) return 0;
  if (!a.v2 && !b.v2) return 0;
  if (a.v2 && !b.v2) return -1;
  if (!a.v2 && b.v2) return 1;
  return 0;
};

interface RawAbiCentralPoolToken extends RawAbiToken {
  poolTokens?: string[];
}

interface AbiCentralPoolToken extends RawAbiCentralPoolToken {
  contract: string;
}

interface ConverterAndAnchor {
  converterAddress: string;
  anchorAddress: string;
}

const networkTokenAddresses = [
  "0x309627af60F0926daa6041B8279484312f2bf060",
  "0x1F573D6Fb3F13d689FF844B4cE37794d79a7FF1C"
];

const metaToModalChoice = (meta: TokenMeta): ModalChoice => ({
  id: meta.contract,
  contract: meta.contract,
  symbol: meta.symbol,
  img: meta.image
});

const isTraditional = (relay: Relay): boolean =>
  typeof relay.anchor == "object" &&
  relay.converterType == PoolType.Traditional;

const isChainLink = (relay: Relay): boolean =>
  Array.isArray((relay.anchor as PoolContainer).poolTokens) &&
  relay.converterType == PoolType.ChainLink;

const assertTraditional = (relay: Relay): TraditionalRelay => {
  if (isTraditional(relay)) {
    return relay as TraditionalRelay;
  }
  throw new Error("Not a traditional relay");
};

const assertChainlink = (relay: Relay): ChainLinkRelay => {
  if (isChainLink(relay)) {
    return relay as ChainLinkRelay;
  }
  throw new Error("Not a chainlink relay");
};

const generateEtherscanTxLink = (txHash: string, ropsten: boolean = false) =>
  `https://${ropsten ? "ropsten." : ""}etherscan.io/tx/${txHash}`;

const generateEtherscanAccountLink = (
  account: string,
  ropsten: boolean = false
) => `https://${ropsten ? "ropsten." : ""}etherscan.io/address/${account}`;

interface AnchorProps {
  anchor: Anchor;
  converterType: PoolType;
}

const iouTokensInRelay = (relay: Relay): Token[] => {
  if (relay.converterType == PoolType.ChainLink) {
    const poolContainer = relay.anchor as PoolContainer;
    const poolTokens = poolContainer.poolTokens;
    const tokens = poolTokens.map(token => token.poolToken);
    return tokens;
  } else if (relay.converterType == PoolType.Traditional) {
    const smartToken = relay.anchor as SmartToken;
    return [smartToken];
  } else throw new Error("Failed to identify pool");
};

const reserveTokensInRelay = (relay: Relay): Token[] => relay.reserves;

const tokensInRelay = (relay: Relay): Token[] => [
  ...reserveTokensInRelay(relay),
  ...iouTokensInRelay(relay)
];

const relayToMinimal = (relay: Relay): MinimalRelay => ({
  contract: relay.contract,
  reserves: relay.reserves.map(
    (reserve): TokenSymbol => ({
      contract: reserve.contract,
      symbol: reserve.symbol
    })
  ),
  anchorAddress: isTraditional(relay)
    ? (relay.anchor as SmartToken).contract
    : (relay.anchor as PoolContainer).poolContainerAddress
});

const sortSmartTokenAddressesByHighestLiquidity = (
  tokens: TokenPrice[],
  smartTokenAddresses: string[]
): string[] => {
  const sortedTokens = tokens
    .slice()
    .sort((a, b) => b.liquidityDepth - a.liquidityDepth);

  const sortedDictionary = sortedTokens
    .map(
      token =>
        ethBancorApiDictionary.find(dic =>
          compareString(token.id, dic.tokenId)
        )!
    )
    .filter(Boolean);

  const res = sortAlongSide(
    smartTokenAddresses,
    pool => pool,
    sortedDictionary.map(x => x.smartTokenAddress)
  );

  const isSame = res.every((item, index) => smartTokenAddresses[index] == item);
  if (isSame)
    console.warn(
      "Sorted by Highest liquidity sorter is returning the same array passed"
    );
  return res;
};

interface EthOpposingLiquid {
  smartTokenAmountWei: ViewAmount;
  opposingAmount?: string;
  shareOfPool: number;
  singleUnitCosts: ViewAmount[];
  reserveBalancesAboveZero: boolean;
}

interface RawAbiV2PoolBalances {
  converterAddress: string;
  reserveOne: string;
  reserveTwo: string;
  reserveOnePoolToken: string;
  reserveTwoPoolToken: string;
  primaryReserveToken: string;
  secondaryReserveToken: string;
  reserveOneStakedBalance: string;
  reserveTwoStakedBalance: string;
  effectiveReserveWeights: { 0: string; 1: string } | undefined;
}

interface RawAbiReserveBalance {
  converterAddress: string;
  reserveOne: string;
  reserveOneAddress: string;
  reserveTwoAddress: string;
  reserveTwo: string;
}

const hasTwoConnectors = (relay: RefinedAbiRelay) => {
  const test = Number(relay.connectorTokenCount) == 2;
  if (!test)
    console.warn(
      "Dropping relay",
      relay.anchorAddress,
      "because it does not have a connector count of two"
    );
  return test;
};

const networkTokenIncludedInReserves = (networkTokenAddresses: string[]) => (
  relay: RefinedAbiRelay
) => {
  const test = relay.reserves.some(reserve =>
    networkTokenAddresses.some(networkAddress =>
      compareString(networkAddress, reserve)
    )
  );
  if (!test)
    console.warn(
      "Dropping",
      relay.anchorAddress,
      "because it does not feature a network token"
    );
  return test;
};

interface StakedAndReserve {
  converterAddress: string;
  reserves: {
    reserveAddress: string;
    stakedBalance: string;
    reserveWeight: string | undefined;
    poolTokenAddress: string;
  }[];
}

const polishTokens = (tokenMeta: TokenMeta[], tokens: Token[]) => {
  const ethReserveToken: Token = {
    contract: ethReserveAddress,
    decimals: 18,
    network: "ETH",
    symbol: "ETH"
  };

  const ethHardCode = updateArray(
    tokens,
    token => compareString(token.contract, ethReserveAddress),
    _ => ethReserveToken
  );

  const decimalIsWrong = (decimals: number | undefined) =>
    typeof decimals == "undefined" || Number.isNaN(decimals);

  const missingDecimals = updateArray(
    ethHardCode,
    token => decimalIsWrong(token.decimals),
    missingDecimal => {
      const meta = tokenMeta.find(x =>
        compareString(x.contract, missingDecimal.contract)
      )!;
      if (Object.keys(meta).includes("precision")) {
        return {
          ...missingDecimal,
          decimals: meta.precision!
        };
      }
      console.warn(
        "Token Meta couldnt help determine decimals of token address",
        missingDecimal.contract
      );
      return {
        ...missingDecimal
      };
    }
  ).filter(token => !decimalIsWrong(token.decimals));

  const missingSymbol = updateArray(
    missingDecimals,
    token => !token.symbol,
    tokenWithoutSymbol => {
      const meta = tokenMeta.find(x =>
        compareString(x.contract, tokenWithoutSymbol.contract)
      )!;
      if (meta.symbol) {
        return {
          ...tokenWithoutSymbol,
          symbol: meta.symbol
        };
      } else {
        console.warn("Dropping", tokenWithoutSymbol, "due to no symbol");
        return {
          ...tokenWithoutSymbol
        };
      }
    }
  ).filter(token => token.symbol);

  const addedEth = [...missingSymbol, ethReserveToken];
  const uniqueTokens = uniqWith(addedEth, (a, b) =>
    compareString(a.contract, b.contract)
  );

  const difference = differenceWith(tokens, uniqueTokens, (a, b) =>
    compareString(a.contract, b.contract)
  );
  if (difference.length > 0) {
    console.warn(
      "Polish tokens is dropping",
      difference,
      "tokens",
      "sending back",
      uniqueTokens
    );
  }
  return uniqueTokens;
};

const seperateMiniTokens = (tokens: AbiCentralPoolToken[]) => {
  const smartTokens = tokens
    .filter(token => !token.poolTokens)
    .map(pickEthToken);

  const poolTokenAddresses = tokens
    .filter(token => Array.isArray(token.poolTokens))
    .map(token => ({
      anchorAddress: token.contract,
      poolTokenAddresses: token.poolTokens as string[]
    }));

  const rebuiltLength = poolTokenAddresses.length + smartTokens.length;
  if (rebuiltLength !== tokens.length) {
    console.error("failed to rebuild properly");
  }
  return { smartTokens, poolTokenAddresses };
};

const tokenShape = (contractAddress: string) => {
  const contract = buildTokenContract(contractAddress);
  const template = {
    contract: ORIGIN_ADDRESS,
    symbol: contract.methods.symbol(),
    decimals: contract.methods.decimals()
  };
  return template;
};

const reserveBalanceShape = (contractAddress: string, reserves: string[]) => {
  const contract = buildConverterContract(contractAddress);
  const [reserveOne, reserveTwo] = reserves;
  return {
    converterAddress: ORIGIN_ADDRESS,
    reserveOneAddress: reserveOne,
    reserveTwoAddress: reserveTwo,
    reserveOne: contract.methods.getConnectorBalance(reserveOne),
    reserveTwo: contract.methods.getConnectorBalance(reserveTwo)
  };
};

interface RegisteredContracts {
  BancorNetwork: string;
  BancorConverterRegistry: string;
  LiquidityProtection: string;
  LiquidityProtectionStore: string;
}

const percentageOfReserve = (percent: number, existingSupply: string): string =>
  new Decimal(percent).times(existingSupply).toFixed(0);

const percentageIncrease = (deposit: string, existingSupply: string): number =>
  new Decimal(deposit).div(existingSupply).toNumber();

const calculateOppositeFundRequirement = (
  deposit: string,
  depositsSupply: string,
  oppositesSupply: string
): string => {
  const increase = percentageIncrease(deposit, depositsSupply);
  return percentageOfReserve(increase, oppositesSupply);
};

const calculateOppositeLiquidateRequirement = (
  reserveAmount: string,
  reserveBalance: string,
  oppositeReserveBalance: string
) => {
  const increase = percentageIncrease(reserveAmount, reserveBalance);
  return percentageOfReserve(increase, oppositeReserveBalance);
};

const oneMillion = new BigNumber(1000000);

const calculateFundReward = (
  reserveAmount: string,
  reserveSupply: string,
  smartSupply: string
) => {
  Decimal.set({ rounding: 0 });

  const smartSupplyNumber = new Decimal(smartSupply);
  if (smartSupplyNumber.eq(0)) {
    throw new Error("Client side geometric mean not yet supported");
  }
  return new Decimal(reserveAmount)
    .div(reserveSupply)
    .times(smartSupplyNumber)
    .times(0.99)
    .toFixed(0);
};

const calculateLiquidateCost = (
  reserveAmount: string,
  reserveBalance: string,
  smartSupply: string
) => {
  const percent = percentageIncrease(reserveAmount, reserveBalance);
  return percentageOfReserve(percent, smartSupply);
};

const percentDifference = (smallAmount: string, bigAmount: string) =>
  new Decimal(smallAmount).div(bigAmount).toNumber();

const tokenMetaDataEndpoint =
  "https://raw.githubusercontent.com/Velua/eth-tokens-registry/master/tokens.json";

interface TokenMeta {
  id: string;
  image: string;
  contract: string;
  symbol: string;
  name: string;
  precision?: number;
}

const metaToTokenAssumedPrecision = (token: TokenMeta): Token => ({
  contract: token.contract,
  decimals: token.precision!,
  network: "ETH",
  symbol: token.symbol
});

const getTokenMeta = async (currentNetwork: EthNetworks) => {
  const networkVars = getNetworkVariables(currentNetwork);
  if (currentNetwork == EthNetworks.Ropsten) {
    return [
      {
        symbol: "BNT",
        contract: networkVars.bntToken,
        decimals: 18
      },
      {
        symbol: "DAI",
        contract: "0xc2118d4d90b274016cb7a54c03ef52e6c537d957",
        decimals: 18
      },
      {
        symbol: "WBTC",
        contract: "0xbde8bb00a7ef67007a96945b3a3621177b615c44",
        decimals: 8
      },
      {
        symbol: "BAT",
        contract: "0x443fd8d5766169416ae42b8e050fe9422f628419",
        decimals: 18
      },
      {
        symbol: "LINK",
        contract: "0x20fe562d797a42dcb3399062ae9546cd06f63280",
        decimals: 18
      },
      {
        contract: "0x4F5e60A76530ac44e0A318cbc9760A2587c34Da6",
        symbol: "YYYY"
      },
      {
        contract: "0x63B75DfA4E87d3B949e876dF2Cd2e656Ec963466",
        symbol: "YYY"
      },
      {
        contract: "0xAa2A908Ca3E38ECEfdbf8a14A3bbE7F2cA2a1BE4",
        symbol: "XXX"
      },
      {
        contract: "0xe4158797A5D87FB3080846e019b9Efc4353F58cC",
        symbol: "XXX"
      }
    ].map(
      (x): TokenMeta => ({
        ...x,
        id: x.contract,
        image: defaultImage,
        name: x.symbol
      })
    );
  }
  if (currentNetwork !== EthNetworks.Mainnet)
    throw new Error("Ropsten and Mainnet supported only.");

  const res: AxiosResponse<TokenMeta[]> = await axios.get(
    tokenMetaDataEndpoint
  );

  const drafted = res.data
    .filter(({ symbol, contract, image }) =>
      [symbol, contract, image].every(Boolean)
    )
    .map(x => ({ ...x, id: x.contract }));

  const existingEth = drafted.find(x => compareString(x.symbol, "eth"))!;

  const withoutEth = drafted.filter(meta => !compareString(meta.symbol, "eth"));
  const addedEth = {
    ...existingEth,
    id: ethReserveAddress,
    contract: ethReserveAddress
  };
  const final = [addedEth, existingEth, ...withoutEth];
  return uniqWith(final, (a, b) => compareString(a.id, b.id));
};

const compareRelayById = (a: Relay, b: Relay) => compareString(a.id, b.id);

const VuexModule = createModule({
  strict: false
});

interface LiquidityProtectionSettings {
  minDelay: number;
  maxDelay: number;
  lockedDelay: number;
  govToken: string;
  networkToken: string;
  maxSystemNetworkTokenAmount: string;
  maxSystemNetworkTokenRatio: string;
}

interface RawLiquidityProtectionSettings {
  minProtectionDelay: string;
  maxProtectionDelay: string;
  lockDuration: string;
  govToken: string;
  networkToken: string;
  maxSystemNetworkTokenAmount: string;
  maxSystemNetworkTokenRatio: string;
}

export class EthBancorModule
  extends VuexModule.With({ namespaced: "ethBancor/" })
  implements TradingModule, LiquidityModule, CreatePoolModule, HistoryModule {
  registeredAnchorAddresses: string[] = [];
  convertibleTokenAddresses: string[] = [];
  loadingPools: boolean = true;

  bancorApiTokens: TokenPrice[] = [];
  relaysList: readonly Relay[] = [];
  tokenBalances: { id: string; balance: string }[] = [];
  bntUsdPrice: number = 0;
  tokenMeta: TokenMeta[] = [];
  availableHistories: string[] = [];
  contracts: RegisteredContracts = {
    BancorNetwork: "",
    BancorConverterRegistry: "",
    LiquidityProtection: "",
    LiquidityProtectionStore: ""
  };
  initiated: boolean = false;
  failedPools: string[] = [];
  currentNetwork: EthNetworks = EthNetworks.Mainnet;
  slippageTolerance = 0;
  useTraditionalCalls = true;

  liquidityProtectionSettings: LiquidityProtectionSettings = {
    minDelay: moment.duration("30", "days").asSeconds(),
    maxDelay: moment.duration("100", "days").asSeconds(),
    lockedDelay: moment.duration("24", "hours").asSeconds(),
    networkToken: "",
    govToken: "",
    maxSystemNetworkTokenAmount: "",
    maxSystemNetworkTokenRatio: ""
  };

  @mutation setTraditionalCalls(status: boolean) {
    this.useTraditionalCalls = status;
  }

  @mutation setLiquidityProtectionSettings(
    settings: LiquidityProtectionSettings
  ) {
    this.liquidityProtectionSettings = settings;
  }

  @action async fetchLiquidityProtectionSettings(contractAddress: string) {
    const [[settings]] = ((await this.multi({
      groupsOfShapes: [[liquidityProtectionShape(contractAddress)]]
    })) as unknown) as [RawLiquidityProtectionSettings][];

    const newSettings = {
      minDelay: Number(settings.minProtectionDelay),
      maxDelay: Number(settings.maxProtectionDelay),
      lockedDelay: Number(settings.lockDuration),
      govToken: settings.govToken,
      networkToken: settings.networkToken,
      maxSystemNetworkTokenRatio: settings.maxSystemNetworkTokenRatio,
      maxSystemNetworkTokenAmount: settings.maxSystemNetworkTokenAmount
    } as LiquidityProtectionSettings;
    this.setLiquidityProtectionSettings(newSettings);
    this.fetchBulkTokenBalances([newSettings.govToken]);
    return newSettings;
  }

  get stats() {
    return {
      totalLiquidityDepth: this.tokens.reduce(
        (acc, item) => acc + (item.liqDepth || 0),
        0
      ),
      nativeTokenPrice: {
        symbol: "ETH",
        price:
          this.tokens.find(token => compareString("ETH", token.symbol))!
            .price || 0
      },
      twentyFourHourTradeCount: this.liquidityHistory.data.length
    };
  }

  whiteListedPools: string[] = [];

  @mutation setWhiteListedPools(anchors: string[]) {
    this.whiteListedPools = anchors;
  }

  @action async fetchWhiteListedV1Pools(
    liquidityProtectionStoreAddress?: string
  ) {
    const contractAddress =
      liquidityProtectionStoreAddress ||
      this.contracts.LiquidityProtectionStore;
    const liquidityProtection = buildLiquidityProtectionStoreContract(
      contractAddress
    );
    const whiteListedPools = await liquidityProtection.methods
      .whitelistedPools()
      .call();
    this.setWhiteListedPools(whiteListedPools);
    console.log(whiteListedPools, "are white listed pools");
    return whiteListedPools;
  }

  @action async protectLiquidityTx({
    anchorAddress,
    amountWei
  }: {
    anchorAddress: string;
    amountWei: string;
  }) {
    const liquidityProtectionAddress = this.contracts.LiquidityProtection;
    const contract = buildLiquidityProtectionContract(
      liquidityProtectionAddress
    );
    return this.resolveTxOnConfirmation({
      tx: contract.methods.protectLiquidity(anchorAddress, amountWei)
    });
  }

  @action async unProtectLiquidityTx({
    id1,
    id2
  }: {
    id1: string;
    id2: string;
  }) {
    const liquidityProtectionAddress = this.contracts.LiquidityProtection;
    const contract = buildLiquidityProtectionContract(
      liquidityProtectionAddress
    );
    return this.resolveTxOnConfirmation({
      tx: contract.methods.unprotectLiquidity(id1, id2)
    });
  }

  @action async unprotectLiquidity({
    id1,
    id2
  }: {
    id1: string;
    id2: string;
  }): Promise<TxResponse> {
    const res = await this.unProtectLiquidityTx({ id1, id2 });

    (async () => {
      await wait(700);
      this.fetchLockedBalances();
      this.fetchProtectionPositions();
      await wait(4000);
      this.fetchLockedBalances();
      this.fetchProtectionPositions();
    })();

    return {
      blockExplorerLink: await this.createExplorerLink(res),
      txId: res
    };
  }

  protectedPositionsArr: ProtectedLiquidityCalculated[] = [];

  @mutation setProtectedPositions(positions: ProtectedLiquidityCalculated[]) {
    console.log(positions, "are the positions getting set!");
    this.protectedPositionsArr = positions;
  }

  @action async fetchProtectionPositions(storeAddress?: string) {
    console.log("fetchProtectionPositions");
    console.count("fetchProtectionPositions");
    const liquidityStore =
      storeAddress || this.contracts.LiquidityProtectionStore;
    if (!this.isAuthenticated) {
      return;
    }
    try {
      const contract = buildLiquidityProtectionStoreContract(liquidityStore);
      const owner = this.isAuthenticated;
      console.time("time to get ID count");
      const idCount = Number(
        await contract.methods.protectedLiquidityCount(owner).call()
      );
      console.timeEnd("time to get ID count");
      if (idCount == 0) return;
      console.time("time to get ids");
      const ids = await contract.methods.protectedLiquidityIds(owner).call();
      console.timeEnd("time to get ids");
      console.time("time to get all positions");
      const allPositions = await Promise.all(
        ids.map(id => protectionById(liquidityStore, id))
      );
      console.timeEnd("time to get all positions");
      console.log(allPositions, "are all positions");
      if (allPositions.length !== idCount)
        throw new Error("ID count does not match returned positions");

      console.log("contracts", this.contracts.LiquidityProtection);

      const lpContract = buildLiquidityProtectionContract(
        this.contracts.LiquidityProtection
      );

      console.time("secondsToGetCurrentBlock");
      const currentBlockNumber = await web3.eth.getBlockNumber();
      console.timeEnd("secondsToGetCurrentBlock");

      const uniqueAnchors = uniqWith(
        allPositions.map(pos => pos.poolToken),
        compareString
      ) as string[];

      const timeScales: {
        blockHeight: number;
        days: number;
        label: string;
      }[] = ([[1, "day"], [7, "week"]] as [number, string][]).map(
        ([days, label]) => ({
          blockHeight: rewindBlocksByDays(currentBlockNumber, days),
          days,
          label
        })
      );

      const [withAprs, withLiquidityReturn] = await Promise.all([
        (async () => {
          try {
            const poolHistoricalBalances = await Promise.all(
              uniqueAnchors.map(async anchor => {
                const historicalBalances = await Promise.all(
                  timeScales.map(async scale => {
                    const balance = await this.fetchRelayBalances({
                      poolId: anchor,
                      blockHeight: scale.blockHeight
                    });
                    return {
                      balance,
                      scale: scale.label
                    };
                  })
                );

                return {
                  poolId: anchor,
                  historicalBalances
                };
              })
            );

            return await Promise.all(
              allPositions.map(async position => {
                const pool = findOrThrow(poolHistoricalBalances, pool =>
                  compareString(pool.poolId, position.poolToken)
                );
                const aprs = await Promise.all(
                  timeScales.map(async scale => {
                    const poolBalance = findOrThrow(
                      pool.historicalBalances,
                      balance => compareString(balance.scale, scale.label)
                    ).balance;

                    const historicalReserveBalances = poolBalance.reserves.map(
                      (reserve): WeiExtendedAsset => ({
                        weiAmount: reserve.weiAmount,
                        contract: reserve.contract
                      })
                    );

                    const poolTokenSupply = poolBalance.smartTokenSupplyWei;

                    const [
                      tknReserveBalance,
                      opposingTknBalance
                    ] = sortAlongSide(
                      historicalReserveBalances,
                      balance => balance.contract,
                      [position.reserveToken]
                    );

                    const poolToken = position.poolToken;
                    const reserveToken = position.reserveToken;
                    const reserveAmount = position.reserveAmount;
                    const poolRateN = new BigNumber(tknReserveBalance.weiAmount)
                      .times(2)
                      .toString();
                    const poolRateD = poolTokenSupply;

                    const reserveRateN = opposingTknBalance.weiAmount;
                    const reserveRateD = tknReserveBalance.weiAmount;

                    const poolRoi = await lpContract.methods
                      .poolROI(
                        poolToken,
                        reserveToken,
                        reserveAmount,
                        poolRateN,
                        poolRateD,
                        reserveRateN,
                        reserveRateD
                      )
                      .call();

                    const magnitude =
                      scale.label == "day"
                        ? 365
                        : scale.label == "week"
                        ? 52
                        : 365 / scale.days;

                    const calculatedAprDec = new BigNumber(poolRoi)
                      .div(1000000)
                      .minus(1)
                      .times(magnitude);

                    return {
                      calculatedAprDec: calculatedAprDec.isNegative()
                        ? "0"
                        : calculatedAprDec.toString(),
                      scaleId: scale.label
                    };
                  })
                );

                return {
                  positionId: position.id,
                  oneDayDec: aprs.find(apr => apr.scaleId == "day")!
                    .calculatedAprDec,
                  oneWeekDec: aprs.find(apr => apr.scaleId == "week")!
                    .calculatedAprDec
                };
              })
            );
          } catch (e) {
            console.log(e, "error doing rois");
          }
        })(),
        Promise.all(
          allPositions.map(async position => {
            const fullWaitTime = moment()
              .add(1, "year")
              .unix();

            const liquidityReturn = await getRemoveLiquidityReturn(
              this.contracts.LiquidityProtection,
              position.id,
              oneMillion.toString(),
              fullWaitTime
            );

            return {
              positionId: position.id,
              liquidityReturn,
              roiDec: calculateReturnOnInvestment(
                position.reserveAmount,
                liquidityReturn.targetAmount
              )
            };
          })
        ).catch(e => {
          console.warn("Error fetching ROIs", e);
        })
      ]);

      const positions = allPositions.map(
        (position): ProtectedLiquidityCalculated => {
          const liqReturn =
            withLiquidityReturn &&
            withLiquidityReturn.find(p => position.id == p.positionId);
          const roiReturn =
            withAprs && withAprs.find(p => position.id == p.positionId);
          return {
            ...position,
            ...(liqReturn && omit(liqReturn, ["positionId"])),
            ...(roiReturn && omit(roiReturn, ["positionId"]))
          };
        }
      );

      console.log("success!", positions, "are positions");

      this.setProtectedPositions(positions);
      if (this.loadingProtectedPositions) {
        await wait(2);
        this.setLoadingPositions(false);
      }
      return positions;
    } catch (e) {
      console.error("Failed fetching protection positions", e.message);
    }
  }

  @action async addProtection({
    poolId,
    reserveAmount,
    onUpdate
  }: {
    poolId: string;
    reserveAmount: ViewAmount;
    onUpdate: OnUpdate;
  }): Promise<TxResponse> {
    const pool = this.relay(poolId);

    if (!pool.whitelisted) {
      throw new Error("Pool must be whitelisted to protect liquidity");
    }

    const liqudityProtectionContractAddress = this.contracts
      .LiquidityProtection;
    const contract = buildLiquidityProtectionContract(
      liqudityProtectionContractAddress
    );

    const reserveTokenAddress = reserveAmount.id;
    const token = this.token(reserveTokenAddress);
    const reserveAmountWei = expandToken(reserveAmount.amount, token.precision);

    const depositIsEth = compareString(reserveAmount.id, ethReserveAddress);

    const txHash = (await multiSteps({
      items: [
        {
          description: "Triggering approval..",
          task: async () => {
            if (!depositIsEth) {
              await this.triggerApprovalIfRequired({
                owner: this.isAuthenticated,
                spender: liqudityProtectionContractAddress,
                amount: reserveAmountWei,
                tokenAddress: reserveTokenAddress
              });
            }
          }
        },
        {
          description: "Adding liquidity..",
          task: async () => {
            return this.resolveTxOnConfirmation({
              tx: contract.methods.addLiquidity(
                poolId,
                reserveTokenAddress,
                reserveAmountWei
              ),
              ...(depositIsEth && { value: reserveAmountWei })
            });
          }
        }
      ],
      onUpdate
    })) as string;

    this.fetchProtectionPositions();
    this.fetchBulkTokenBalances([
      this.liquidityProtectionSettings.govToken,
      reserveTokenAddress
    ]);
    wait(2000).then(() => {
      this.fetchProtectionPositions();
      this.fetchBulkTokenBalances([
        this.liquidityProtectionSettings.govToken,
        reserveTokenAddress
      ]);
    });

    return {
      blockExplorerLink: await this.createExplorerLink(txHash),
      txId: txHash
    };
  }

  @action async removeProtection({
    decPercent,
    id
  }: {
    decPercent: number;
    id: string;
  }): Promise<TxResponse> {
    const dbId = id.split(":")[1];
    const contract = buildLiquidityProtectionContract(
      this.contracts.LiquidityProtection
    );
    const txHash = await this.resolveTxOnConfirmation({
      tx: contract.methods.removeLiquidity(dbId, decToPpm(decPercent))
    });

    (async () => {
      await wait(600);
      this.fetchLockedBalances();
      this.fetchProtectionPositions();
      await wait(2000);
      this.fetchLockedBalances();
      this.fetchProtectionPositions();
    })();

    return {
      blockExplorerLink: await this.createExplorerLink(txHash),
      txId: txHash
    };
  }

  @action async protectLiquidity({
    amount,
    onUpdate
  }: ProtectLiquidityParams): Promise<TxResponse> {
    const liquidityProtectionContractAddress = this.contracts
      .LiquidityProtection;

    const pool = await this.traditionalRelayById(amount.id);
    const poolToken = pool.anchor;
    if (!compareString(amount.id, poolToken.contract))
      throw new Error("Pool token does not match anchor ID");
    const poolTokenWei = expandToken(amount.amount, poolToken.decimals);

    const txHash = await multiSteps({
      items: [
        {
          description: "Approving transfer...",
          task: async () => {
            await this.triggerApprovalIfRequired({
              amount: poolTokenWei,
              owner: this.isAuthenticated,
              spender: liquidityProtectionContractAddress,
              tokenAddress: poolToken.contract
            });
          }
        },
        {
          description: "Adding liquidity protection...",
          task: async () => {
            return this.protectLiquidityTx({
              anchorAddress: poolToken.contract,
              amountWei: poolTokenWei
            });
          }
        }
      ],
      onUpdate
    });

    this.spamBalances([
      poolToken.contract,
      this.liquidityProtectionSettings.govToken
    ]);

    (async () => {
      this.fetchProtectionPositions();
      await wait(2000);
      this.fetchProtectionPositions();
      await wait(5000);
      this.fetchProtectionPositions();
    })();

    return {
      blockExplorerLink: await this.createExplorerLink(txHash),
      txId: txHash
    };
  }

  @mutation setTolerance(tolerance: number) {
    this.slippageTolerance = tolerance;
  }

  @action async setSlippageTolerance(tolerance: number) {
    this.setTolerance(tolerance);
  }

  @mutation setNetwork(network: EthNetworks) {
    this.currentNetwork = network;
  }

  @mutation setBancorApiTokens(tokens: TokenPrice[]) {
    this.bancorApiTokens = tokens;
  }

  lockedBalancesArr: LockedBalance[] = [];

  get lockedEth() {
    return this.lockedBalancesArr;
  }

  @mutation setLockedBalances(lockedBalances: LockedBalance[]) {
    this.lockedBalancesArr = lockedBalances;
  }

  @mutation setLoadingPositions(value: boolean) {
    this.loadingProtectedPositions = value;
  }

  @action async fetchLockedBalances(storeAddress?: string) {
    const owner = this.isAuthenticated;
    if (!owner) return;

    const contractAddress =
      storeAddress || this.contracts.LiquidityProtectionStore;
    const storeContract = buildLiquidityProtectionStoreContract(
      contractAddress
    );
    const lockedBalanceCount = Number(
      await storeContract.methods.lockedBalanceCount(owner).call()
    );

    const lockedBalances =
      lockedBalanceCount > 0
        ? await traverseLockedBalances(
            contractAddress,
            owner,
            lockedBalanceCount
          )
        : [];
    this.setLockedBalances(lockedBalances);

    return lockedBalances;
  }

  loadingProtectedPositions = true;

  get protectedPositions(): ViewProtectedLiquidity[] {
    const owner = this.isAuthenticated;
    if (!owner) return [];

    const { minDelay, maxDelay } = this.liquidityProtectionSettings;

    const whiteListedPools = this.whiteListedPools;

    const allPositions = this.protectedPositionsArr
      .filter(position => compareString(position.owner, owner))
      .filter(position =>
        whiteListedPools.some(anchor =>
          compareString(position.poolToken, anchor)
        )
      );

    const allRelays = this.relaysList;
    const uniqueAnchors = uniqWith(
      allPositions.map(pos => pos.poolToken),
      compareString
    );
    const relays = uniqueAnchors.map(anchor =>
      findOrThrow(allRelays, relay => compareString(relay.id, anchor))
    );

    const viewPositions = allPositions.map(
      (singleEntry): ViewProtectedLiquidity => {
        const isWhiteListed = true;

        const startTime = Number(singleEntry.timestamp);

        const relay = findOrThrow(relays, relay =>
          compareString(relay.id, singleEntry.poolToken)
        );

        const reserveToken = this.token(singleEntry.reserveToken);
        const reservePrecision = reserveToken.precision;

        const reserveTokenDec = shrinkToken(
          singleEntry.reserveAmount,
          reservePrecision
        );

        const fullyProtectedDec =
          singleEntry.liquidityReturn &&
          shrinkToken(
            singleEntry.liquidityReturn.targetAmount,
            reservePrecision
          );
        const protectionAchieved = calculateProtectionLevel(
          startTime,
          minDelay,
          maxDelay
        );

        const givenVBnt =
          compareString(
            reserveToken.id,
            this.liquidityProtectionSettings.networkToken
          ) && reserveTokenDec;

        return {
          id: `${singleEntry.poolToken}:${singleEntry.id}`,
          whitelisted: isWhiteListed,
          ...(givenVBnt && { givenVBnt }),
          stake: {
            amount: reserveTokenDec,
            symbol: reserveToken.symbol,
            poolId: relay.id,
            unixTime: startTime,
            ...(reserveToken.price && {
              usdValue: new BigNumber(reserveTokenDec)
                .times(reserveToken.price)
                .toNumber()
            })
          },
          single: true,
          apr: {
            day: Number(singleEntry.oneDayDec),
            // month: Number(singleEntry.on)
            week: Number(singleEntry.oneWeekDec)
          },
          insuranceStart: startTime + minDelay,
          fullCoverage: startTime + maxDelay,
          // @ts-ignore
          fullyProtected: {
            amount: fullyProtectedDec
          },
          protectedAmount: {
            amount: fullyProtectedDec,
            symbol: reserveToken.symbol,
            ...(reserveToken.price &&
              fullyProtectedDec && {
                usdValue: new BigNumber(fullyProtectedDec)
                  .times(reserveToken.price!)
                  .toNumber()
              })
          },
          coverageDecPercent: protectionAchieved,
          roi:
            fullyProtectedDec &&
            Number(calculatePercentIncrease(reserveTokenDec, fullyProtectedDec))
        } as ViewProtectedLiquidity;
      }
    );

    console.log({ reviewedSingles: viewPositions });
    return viewPositions;
  }

  get poolTokenPositions(): PoolTokenPosition[] {
    const allIouTokens = this.relaysList.flatMap(iouTokensInRelay);
    const existingBalances = this.tokenBalances.filter(
      balance =>
        balance.balance !== "0" &&
        allIouTokens.some(iouToken =>
          compareString(balance.id, iouToken.contract)
        )
    );

    const relevantRelays = this.relaysList.filter(relay =>
      iouTokensInRelay(relay).some(token =>
        existingBalances.some(balance =>
          compareString(balance.id, token.contract)
        )
      )
    );

    return relevantRelays.map(relay => {
      const anchorTokens = iouTokensInRelay(relay);
      const iouTokens = existingBalances.filter(existingBalance =>
        anchorTokens.some(anchor =>
          compareString(existingBalance.id, anchor.contract)
        )
      );

      const viewRelay = this.relay(relay.id);
      const isV1 = relay.converterType == PoolType.Traditional;
      if (isV1) {
        return {
          relay: viewRelay,
          smartTokenAmount: iouTokens[0].balance
        };
      } else {
        const chainkLinkRelay = relay as ChainLinkRelay;
        const reserveBalances = iouTokens.map(iouToken => {
          const relevantPoolTokenData = chainkLinkRelay.anchor.poolTokens.find(
            poolToken =>
              compareString(poolToken.poolToken.contract, iouToken.id)
          )!;
          return {
            balance: iouToken.balance,
            reserveId: relevantPoolTokenData.reserveId
          };
        });
        return {
          relay: viewRelay,
          poolTokens: reserveBalances
        };
      }
    });
  }

  get morePoolsAvailable() {
    const allPools = this.registeredAnchorAddresses;
    const remainingPools = allPools
      .filter(
        poolAddress =>
          !this.relaysList.some(relay => compareString(poolAddress, relay.id))
      )
      .filter(
        poolAddress =>
          !this.failedPools.some(failedPool =>
            compareString(failedPool, poolAddress)
          )
      );
    return remainingPools.length > 0;
  }

  get currentEthNetwork() {
    return vxm.ethWallet.currentNetwork as EthNetworks;
  }

  @mutation setLoadingPools(status: boolean) {
    this.loadingPools = status;
  }

  @mutation updateFailedPools(ids: string[]) {
    this.failedPools = uniqWith([...this.failedPools, ...ids], compareString);
  }

  @action async loadMorePools() {
    this.setLoadingPools(true);
    const remainingAnchorAddresses = this.registeredAnchorAddresses
      .filter(
        address =>
          !this.relaysList.some(relay => compareString(relay.id, address))
      )
      .filter(
        address =>
          !this.failedPools.some(failedPoolAddress =>
            compareString(address, failedPoolAddress)
          )
      );

    if (remainingAnchorAddresses && remainingAnchorAddresses.length > 0) {
      const remainingPools = await this.add(remainingAnchorAddresses);

      await this.addPoolsBulk(remainingPools);
    }
    this.setLoadingPools(false);
  }

  get secondaryReserveChoices(): ModalChoice[] {
    return this.newNetworkTokenChoices;
  }

  get primaryReserveChoices() {
    return (secondaryReserveId: string): ModalChoice[] => {
      const metaTokens = this.tokenMeta.filter(
        meta => !compareString(meta.id, secondaryReserveId)
      );
      const modalChoices = metaTokens.map(metaToModalChoice);
      const balances = this.tokenBalances;
      const tokensWithBalances = updateArray(
        modalChoices,
        token => balances.some(balance => compareString(balance.id, token.id)),
        token => ({
          ...token,
          balance: findOrThrow(balances, balance =>
            compareString(balance.id, token.id)
          ).balance
        })
      );

      return sortAlongSide(
        tokensWithBalances,
        choice => choice.id.toLowerCase(),
        this.tokens.map(token => token.id.toLowerCase())
      );
    };
  }

  get newNetworkTokenChoices(): ModalChoice[] {
    const toOffer = [
      { symbolName: "BNT", value: this.bntUsdPrice },
      { symbolName: "USDB", value: 1 }
    ];

    const addedMeta = toOffer
      .map(offer => ({
        ...offer,
        meta: this.tokenMeta.find(meta =>
          compareString(meta.symbol, offer.symbolName)
        )!
      }))
      .filter(offer => offer.meta);

    return addedMeta.map(meta => {
      const balance = this.tokenBalance(meta.meta.contract);
      const stringBalance =
        balance && new BigNumber(balance.balance).toString();
      return {
        id: meta.meta.id,
        contract: meta.meta.contract,
        img: meta.meta.image,
        symbol: meta.meta.symbol,
        balance: stringBalance,
        usdValue: meta.value
      };
    });
  }

  get newPoolTokenChoices() {
    return (networkToken: string): ModalChoice[] => {
      const tokenChoices = this.tokenMeta
        .map(meta => metaToModalChoice(meta))
        .map(modalChoice => {
          const balance = this.tokenBalance(modalChoice.contract);
          const stringBalance =
            balance && new BigNumber(balance.balance).toString();
          return {
            ...modalChoice,
            balance: stringBalance
          };
        })
        .filter(meta =>
          this.newNetworkTokenChoices.some(
            networkChoice => !compareString(networkChoice.id, meta.id)
          )
        )
        .filter(tokenChoice => tokenChoice.id !== networkToken)
        .filter(meta => {
          const suggestedReserveIds = [meta.id, networkToken];
          const existingRelayWithSameReserves = this.relaysList.some(relay => {
            const reserves = relay.reserves.map(reserve => reserve.contract);
            return suggestedReserveIds.every(id =>
              reserves.some(r => compareString(id, r))
            );
          });
          return !existingRelayWithSameReserves;
        })
        .filter((_, index) => index < 200);

      const sorted = sortAlongSide(
        tokenChoices,
        token => token.id.toLowerCase(),
        this.tokens.map(token => token.id.toLowerCase())
      ).sort((a, b) => Number(b.balance) - Number(a.balance));
      return sorted;
    };
  }

  get isAuthenticated() {
    return vxm.wallet.isAuthenticated;
  }

  @mutation moduleInitiated() {
    this.initiated = true;
  }

  @action async fetchNewConverterAddressFromHash(
    hash: string
  ): Promise<string> {
    const interval = 1000;
    const attempts = 10;

    for (let i = 0; i < attempts; i++) {
      const info = await web3.eth.getTransactionReceipt(hash);
      if (info) {
        return removeLeadingZeros(info.logs[0].address);
      }
      await wait(interval);
    }
    throw new Error("Failed to find new address in decent time");
  }

  @action async fetchNewSmartContractAddressFromHash(
    hash: string
  ): Promise<string> {
    const interval = 1000;
    const attempts = 10;

    for (let i = 0; i < attempts; i++) {
      const info = await web3.eth.getTransactionReceipt(hash);
      console.log(info, "was info");
      if (info) {
        return info.contractAddress!;
      }
      await wait(interval);
    }
    throw new Error("Failed to find new address in decent time");
  }

  @mutation resetData() {
    this.relaysList = [];
    this.tokenBalances = [];
    this.initiated = false;
  }

  @action async onNetworkChange(updatedNetwork: EthNetworks) {
    if (this.currentNetwork !== updatedNetwork) {
      this.resetData();
      this.init();
    }
  }

  @action async deployConverter({
    smartTokenName,
    smartTokenSymbol,
    reserveTokenAddresses,
    precision = 18
  }: {
    smartTokenName: string;
    smartTokenSymbol: string;
    reserveTokenAddresses: string[];
    precision?: number;
  }): Promise<string> {
    if (reserveTokenAddresses.length !== 2)
      throw new Error("Method deployConverter only supports 2 reserves");
    const contract = buildRegistryContract(
      this.contracts.BancorConverterRegistry
    );

    const smartTokenDecimals = precision;

    return this.resolveTxOnConfirmation({
      tx: contract.methods.newConverter(
        1,
        smartTokenName,
        smartTokenSymbol,
        smartTokenDecimals,
        50000,
        reserveTokenAddresses,
        ["500000", "500000"]
      )
    });
  }

  @action async deployV1Converter({
    poolTokenName,
    poolTokenSymbol,
    poolTokenPrecision,
    reserves
  }: {
    poolTokenName: string;
    poolTokenSymbol: string;
    poolTokenPrecision: number;
    reserves: { contract: string; ppmReserveWeight: string }[];
  }): Promise<string> {
    if (reserves.length == 0) throw new Error("Must have at least one reserve");
    const converterRegistryAddress = this.contracts.BancorConverterRegistry;
    const contract = buildRegistryContract(converterRegistryAddress);

    const reserveTokenAddresses = reserves.map(reserve => reserve.contract);
    const reserveWeights = reserves.map(reserve => reserve.ppmReserveWeight);

    const poolType = PoolType.Traditional;

    const poolAlreadyExists = await existingPool(
      converterRegistryAddress,
      poolType,
      reserveTokenAddresses,
      reserveWeights
    );
    if (poolAlreadyExists)
      throw new Error(`Similar pool already exists (${poolAlreadyExists})`);

    return this.resolveTxOnConfirmation({
      tx: contract.methods.newConverter(
        poolType,
        poolTokenName,
        poolTokenSymbol,
        poolTokenPrecision,
        50000,
        reserveTokenAddresses,
        reserveWeights
      )
    });
  }

  @action async fetchHistoryData(poolId: string) {
    const pool = await this.relayById(poolId);
    const reserveSymbols = pool.reserves.map(reserve => reserve.symbol);
    const sortedSymbols = sortByNetworkTokens(reserveSymbols, x => x);
    const [networkToken, primaryReserveToken] = sortedSymbols;
    return getSmartTokenHistory(primaryReserveToken.toLowerCase());
  }

  @action async createV1Pool({
    onUpdate,
    decFee,
    decimals,
    poolName,
    poolSymbol,
    reserves
  }: CreateV1PoolEthParams): Promise<V1PoolResponse> {
    const hasFee = new BigNumber(decFee).isGreaterThan(0);

    const {
      poolId,
      newConverterTx
    }: { poolId: string; newConverterTx: string } = await multiSteps({
      items: [
        {
          description: "Creating pool...",
          task: async () => {
            const converterRes = await this.deployV1Converter({
              reserves: reserves.map(reserve => ({
                contract: reserve.tokenId,
                ppmReserveWeight: decToPpm(reserve.decReserveWeight)
              })),
              poolTokenName: poolName,
              poolTokenSymbol: poolSymbol,
              poolTokenPrecision: decimals
            });

            const converterAddress = await this.fetchNewConverterAddressFromHash(
              converterRes
            );
            return { converterAddress, newConverterTx: converterRes };
          }
        },
        {
          description: "Transferring ownership...",
          task: async ({ converterAddress, newConverterTx }) => {
            await this.claimOwnership(converterAddress);
            return { converterAddress, newConverterTx };
          }
        },
        ...(hasFee
          ? [
              {
                description: "Setting fee...",
                task: async ({
                  converterAddress,
                  newConverterTx
                }: {
                  converterAddress: string;
                  newConverterTx: string;
                }) => {
                  await this.setFee({
                    converterAddress,
                    ppmFee: decToPpm(decFee)
                  });
                  return { converterAddress, newConverterTx };
                }
              }
            ]
          : []),
        {
          description: "Adding pool...",
          task: async ({
            converterAddress,
            newConverterTx
          }: {
            converterAddress: string;
            newConverterTx: string;
          }) => {
            const registeredAnchorAddresses = await this.fetchAnchorAddresses(
              this.contracts.BancorConverterRegistry
            );
            const convertersAndAnchors = await this.add(
              registeredAnchorAddresses
            );
            const converterAndAnchor = findOrThrow(
              convertersAndAnchors,
              converterAndAnchor =>
                compareString(
                  converterAndAnchor.converterAddress,
                  converterAddress
                ),
              "failed to find new pool in the contract registry"
            );
            await this.addPoolsBulk([converterAndAnchor]);
            return { newConverterTx, poolId: converterAndAnchor.anchorAddress };
          }
        }
      ],
      onUpdate
    });

    return {
      txId: newConverterTx,
      blockExplorerLink: await this.createExplorerLink(newConverterTx),
      poolId
    };
  }

  @action async createExplorerLink(txHash: string) {
    return generateEtherscanTxLink(
      txHash,
      this.currentNetwork == EthNetworks.Ropsten
    );
  }

  @action async approveTokenWithdrawals(
    approvals: {
      approvedAddress: string;
      amount: string;
      tokenAddress: string;
    }[]
  ) {
    return Promise.all(
      approvals.map(approval => {
        const tokenContract = buildTokenContract(approval.tokenAddress);

        return this.resolveTxOnConfirmation({
          tx: tokenContract.methods.approve(
            approval.approvedAddress,
            approval.amount
          ),
          gas: 70000
        });
      })
    );
  }

  @action async claimBnt(): Promise<TxResponse> {
    const contract = buildLiquidityProtectionContract(
      this.contracts.LiquidityProtection
    );

    const now = moment();
    const availableClaims = this.lockedBalancesArr
      .filter(balance => moment.unix(balance.expirationTime).isBefore(now))
      .sort((a, b) => a.index - b.index);

    const chunked = chunk(availableClaims, 5);
    const txRes = await Promise.all(
      chunked.map(arr => {
        const first = arr[0].index;
        const last = arr[arr.length - 1].index;
        return this.resolveTxOnConfirmation({
          tx: contract.methods.claimBalance(String(first), String(50))
        });
      })
    );
    const hash = last(txRes) as string;

    const bntAddress = getNetworkVariables(this.currentNetwork).bntToken;
    this.spamBalances([bntAddress]);

    (async () => {
      await wait(2000);
      this.fetchLockedBalances();
    })();
    this.fetchLockedBalances();

    return {
      blockExplorerLink: await this.createExplorerLink(hash),
      txId: hash
    };
  }

  @action async claimOwnership(converterAddress: string) {
    const converter = buildConverterContract(converterAddress);

    return this.resolveTxOnConfirmation({
      tx: converter.methods.acceptOwnership()
    });
  }

  @action async setFee({
    converterAddress,
    ppmFee
  }: {
    converterAddress: string;
    ppmFee: string;
  }) {
    const converterContract = buildConverterContract(converterAddress);

    return this.resolveTxOnConfirmation({
      tx: converterContract.methods.setConversionFee(ppmFee),
      resolveImmediately: true
    });
  }

  @action async resolveTxOnConfirmation({
    tx,
    gas,
    value,
    resolveImmediately = false,
    onHash
  }: {
    tx: ContractSendMethod;
    value?: string;
    gas?: number;
    resolveImmediately?: boolean;
    onHash?: (hash: string) => void;
  }): Promise<string> {
    console.log("received", tx);
    return new Promise((resolve, reject) => {
      let txHash: string;
      tx.send({
        from: this.isAuthenticated,
        ...(gas && { gas }),
        ...(value && { value: toHex(value) })
      })
        .on("transactionHash", (hash: string) => {
          txHash = hash;
          if (onHash) onHash(hash);
          if (resolveImmediately) {
            resolve(txHash);
          }
        })
        .on("confirmation", (confirmationNumber: number) => {
          resolve(txHash);
        })
        .on("error", (error: any) => reject(error));
    });
  }

  @action async addReserveToken({
    converterAddress,
    reserveTokenAddress
  }: {
    converterAddress: string;
    reserveTokenAddress: string;
  }) {
    const converter = buildConverterContract(converterAddress);

    return this.resolveTxOnConfirmation({
      tx: converter.methods.addReserve(reserveTokenAddress, 500000)
    });
  }

  get supportedFeatures() {
    return (symbolName: string) => {
      return ["addLiquidity", "removeLiquidity"];
    };
  }

  get wallet() {
    return "eth";
  }

  get tokens(): ViewToken[] {
    console.time("tokens");

    const whitelistedPools = this.whiteListedPools;

    const ret = this.relaysList
      .filter(relay =>
        relay.reserves.every(reserve => reserve.reserveFeed && reserve.meta)
      )
      .flatMap(relay => {
        const whitelisted = whitelistedPools.some(anchor =>
          compareString(anchor, relay.id)
        );

        const liquidityProtection =
          whitelisted &&
          relay.reserves.some(reserve =>
            compareString(
              reserve.contract,
              this.liquidityProtectionSettings.networkToken
            )
          ) &&
          relay.reserves.length == 2 &&
          relay.reserves.every(reserve => reserve.reserveWeight == 0.5) &&
          Number(relay.version) >= 41;

        return relay.reserves.map(reserve => {
          const { logo, name } = reserve.meta!;
          const balance = this.tokenBalance(reserve.contract);
          const balanceString =
            balance && new BigNumber(balance.balance).toString();

          const reserveFeed = reserve.reserveFeed!;
          return {
            id: reserve.contract,
            contract: reserve.contract,
            precision: reserve.decimals,
            symbol: reserve.symbol,
            liquidityProtection,
            name: name || reserve.symbol,
            ...(reserveFeed.costByNetworkUsd && {
              price: reserveFeed.costByNetworkUsd
            }),
            liqDepth: reserveFeed.liqDepth,
            logo,
            ...(reserveFeed.change24H && { change24h: reserveFeed.change24H }),
            ...(reserveFeed.volume24H && { volume24h: reserveFeed.volume24H }),
            ...(balance && { balance: balanceString })
          };
        });
      })
      .sort(sortByLiqDepth)
      .reduce<ViewToken[]>((acc, item) => {
        const existingToken = acc.find(token =>
          compareString(token.id!, item.id)
        );
        return existingToken
          ? updateArray(
              acc,
              token =>
                compareString(token.id!, item.id) && !isNaN(item.liqDepth),
              token => ({
                ...token,
                liqDepth: token.liqDepth! + item.liqDepth,
                liquidityProtection:
                  token.liquidityProtection || item.liquidityProtection
              })
            )
          : [...acc, item as ViewToken];
      }, []);
    console.timeEnd("tokens");
    return ret;
  }

  get tokenMetaObj() {
    return (id: string) => {
      return findOrThrow(
        this.tokenMeta,
        meta => compareString(id, meta.id),
        `Failed to find token meta for symbol with token contract of ${id}`
      );
    };
  }

  get tokenBalance() {
    return (tokenId: string) =>
      this.tokenBalances.find(token => compareString(token.id, tokenId));
  }

  get token(): (arg0: string) => ViewToken {
    return (id: string) =>
      findOrThrow(
        this.tokens,
        token => compareString(token.id, id),
        `failed to find token() with ID ${id} ethBancor`
      );
  }

  get relay() {
    return (id: string) =>
      findOrThrow(
        this.relays,
        relay => compareString(relay.id, id),
        `failed to find relay with id of ${id} in eth relay getter`
      );
  }

  get relays(): ViewRelay[] {
    console.time("relays");
    console.log(this.previousRelayBalances);
    const toReturn = [...this.chainkLinkRelays, ...this.traditionalRelays]
      .sort(sortByLiqDepth)
      .sort(prioritiseV2Pools);

    console.timeEnd("relays");
    return toReturn;
  }

  get chainkLinkRelays(): ViewRelay[] {
    return (this.relaysList.filter(isChainLink) as ChainLinkRelay[])
      .filter(relay =>
        relay.reserves.every(reserve => reserve.reserveFeed && reserve.meta)
      )
      .map(relay => {
        const [networkReserve, tokenReserve] = relay.reserves;

        const { poolContainerAddress } = relay.anchor;

        return {
          id: poolContainerAddress,
          version: Number(relay.version),
          reserves: relay.reserves.map(reserve => ({
            reserveWeight: reserve.reserveWeight,
            id: reserve.contract,
            reserveId: poolContainerAddress + reserve.contract,
            logo: [reserve.meta!.logo],
            symbol: reserve.symbol,
            contract: reserve.contract,
            smartTokenSymbol: poolContainerAddress
          })),
          fee: relay.fee / 100,
          liqDepth: relay.reserves.reduce(
            (acc, item) => acc + item.reserveFeed!.liqDepth,
            0
          ),
          owner: relay.owner,
          symbol: tokenReserve.symbol,
          addLiquiditySupported: true,
          removeLiquiditySupported: true,
          whitelisted: false,
          liquidityProtection: false,
          focusAvailable: false,
          v2: true
        } as ViewRelay;
      });
  }

  get traditionalRelays(): ViewRelay[] {
    const availableHistories = this.availableHistories;

    const aprs = this.poolAprs;
    const whiteListedPools = this.whiteListedPools;
    const previousRelayBalances = this.previousRelayBalances;

    return (this.relaysList.filter(isTraditional) as TraditionalRelay[])
      .filter(relay =>
        relay.reserves.every(reserve => reserve.reserveFeed && reserve.meta)
      )
      .map(relay => {
        const [networkReserve, tokenReserve] = relay.reserves;

        const smartTokenSymbol = relay.anchor.symbol;
        const hasHistory = availableHistories.some(history =>
          compareString(smartTokenSymbol, history)
        );

        let liqDepth = relay.reserves.reduce(
          (acc, item) => acc + item.reserveFeed!.liqDepth,
          0
        );

        if (Number.isNaN(liqDepth)) {
          liqDepth = 0;
        }

        const whitelisted = whiteListedPools.some(whitelistedAnchor =>
          compareString(whitelistedAnchor, relay.anchor.contract)
        );

        const liquidityProtection =
          relay.reserves.some(reserve =>
            compareString(
              reserve.contract,
              this.liquidityProtectionSettings.networkToken
            )
          ) &&
          relay.reserves.length == 2 &&
          relay.reserves.every(reserve => reserve.reserveWeight == 0.5) &&
          Number(relay.version) >= 41 &&
          whitelisted;

        const apr = aprs.find(apr =>
          compareString(apr.poolId, relay.anchor.contract)
        );

        const feesGenerated = previousRelayBalances.find(r =>
          compareString(r.relay.id, relay.id)
        );

        const feesVsLiquidity =
          feesGenerated &&
          new BigNumber(feesGenerated.totalFees)
            .times(365)
            .div(liqDepth)
            .toString();

        return {
          id: relay.anchor.contract,
          version: Number(relay.version),
          reserves: relay.reserves.map(reserve => ({
            id: reserve.contract,
            reserveWeight: reserve.reserveWeight,
            reserveId: relay.anchor.contract + reserve.contract,
            logo: [reserve.meta!.logo],
            symbol: reserve.symbol,
            contract: reserve.contract,
            smartTokenSymbol: relay.anchor.contract
          })),
          fee: relay.fee / 100,
          liqDepth,
          owner: relay.owner,
          symbol: tokenReserve.symbol,
          addLiquiditySupported: true,
          removeLiquiditySupported: true,
          liquidityProtection,
          whitelisted,
          focusAvailable: hasHistory,
          v2: false,
          ...(apr && { apr: apr.oneWeekApr }),
          ...(feesGenerated && { feesGenerated: feesGenerated.totalFees }),
          ...(feesVsLiquidity && { feesVsLiquidity })
        } as ViewRelay;
      });
  }

  @action async getGeometricMean(amounts: string[]) {
    const converter = buildConverterContract(
      getNetworkVariables(this.currentNetwork).converterContractForMaths
    );
    return converter.methods.geometricMean(amounts).call();
  }

  @mutation setTokenMeta(tokenMeta: TokenMeta[]) {
    this.tokenMeta = tokenMeta;
  }

  @action async triggerTx(actions: any[]) {
    // @ts-ignore
    return this.$store.dispatch("ethWallet/tx", actions, { root: true });
  }

  @action async fetchRelayBalances({
    poolId,
    blockHeight
  }: {
    poolId: string;
    blockHeight?: number;
  }) {
    const { reserves, version, contract } = await this.relayById(poolId);

    const converterContract = buildConverterContract(contract);
    const smartTokenContract = buildTokenContract(poolId);

    const requestAtParticularBlock = typeof blockHeight !== undefined;

    const [reserveBalances, smartTokenSupplyWei] = await Promise.all([
      Promise.all(
        reserves.map(reserve =>
          fetchReserveBalance(
            converterContract,
            reserve.contract,
            version,
            blockHeight
          )
        )
      ),
      requestAtParticularBlock
        ? // @ts-ignore
          smartTokenContract.methods.totalSupply().call(null, blockHeight)
        : smartTokenContract.methods.totalSupply().call()
    ]);

    return {
      reserves: reserves.map((reserve, index) => ({
        ...reserve,
        weiAmount: reserveBalances[index]
      })),
      smartTokenSupplyWei
    };
  }

  @action async calculateOpposingDepositInfo(
    opposingDeposit: OpposingLiquidParams
  ): Promise<EthOpposingLiquid> {
    const {
      id,
      reserves: reservesViewAmounts,
      changedReserveId
    } = opposingDeposit;
    const reserve = findChangedReserve(reservesViewAmounts, changedReserveId);

    const relay = await this.traditionalRelayById(id);

    const reserveToken = await this.tokenById(reserve.id);

    const tokenSymbol = reserveToken.symbol;
    const tokenAmount = reserve.amount;

    const smartTokenAddress = relay.anchor.contract;
    const smartTokenDecimals = relay.anchor.decimals;

    this.getUserBalance({ tokenContractAddress: smartTokenAddress });
    const { reserves, smartTokenSupplyWei } = await this.fetchRelayBalances({
      poolId: smartTokenAddress
    });

    const [sameReserve, opposingReserve] = sortByNetworkTokens(
      reserves,
      reserve => reserve.symbol,
      [tokenSymbol]
    );

    const reserveBalancesAboveZero = reserves.every(reserve =>
      new BigNumber(reserve.weiAmount).gt(0)
    );
    const sameReserveWei = expandToken(tokenAmount, sameReserve.decimals);

    const userSmartTokenBalance = this.tokenBalances.find(balance =>
      compareString(balance.id, smartTokenAddress)
    );

    const userSmartTokenBalanceWei =
      userSmartTokenBalance &&
      new BigNumber(userSmartTokenBalance.balance).gt(0)
        ? expandToken(userSmartTokenBalance.balance, smartTokenDecimals)
        : "0";

    if (!reserveBalancesAboveZero) {
      const matchedInputs = reservesViewAmounts.map(viewAmount => ({
        decAmount: viewAmount.amount,
        decimals: findOrThrow(reserves, reserve =>
          compareString(reserve.contract, viewAmount.id)
        ).decimals
      }));

      const notAllInputsAreNumbers = matchedInputs.some(input =>
        new BigNumber(input.decAmount).isNaN()
      );
      if (notAllInputsAreNumbers) {
        return {
          shareOfPool: 0,
          smartTokenAmountWei: { amount: "1", id: smartTokenAddress },
          singleUnitCosts: [],
          opposingAmount: undefined,
          reserveBalancesAboveZero
        };
      }
      const weiInputs = matchedInputs.map(input =>
        expandToken(input.decAmount, input.decimals)
      );
      const fundReward = await this.getGeometricMean(weiInputs);
      console.log(fundReward, "was returned with geometric mean");

      const shareOfPool = calculateShareOfPool(
        fundReward,
        smartTokenSupplyWei,
        userSmartTokenBalanceWei
      );

      const singleUnitCosts =
        matchedInputs.length == 2
          ? buildSingleUnitCosts(reservesViewAmounts[0], reservesViewAmounts[1])
          : [];

      return {
        shareOfPool,
        smartTokenAmountWei: { amount: fundReward, id: smartTokenAddress },
        singleUnitCosts,
        opposingAmount: undefined,
        reserveBalancesAboveZero
      };
    }

    const opposingAmount = calculateOppositeFundRequirement(
      sameReserveWei,
      sameReserve.weiAmount,
      opposingReserve.weiAmount
    );
    const fundReward = calculateFundReward(
      sameReserveWei,
      sameReserve.weiAmount,
      smartTokenSupplyWei
    );

    const shareOfPool = calculateShareOfPool(
      fundReward,
      smartTokenSupplyWei,
      userSmartTokenBalanceWei
    );

    const opposingReserveSupplyDec = shrinkToken(
      opposingReserve.weiAmount,
      opposingReserve.decimals
    );
    const sameReserveSupplyDec = shrinkToken(
      sameReserve.weiAmount,
      sameReserve.decimals
    );

    const singleUnitCosts = buildSingleUnitCosts(
      { id: opposingReserve.contract, amount: opposingReserveSupplyDec },
      { id: sameReserve.contract, amount: sameReserveSupplyDec }
    );

    const res = {
      opposingAmount: shrinkToken(opposingAmount, opposingReserve.decimals),
      smartTokenAmountWei: { id: smartTokenAddress, amount: fundReward },
      shareOfPool,
      singleUnitCosts: sortAlongSide(
        singleUnitCosts,
        unitCost => unitCost.id,
        relay.reserves.map(reserve => reserve.contract)
      ),
      reserveBalancesAboveZero
    };
    return res;
  }

  @action async fetchV2PoolBalances(
    relay: ChainLinkRelay
  ): Promise<StakedAndReserve> {
    const [reserveOne, reserveTwo] = relay.reserves;
    const [[poolBalace]] = ((await this.multi({
      groupsOfShapes: [
        [
          v2PoolBalanceShape(
            relay.contract,
            reserveOne.contract,
            reserveTwo.contract
          )
        ]
      ]
    })) as unknown) as [RawAbiV2PoolBalances][];

    return rawAbiV2ToStacked(poolBalace);
  }

  @action async calculateOpposingDepositV2(
    opposingDeposit: OpposingLiquidParams
  ): Promise<OpposingLiquid> {
    const relay = await this.chainLinkRelayById(opposingDeposit.id);

    const changedReserve = findChangedReserve(
      opposingDeposit.reserves,
      opposingDeposit.changedReserveId
    );
    const suggestedDepositDec = changedReserve.amount;

    const stakedAndReserveWeight = await this.fetchV2PoolBalances(relay);

    const [biggerWeight, smallerWeight] = stakedAndReserveWeight.reserves
      .map(reserve => ({
        ...reserve,
        decReserveWeight: new BigNumber(reserve.reserveWeight as string).div(
          oneMillion
        ),
        token: findOrThrow(
          relay.reserves,
          r => compareString(r.contract, reserve.reserveAddress),
          "failed to find token for weight"
        )
      }))
      .sort((a, b) => b.decReserveWeight.minus(a.decReserveWeight).toNumber());

    const weightsEqualOneMillion = new BigNumber(
      biggerWeight.reserveWeight as string
    )
      .plus(smallerWeight.reserveWeight as string)
      .eq(oneMillion);
    if (!weightsEqualOneMillion)
      throw new Error("Was expecting reserve weights to equal 100%");
    const distanceFromMiddle = biggerWeight.decReserveWeight.minus(0.5);

    const adjustedBiggerWeight = new BigNumber(biggerWeight.stakedBalance).div(
      new BigNumber(1).minus(distanceFromMiddle)
    );
    const adjustedSmallerWeight = new BigNumber(
      smallerWeight.stakedBalance
    ).div(new BigNumber(1).plus(distanceFromMiddle));

    const singleUnitCosts = buildSingleUnitCosts(
      {
        id: biggerWeight.reserveAddress,
        amount: shrinkToken(
          adjustedBiggerWeight.toString(),
          biggerWeight.token.decimals
        )
      },
      {
        id: smallerWeight.reserveAddress,
        amount: shrinkToken(
          adjustedSmallerWeight.toString(),
          smallerWeight.token.decimals
        )
      }
    );

    const sameReserve = findOrThrow(
      [biggerWeight, smallerWeight],
      weight => compareString(weight.reserveAddress, changedReserve.id),
      "failed to find same reserve"
    );

    const suggestedDepositWei = expandToken(
      suggestedDepositDec,
      sameReserve.token.decimals
    );

    const shareOfPool = new BigNumber(suggestedDepositWei)
      .div(sameReserve.stakedBalance)
      .toNumber();

    const v2Converter = buildV2Converter(relay.contract);
    const maxStakingEnabled = await v2Converter.methods
      .maxStakedBalanceEnabled()
      .call();
    console.log({ maxStakingEnabled });
    if (maxStakingEnabled) {
      const maxStakedBalance = await v2Converter.methods
        .maxStakedBalances(sameReserve.reserveAddress)
        .call();

      console.log({ maxStakedBalance });
      if (maxStakedBalance !== "0") {
        const currentBalance = new BigNumber(sameReserve.stakedBalance);
        const proposedTotalBalance = new BigNumber(suggestedDepositWei).plus(
          currentBalance
        );
        const maxStakedBalanceWei = new BigNumber(maxStakedBalance);
        if (proposedTotalBalance.gt(maxStakedBalanceWei)) {
          const remainingSpaceAvailableWei = maxStakedBalanceWei.minus(
            currentBalance
          );
          const remainingSpaceAvailableDec = shrinkToken(
            remainingSpaceAvailableWei.toString(),
            sameReserve.token.decimals
          );
          if (remainingSpaceAvailableWei.isLessThanOrEqualTo(0))
            throw new Error("This pool has reached the max liquidity cap");
          throw new Error(
            `This pool is currently capped and can receive ${remainingSpaceAvailableDec} additional tokens`
          );
        }
      }
    }

    const result = {
      opposingAmount: undefined,
      shareOfPool,
      singleUnitCosts
    };
    console.log(result, "was the result");
    return result;
  }

  @action async fetchSystemBalance(tokenAddress: string): Promise<string> {
    const isValidAddress = web3.utils.isAddress(tokenAddress);
    if (!isValidAddress)
      throw new Error(`${tokenAddress} is not a valid address`);
    const contract = buildLiquidityProtectionStoreContract(
      this.contracts.LiquidityProtectionStore
    );
    return contract.methods.systemBalance(tokenAddress).call();
  }

  @action async getMaxStakes({
    poolId,
  }: {
    poolId: string;
  }) {
    const [balances, poolTokenBalance] = await Promise.all([
      this.fetchRelayBalances({ poolId }),
      this.fetchSystemBalance(poolId)
    ]);

    const [bntReserve, tknReserve] = sortAlongSide(
      balances.reserves,
      reserve => reserve.contract,
      [this.liquidityProtectionSettings.networkToken]
    );

    const [bntReserveBalance, tknReserveBalance] = [bntReserve, tknReserve].map(
      reserve => reserve.weiAmount
    );

    const maxStakes = calculateMaxStakes(
      tknReserveBalance,
      bntReserveBalance,
      balances.smartTokenSupplyWei,
      poolTokenBalance,
      this.liquidityProtectionSettings.maxSystemNetworkTokenAmount,
      this.liquidityProtectionSettings.maxSystemNetworkTokenRatio
    );

    return { maxStakes, bntReserve, tknReserve }
  }

  @action async getMaxStakesView({
                                   poolId,
                                 }: {
    poolId: string;
  }) {
    const maxStakes = await this.getMaxStakes({poolId})

    return [{
      amount: shrinkToken(
          maxStakes.maxStakes.maxAllowedBntWei,
          maxStakes.bntReserve.decimals
      ),
      token: maxStakes.bntReserve.symbol,
    }, {
      amount: shrinkToken(
          maxStakes.maxStakes.maxAllowedTknWei,
          maxStakes.tknReserve.decimals
      ),
      token: maxStakes.tknReserve.symbol,
    }]
}

  @action async calculateProtectionSingle({
    poolId,
    reserveAmount
  }: {
    poolId: string;
    reserveAmount: ViewAmount;
  }): Promise<ProtectionRes> {
    const depositingNetworkToken = compareString(
      this.liquidityProtectionSettings.networkToken,
      reserveAmount.id
    );

    const inputToken = this.token(reserveAmount.id);

    const { maxStakes } = await this.getMaxStakes({poolId})

    const inputAmountWei = expandToken(
      reserveAmount.amount,
      inputToken.precision
    );

    const overMaxLimit = new BigNumber(inputAmountWei).isGreaterThan(
      depositingNetworkToken
        ? maxStakes.maxAllowedBntWei
        : maxStakes.maxAllowedTknWei
    );

    return {
      outputs: [],
      ...(overMaxLimit && { error: "Insufficient store balance" })
    };
  }

  @action async calculateProtectionDouble({
    poolTokenAmount
  }: {
    poolTokenAmount: ViewAmount;
  }): Promise<ProtectionRes> {
    const relay = findOrThrow(this.relaysList, relay =>
      compareString(relay.id, poolTokenAmount.id)
    );
    const smartToken = relay.anchor as SmartToken;

    const balances = await this.fetchRelayBalances({
      poolId: smartToken.contract
    });

    const outputs = balances.reserves.map(reserve => {
      console.log(reserve, balances, "dishes");
      const rate = new BigNumber(
        calculatePoolTokenRate(balances.smartTokenSupplyWei, reserve.weiAmount)
      ).div(2);

      const reserveAmount = rate.times(poolTokenAmount.amount);
      console.log(rate, "is long string");
      return {
        id: reserve.contract,
        amount: reserveAmount.toString(),
        symbol: reserve.symbol
      };
    });

    return {
      outputs
    };
  }

  @action async calculateOpposingDeposit(
    opposingDeposit: OpposingLiquidParams
  ): Promise<OpposingLiquid> {
    const relay = await this.relayById(opposingDeposit.id);

    if (relay.converterType == PoolType.ChainLink) {
      return this.calculateOpposingDepositV2(opposingDeposit);
    } else {
      return this.calculateOpposingDepositInfo(opposingDeposit);
    }
  }

  @action async getUserBalance({
    tokenContractAddress,
    userAddress,
    keepWei = false
  }: {
    tokenContractAddress: string;
    userAddress?: string;
    keepWei?: boolean;
  }) {
    if (!tokenContractAddress)
      throw new Error("Token contract address cannot be falsy");
    const balance = await vxm.ethWallet.getBalance({
      accountHolder: userAddress || vxm.wallet.isAuthenticated,
      tokenContractAddress,
      keepWei
    });
    const currentBalance = this.tokenBalance(tokenContractAddress);
    const balanceDifferentToAlreadyStored =
      currentBalance && currentBalance.balance !== balance && !keepWei;
    const balanceNotStoredAndNotZero = new BigNumber(balance).gt(0) && !keepWei;

    if (balanceDifferentToAlreadyStored || balanceNotStoredAndNotZero) {
      this.updateBalance([tokenContractAddress, balance]);
    }
    return balance;
  }

  @action async relayById(relayId: string) {
    return findOrThrow(
      this.relaysList,
      relay => compareString(relay.id, relayId),
      "failed to find relay by id"
    );
  }

  @action async getUserBalancesTraditional({
    relayId,
    smartTokenDec
  }: {
    relayId: string;
    smartTokenDec?: string;
  }): Promise<UserPoolBalances> {
    const relay = await this.traditionalRelayById(relayId);

    const smartTokenUserBalance =
      smartTokenDec ||
      (await this.getUserBalance({
        tokenContractAddress: relay.anchor.contract
      }));

    const { smartTokenSupplyWei, reserves } = await this.fetchRelayBalances({
      poolId: relay.anchor.contract
    });

    const smartTokenDecimals = relay.anchor.decimals;

    const percent = new Decimal(smartTokenUserBalance).div(
      shrinkToken(smartTokenSupplyWei, smartTokenDecimals)
    );

    const maxWithdrawals: ViewAmount[] = reserves.map(reserve => ({
      id: reserve.contract,
      amount: shrinkToken(
        percent.times(reserve.weiAmount).toString(),
        reserve.decimals
      )
    }));

    return {
      maxWithdrawals,
      iouBalances: [{ id: "", amount: String(smartTokenUserBalance) }]
    };
  }

  @action async getPoolType(pool: string | Relay): Promise<PoolType> {
    let relay: Relay;
    if (typeof pool == "undefined") {
      throw new Error("Pool is undefined");
    } else if (typeof pool == "string") {
      const poolId = pool as string;
      relay = await this.relayById(poolId);
    } else {
      relay = pool as Relay;
    }
    return typeof relay.converterType !== "undefined" &&
      relay.converterType == PoolType.ChainLink
      ? PoolType.ChainLink
      : PoolType.Traditional;
  }

  @action async removeLiquidityReturn({
    converterAddress,
    poolTokenWei,
    poolTokenContract
  }: {
    converterAddress: string;
    poolTokenWei: string;
    poolTokenContract: string;
  }) {
    const v2Converter = buildV2Converter(converterAddress);

    const res = await v2Converter.methods
      .removeLiquidityReturnAndFee(poolTokenContract, poolTokenWei)
      .call();

    return { feeAmountWei: res[1], returnAmountWei: res[0] };
  }

  @action async getUserBalancesChainLink(
    relayId: string
  ): Promise<UserPoolBalances> {
    const relay = await this.chainLinkRelayById(relayId);
    const poolTokenBalances = await Promise.all(
      relay.anchor.poolTokens.map(async reserveAndPool => {
        const poolUserBalance = await this.getUserBalance({
          tokenContractAddress: reserveAndPool.poolToken.contract,
          keepWei: false
        });

        BigNumber.config({ EXPONENTIAL_AT: 256 });

        return {
          ...reserveAndPool,
          poolUserBalance: Number(poolUserBalance),
          reserveToken: findOrThrow(
            relay.reserves,
            reserve =>
              compareString(reserve.contract, reserveAndPool.reserveId),
            "failed to find reserve token"
          )
        };
      })
    );

    const v2Converter = buildV2Converter(relay.contract);
    const data = await Promise.all(
      poolTokenBalances.map(async poolTokenBalance => {
        const poolTokenBalanceWei = expandToken(
          poolTokenBalance.poolUserBalance,
          poolTokenBalance.poolToken.decimals
        );

        const maxWithdrawWei = (await v2Converter.methods
          .removeLiquidityReturnAndFee(
            poolTokenBalance.poolToken.contract,
            poolTokenBalanceWei
          )
          .call())[0];

        return {
          ...poolTokenBalance,
          maxWithdraw: shrinkToken(
            maxWithdrawWei,
            poolTokenBalance.reserveToken.decimals
          )
        };
      })
    );

    const maxWithdrawals = data.map(
      (x): ViewAmount => ({
        id: x.reserveId,
        amount: String(x.maxWithdraw)
      })
    );

    const iouBalances = data.map(
      (x): ViewAmount => ({
        id: x.reserveId,
        amount: new BigNumber(x.poolUserBalance).toString()
      })
    );

    console.log({ iouBalances, maxWithdrawals });

    return { iouBalances, maxWithdrawals };
  }

  @action async getUserBalances(relayId: string): Promise<UserPoolBalances> {
    if (!vxm.wallet.isAuthenticated)
      throw new Error("Cannot find users .isAuthenticated");

    const poolType = await this.getPoolType(relayId);
    console.log("detected pool type is", poolType);
    return poolType == PoolType.Traditional
      ? this.getUserBalancesTraditional({ relayId })
      : this.getUserBalancesChainLink(relayId);
  }

  @action async getTokenSupply(tokenAddress: string) {
    const contract = buildTokenContract(tokenAddress);
    return contract.methods.totalSupply().call();
  }

  @action async calculateOpposingWithdrawV2(
    opposingWithdraw: OpposingLiquidParams
  ): Promise<OpposingLiquid> {
    const relay = await this.chainLinkRelayById(opposingWithdraw.id);

    const changedReserve = findChangedReserve(
      opposingWithdraw.reserves,
      opposingWithdraw.changedReserveId
    );
    const suggestedPoolTokenWithdrawDec = changedReserve.amount;

    const stakedAndReserveWeight = await this.fetchV2PoolBalances(relay);

    const matchedWeights = stakedAndReserveWeight.reserves.map(reserve => ({
      reserveWeight: reserve.reserveWeight,
      stakedBalance: reserve.stakedBalance,
      decReserveWeight: new BigNumber(reserve.reserveWeight as string).div(
        oneMillion
      ),
      reserveToken: findOrThrow(
        relay.reserves,
        r => compareString(r.contract, reserve.reserveAddress),
        "failed to find reserve token"
      ),
      poolToken: findOrThrow(
        relay.anchor.poolTokens,
        poolToken =>
          compareString(reserve.poolTokenAddress, poolToken.poolToken.contract),
        "failed to find pool token"
      )
    }));

    const [biggerWeight, smallerWeight] = matchedWeights.sort((a, b) =>
      b.decReserveWeight.minus(a.decReserveWeight).toNumber()
    );

    const weightsEqualOneMillion = new BigNumber(
      biggerWeight.reserveWeight as string
    )
      .plus(smallerWeight.reserveWeight as string)
      .eq(oneMillion);
    if (!weightsEqualOneMillion)
      throw new Error("Was expecting reserve weights to equal 100%");

    const distanceFromMiddle = biggerWeight.decReserveWeight.minus(0.5);

    const adjustedBiggerWeight = new BigNumber(biggerWeight.stakedBalance).div(
      new BigNumber(1).minus(distanceFromMiddle)
    );
    const adjustedSmallerWeight = new BigNumber(
      smallerWeight.stakedBalance
    ).div(new BigNumber(1).plus(distanceFromMiddle));

    const singleUnitCosts = sortAlongSide(
      buildSingleUnitCosts(
        {
          id: biggerWeight.reserveToken.contract,
          amount: shrinkToken(
            adjustedBiggerWeight.toString(),
            biggerWeight.reserveToken.decimals
          )
        },
        {
          id: smallerWeight.reserveToken.contract,
          amount: shrinkToken(
            adjustedSmallerWeight.toString(),
            smallerWeight.reserveToken.decimals
          )
        }
      ),
      unitCost => unitCost.id,
      relay.reserves.map(x => x.contract)
    );

    const sameReserve = findOrThrow(
      matchedWeights,
      weight => compareString(weight.reserveToken.contract, changedReserve.id),
      "failed to find same reserve"
    );

    const shareOfPool = new BigNumber(suggestedPoolTokenWithdrawDec)
      .div(
        shrinkToken(
          sameReserve.stakedBalance,
          sameReserve.reserveToken.decimals
        )
      )
      .toNumber();

    const suggestedWithdrawWei = expandToken(
      suggestedPoolTokenWithdrawDec,
      sameReserve.poolToken.poolToken.decimals
    );

    const [
      { returnAmountWei, feeAmountWei },
      liquidatationLimitWei
    ] = await Promise.all([
      this.removeLiquidityReturn({
        converterAddress: relay.contract,
        poolTokenContract: sameReserve.poolToken.poolToken.contract,
        poolTokenWei: suggestedWithdrawWei
      }),
      liquidationLimit({
        converterContract: relay.contract,
        poolTokenAddress: sameReserve.poolToken.poolToken.contract
      })
    ]);

    if (new BigNumber(suggestedWithdrawWei).gt(liquidatationLimitWei))
      throw new Error("Withdrawal amount above current liquidation limit");

    const noFeeLiquidityReturn = new BigNumber(returnAmountWei).plus(
      feeAmountWei
    );

    const feePercent = new BigNumber(feeAmountWei)
      .div(noFeeLiquidityReturn)
      .toNumber();

    const removeLiquidityReturnDec = shrinkToken(
      returnAmountWei,
      sameReserve.reserveToken.decimals
    );

    const result = {
      opposingAmount: undefined,
      shareOfPool,
      singleUnitCosts,
      withdrawFee: feePercent,
      expectedReturn: {
        id: sameReserve.reserveToken.contract,
        amount: removeLiquidityReturnDec
      }
    };
    console.log(result, "was the result");
    return result;
  }

  @action async calculateOpposingWithdraw(
    opposingWithdraw: OpposingLiquidParams
  ): Promise<OpposingLiquid> {
    const relay = await this.relayById(opposingWithdraw.id);
    if (relay.converterType == PoolType.ChainLink) {
      return this.calculateOpposingWithdrawV2(opposingWithdraw);
    } else {
      return this.calculateOpposingWithdrawInfo(opposingWithdraw);
    }
  }

  @action async traditionalRelayById(
    poolId: string
  ): Promise<TraditionalRelay> {
    const relay = await this.relayById(poolId);
    const traditionalRelay = assertTraditional(relay);
    return traditionalRelay;
  }

  @action async chainLinkRelayById(poolId: string): Promise<ChainLinkRelay> {
    const relay = await this.relayById(poolId);
    const chainlinkRelay = assertChainlink(relay);
    return chainlinkRelay;
  }

  @action async calculateOpposingWithdrawInfo(
    opposingWithdraw: OpposingLiquidParams
  ): Promise<EthOpposingLiquid> {
    const {
      id,
      reserves: reservesViewAmounts,
      changedReserveId
    } = opposingWithdraw;

    const reserve = findChangedReserve(reservesViewAmounts, changedReserveId);
    const tokenAmount = reserve.amount;
    const sameReserveToken = await this.tokenById(reserve.id);

    const relay = await this.traditionalRelayById(id);
    const smartTokenAddress = relay.anchor.contract;

    const { reserves, smartTokenSupplyWei } = await this.fetchRelayBalances({
      poolId: smartTokenAddress
    });

    const reserveBalancesAboveZero = reserves.every(reserve =>
      new BigNumber(reserve.weiAmount).gt(0)
    );

    const [sameReserve, opposingReserve] = sortByNetworkTokens(
      reserves,
      reserve => reserve.symbol,
      [sameReserveToken.symbol]
    );

    const sameReserveWei = expandToken(tokenAmount, sameReserve.decimals);
    const shareOfPool = new BigNumber(sameReserveWei)
      .div(sameReserve.weiAmount)
      .toNumber();

    const opposingValue = calculateOppositeLiquidateRequirement(
      sameReserveWei,
      sameReserve.weiAmount,
      opposingReserve.weiAmount
    );
    const liquidateCostWei = calculateLiquidateCost(
      sameReserveWei,
      sameReserve.weiAmount,
      smartTokenSupplyWei
    );

    const smartUserBalanceWei = await vxm.ethWallet.getBalance({
      accountHolder: vxm.wallet.isAuthenticated,
      tokenContractAddress: smartTokenAddress,
      keepWei: true
    });

    const percentDifferenceBetweenSmartBalance = percentDifference(
      liquidateCostWei,
      String(smartUserBalanceWei)
    );
    let smartTokenAmount: string;
    if (percentDifferenceBetweenSmartBalance > 0.99) {
      smartTokenAmount = String(smartUserBalanceWei);
    } else {
      smartTokenAmount = liquidateCostWei;
    }

    const sameReserveCost = shrinkToken(
      new BigNumber(opposingReserve.weiAmount)
        .div(sameReserve.weiAmount)
        .toString(),
      sameReserve.decimals
    );
    const opposingReserveCost = shrinkToken(
      new BigNumber(sameReserve.weiAmount)
        .div(opposingReserve.weiAmount)
        .toString(),
      opposingReserve.decimals
    );

    return {
      opposingAmount: shrinkToken(
        opposingValue,
        opposingReserve.decimals,
        true
      ),
      shareOfPool,
      smartTokenAmountWei: {
        id: smartTokenAddress,
        amount: smartTokenAmount
      },
      singleUnitCosts: [
        { id: sameReserve.contract, amount: sameReserveCost },
        { id: opposingReserve.contract, amount: opposingReserveCost }
      ],
      reserveBalancesAboveZero
    };
  }

  @action async removeLiquidityV2({
    converterAddress,
    poolToken,
    miniumReserveReturnWei = "1",
    onHash
  }: {
    converterAddress: string;
    poolToken: TokenWei;
    miniumReserveReturnWei: string;
    onHash?: (hash: string) => void;
  }) {
    const contract = buildV2Converter(converterAddress);

    return this.resolveTxOnConfirmation({
      tx: contract.methods.removeLiquidity(
        poolToken.tokenContract,
        poolToken.weiAmount,
        miniumReserveReturnWei
      ),
      onHash
    });
  }

  @action async liquidate({
    converterAddress,
    smartTokenAmount
  }: {
    converterAddress: string;
    smartTokenAmount: string;
  }) {
    const converterContract = buildConverterContract(converterAddress);

    return this.resolveTxOnConfirmation({
      tx: converterContract.methods.liquidate(smartTokenAmount)
    });
  }

  @action async removeLiquidity({ reserves, id: relayId }: LiquidityParams) {
    const relay = await this.relayById(relayId);

    const preV11 = Number(relay.version) < 11;
    if (preV11)
      throw new Error("This Pool is not supported for adding liquidity");

    const postV28 = Number(relay.version) >= 28;

    const withdraw = reserves.find(reserve => reserve.amount)!;
    const converterAddress = relay.contract;

    let hash: string;
    if (postV28 && relay.converterType == PoolType.ChainLink) {
      const v2Relay = await this.chainLinkRelayById(relayId);
      const poolToken = findOrThrow(
        v2Relay.anchor.poolTokens,
        poolToken => compareString(poolToken.reserveId, withdraw.id),
        "failed to find pool token"
      );

      const poolTokenWeiAmount = expandToken(
        withdraw.amount,
        poolToken.poolToken.decimals
      );
      const weiPoolTokenBalance = (await this.getUserBalance({
        tokenContractAddress: poolToken.poolToken.contract,
        keepWei: true
      })) as string;

      const roundedWeiAmount = new BigNumber(poolTokenWeiAmount).gt(
        new BigNumber(weiPoolTokenBalance).times(0.995)
      )
        ? weiPoolTokenBalance
        : poolTokenWeiAmount;

      const expectedReserveReturn = await this.removeLiquidityReturn({
        converterAddress: relay.contract,
        poolTokenWei: roundedWeiAmount,
        poolTokenContract: poolToken.poolToken.contract
      });

      hash = await this.removeLiquidityV2({
        converterAddress,
        poolToken: {
          tokenContract: poolToken.poolToken.contract,
          weiAmount: roundedWeiAmount
        },
        miniumReserveReturnWei: await this.weiMinusSlippageTolerance(
          expectedReserveReturn.returnAmountWei
        )
      });
    } else if (postV28 && relay.converterType == PoolType.Traditional) {
      const traditionalRelay = await this.traditionalRelayById(relay.id);
      const { smartTokenAmountWei } = await this.calculateOpposingWithdrawInfo({
        id: relayId,
        reserves,
        changedReserveId: reserves[0].id
      });
      const userPoolBalance = await this.getUserBalancesTraditional({
        relayId,
        smartTokenDec: shrinkToken(
          smartTokenAmountWei.amount,
          traditionalRelay.anchor.decimals
        )
      });
      hash = await this.removeLiquidityV28({
        converterAddress,
        smartTokensWei: smartTokenAmountWei.amount,
        reserveTokens: relay.reserves.map(reserve => {
          const reserveBalances = userPoolBalance.maxWithdrawals;
          return {
            tokenAddress: reserve.contract,
            minimumReturnWei: expandToken(
              new BigNumber(
                reserveBalances.find(balance =>
                  compareString(balance.id, reserve.contract)
                )!.amount
              )
                .times(0.98)
                .toNumber(),
              reserve.decimals
            )
          };
        })
      });
    } else {
      const { smartTokenAmountWei } = await this.calculateOpposingWithdrawInfo({
        id: relayId,
        reserves,
        changedReserveId: reserves[0].id
      });
      hash = await this.liquidate({
        converterAddress,
        smartTokenAmount: smartTokenAmountWei.amount
      });
    }

    const anchorTokens = getAnchorTokenAddresses(relay);

    const tokenAddressesChanged = [
      ...relay.reserves.map(reserve => reserve.contract),
      ...anchorTokens
    ];
    this.spamBalances(tokenAddressesChanged);

    return {
      txId: hash,
      blockExplorerLink: await this.createExplorerLink(hash)
    };
  }

  @action async mintEthErc(ethDec: string) {
    return new Promise((resolve, reject) => {
      let txHash: string;
      web3.eth
        .sendTransaction({
          from: this.isAuthenticated,
          to: ethErc20WrapperContract,
          value: toHex(toWei(ethDec))
        })
        .on("transactionHash", (hash: string) => {
          txHash = hash;
        })
        .on("confirmation", (confirmationNumber: number) => {
          resolve(txHash);
        })
        .on("error", (error: any) => reject(error));
    });
  }

  @action async fundRelay({
    converterAddress,
    fundAmount,
    onHash
  }: {
    converterAddress: string;
    fundAmount: string;
    onHash?: (hash: string) => void;
  }) {
    const converterContract = buildConverterContract(converterAddress);
    return this.resolveTxOnConfirmation({
      tx: converterContract.methods.fund(fundAmount),
      gas: 950000,
      ...(onHash && { onHash })
    });
  }

  @action async addLiquidityV28({
    converterAddress,
    reserves,
    minimumReturnWei,
    onHash
  }: {
    converterAddress: string;
    reserves: TokenWei[];
    minimumReturnWei: string;
    onHash?: (hash: string) => void;
  }) {
    const contract = buildV28ConverterContract(converterAddress);

    const newEthReserve = reserves.find(reserve =>
      compareString(reserve.tokenContract, ethReserveAddress)
    );

    return this.resolveTxOnConfirmation({
      tx: contract.methods.addLiquidity(
        reserves.map(reserve => reserve.tokenContract),
        reserves.map(reserve => reserve.weiAmount),
        minimumReturnWei
      ),
      onHash,
      ...(newEthReserve && { value: newEthReserve.weiAmount })
    });
  }

  @action async addLiquidityV2({
    converterAddress,
    reserve,
    poolTokenMinReturnWei = "1",
    onHash
  }: {
    converterAddress: string;
    reserve: TokenWei;
    poolTokenMinReturnWei?: string;
    onHash?: (hash: string) => void;
  }) {
    const contract = buildV2Converter(converterAddress);

    const newEthReserve = compareString(
      reserve.tokenContract,
      ethReserveAddress
    );

    return this.resolveTxOnConfirmation({
      tx: contract.methods.addLiquidity(
        reserve.tokenContract,
        reserve.weiAmount,
        poolTokenMinReturnWei
      ),
      onHash: onHash,
      ...(newEthReserve && { value: reserve.weiAmount })
    });
  }

  @action async removeLiquidityV28({
    converterAddress,
    smartTokensWei,
    reserveTokens
  }: {
    converterAddress: string;
    smartTokensWei: string;
    reserveTokens: { tokenAddress: string; minimumReturnWei: string }[];
  }) {
    const contract = buildV28ConverterContract(converterAddress);

    return this.resolveTxOnConfirmation({
      tx: contract.methods.removeLiquidity(
        smartTokensWei,
        reserveTokens.map(token => token.tokenAddress),
        reserveTokens.map(token => token.minimumReturnWei)
      )
    });
  }

  @action async weiMinusSlippageTolerance(wei: string): Promise<string> {
    const slippageTolerance = vxm.bancor.slippageTolerance;
    if (typeof slippageTolerance !== "number")
      throw new Error("Error finding slippage tolerance");
    const percent = new BigNumber(1).minus(slippageTolerance);
    const newWei = new BigNumber(wei).times(percent).toFixed(0);
    console.log(newWei, "is new wei");
    return newWei;
  }

  @action async addToken(tokenAddress: string) {
    const isAddress = web3.utils.isAddress(tokenAddress);
    if (!isAddress) throw new Error(`${tokenAddress} is not a valid address`);

    const shape = tokenShape(tokenAddress);
    const [[token]] = (await this.multi({ groupsOfShapes: [[shape]] })) as [
      [{ symbol: string; decimals: string; contract: string }]
    ];

    const tokenAddressesMatch = compareString(token.contract, tokenAddress);
    if (!tokenAddressesMatch) throw new Error("RPC return was not expected");

    console.log(token, "was was return");
    if (!(token.symbol && token.decimals))
      throw new Error(
        "Failed parsing token information, please ensure this is an ERC-20 token"
      );

    this.addTokenToMeta({
      decimals: Number(token.decimals),
      symbol: token.symbol,
      tokenAddress: token.contract
    });
  }

  @mutation addTokenToMeta(token: {
    decimals: number;
    symbol: string;
    tokenAddress: string;
  }) {
    const tokenMetaList = this.tokenMeta;

    const tokenAlreadyExists = this.tokenMeta.some(meta =>
      compareString(meta.contract, token.tokenAddress)
    );
    if (tokenAlreadyExists) return;

    const tokenMeta: TokenMeta = {
      contract: token.tokenAddress,
      id: token.tokenAddress,
      image: defaultImage,
      name: token.symbol,
      symbol: token.symbol,
      precision: token.decimals
    };

    this.tokenMeta = [...tokenMetaList, tokenMeta];
  }

  @action async addLiquidity({
    id: relayId,
    reserves,
    onUpdate
  }: LiquidityParams) {
    const relay = await this.relayById(relayId);

    const preV11 = Number(relay.version) < 11;
    if (preV11)
      throw new Error("This Pool is not supported for adding liquidity");

    const postV28 = Number(relay.version) >= 28;

    const matchedBalances = reserves
      .filter(reserve => reserve.amount)
      .map(reserve => {
        const relayReserve = findOrThrow(
          relay.reserves,
          relayReserve => compareString(relayReserve.contract, reserve.id),
          "failed to match passed reserves"
        );
        return {
          ...relayReserve,
          amount: reserve.amount
        };
      });

    const steps: Step[] = [
      {
        name: "CheckBalance",
        description: "Updating balance approvals..."
      },
      {
        name: "Funding",
        description: "Now funding..."
      },
      {
        name: "BlockConfirmation",
        description: "Awaiting block confirmation..."
      },
      {
        name: "Done",
        description: "Done!"
      }
    ];

    onUpdate!(0, steps);

    const converterAddress = relay.contract;

    await Promise.all(
      matchedBalances.map(async balance => {
        if (
          compareString(balance.contract, ethErc20WrapperContract) &&
          !postV28
        ) {
          await this.mintEthErc(balance.amount!);
        }
        if (compareString(balance.contract, ethReserveAddress)) return;
        return this.triggerApprovalIfRequired({
          owner: this.isAuthenticated,
          amount: expandToken(balance.amount!, balance.decimals),
          spender: converterAddress,
          tokenAddress: balance.contract
        });
      })
    );

    onUpdate!(1, steps);

    let txHash: string;

    if (postV28 && relay.converterType == PoolType.Traditional) {
      console.log("treating as a traditional relay");
      const {
        smartTokenAmountWei,
        reserveBalancesAboveZero
      } = await this.calculateOpposingDepositInfo({
        id: relay.id,
        reserves,
        changedReserveId: reserves[0].id
      });

      const minimumReturnWei = reserveBalancesAboveZero
        ? await this.weiMinusSlippageTolerance(smartTokenAmountWei.amount)
        : "1";

      txHash = await this.addLiquidityV28({
        converterAddress,
        reserves: matchedBalances
          .filter(balance => new BigNumber(balance.amount).gt(0))
          .map(balance => ({
            tokenContract: balance.contract,
            weiAmount: expandToken(balance.amount, balance.decimals)
          })),
        minimumReturnWei,
        onHash: () => onUpdate!(2, steps)
      });
    } else if (postV28 && relay.converterType == PoolType.ChainLink) {
      console.log("treating as a chainlink v2 relay");
      const chainLinkRelay = await this.chainLinkRelayById(relay.id);
      const reserveToken = matchedBalances.map(balance => ({
        tokenContract: balance.contract,
        weiAmount: expandToken(balance.amount, balance.decimals)
      }))[0];
      const poolToken = chainLinkRelay.anchor.poolTokens.find(poolToken =>
        compareString(poolToken.reserveId, reserveToken.tokenContract)
      );
      if (!poolToken)
        throw new Error("Client side error - failed finding pool token");

      const [stakedReserveBalance, poolTokenSupply] = await Promise.all([
        this.fetchStakedReserveBalance({
          converterAddress: chainLinkRelay.contract,
          reserveTokenAddress: reserveToken.tokenContract
        }),
        getTokenSupplyWei(poolToken.poolToken.contract)
      ]);

      const expectedPoolTokenReturnWei = calculateExpectedPoolTokenReturnV2(
        poolTokenSupply,
        stakedReserveBalance,
        reserveToken.weiAmount
      );

      const poolTokenMinReturnWei = await this.weiMinusSlippageTolerance(
        expectedPoolTokenReturnWei
      );

      txHash = await this.addLiquidityV2({
        converterAddress,
        reserve: reserveToken,
        poolTokenMinReturnWei,
        onHash: () => onUpdate!(2, steps)
      });
    } else {
      console.log("treating as an old tradtional relay");
      const { smartTokenAmountWei } = await this.calculateOpposingDepositInfo({
        reserves,
        changedReserveId: reserves[0].id,
        id: relayId
      });

      const fundAmount = smartTokenAmountWei;

      txHash = await this.fundRelay({
        converterAddress,
        fundAmount: fundAmount.amount,
        onHash: () => onUpdate!(2, steps)
      });
    }

    onUpdate!(3, steps);

    const anchorTokens = getAnchorTokenAddresses(relay);

    const tokenAddressesChanged = [
      ...matchedBalances.map(x => x.contract),
      ...anchorTokens
    ];
    this.spamBalances(tokenAddressesChanged);
    return {
      txId: txHash,
      blockExplorerLink: await this.createExplorerLink(txHash)
    };
  }

  @action async spamBalances(tokenAddresses: string[]) {
    for (var i = 0; i < 5; i++) {
      tokenAddresses.forEach(tokenContractAddress =>
        this.getUserBalance({ tokenContractAddress })
      );
      await wait(1500);
    }
  }

  @action async fetchContractAddresses(contractRegistry: string) {
    if (!contractRegistry || !web3.utils.isAddress(contractRegistry))
      throw new Error("Must pass valid address");

    const hardCodedBytes: RegisteredContracts = {
      BancorNetwork: asciiToHex("BancorNetwork"),
      BancorConverterRegistry: asciiToHex("BancorConverterRegistry"),
      LiquidityProtectionStore: asciiToHex("LiquidityProtectionStore"),
      LiquidityProtection: asciiToHex("LiquidityProtection")
    };

<<<<<<< HEAD
    const web3View = getWeb3(this.currentNetwork, Provider.Alchemy)
=======
    const web3View = getWeb3(this.currentNetwork, Provider.Alchemy);
>>>>>>> 471d1791
    const registryContract = new web3View.eth.Contract(
      ABIContractRegistry,
      contractRegistry
    );

    const arr = toPairs(hardCodedBytes) as [string, string][];

    try {
      const contractAddresses = await Promise.all(
        arr.map(
          async ([label, ascii]) =>
            [label, await registryContract.methods.addressOf(ascii).call()] as [
              string,
              string
            ]
        )
      );

      const object = (fromPairs(
        contractAddresses
      ) as unknown) as RegisteredContracts;
      this.setContractAddresses(object);
      return object;
    } catch (e) {
      console.error(
        `Failed fetching ETH contract addresses ${e.message} Contract Registry: ${contractRegistry}`
      );
      throw new Error(e.message);
    }
  }

  @mutation setContractAddresses(contracts: RegisteredContracts) {
    this.contracts = {
      ...this.contracts,
      ...contracts
    };
  }

  @action async warmEthApi() {
    const tokens = await ethBancorApi.getTokens();
    console.log(tokens, "are the tokens");
    this.setBancorApiTokens(tokens);
    return tokens;
  }

  @action async addPossiblePropsFromBancorApi(
    reserveFeeds: ReserveFeed[]
  ): Promise<ReserveFeed[]> {
    try {
      const tokens = this.bancorApiTokens;
      if (!tokens || tokens.length == 0) {
        return reserveFeeds;
        // throw new Error("There are no cached Bancor API tokens.");
      }
      const ethUsdPrice = findOrThrow(
        tokens,
        token => token.code == "ETH",
        "failed finding price of ETH from tokens request"
      ).price;
      console.log(ethUsdPrice, "is the eth USD price");

      const [bancorCovered, notCovered] = partition(reserveFeeds, feed => {
        const inDictionary = ethBancorApiDictionary.find(
          matchReserveFeed(feed)
        );
        if (!inDictionary) return false;
        return tokens.some(token => token.id == inDictionary.tokenId);
      });

      const newBancorCovered = bancorCovered.map(reserveFeed => {
        const dictionary = findOrThrow(
          ethBancorApiDictionary,
          matchReserveFeed(reserveFeed)
        );
        const tokenPrice = findOrThrow(
          tokens,
          token => token.id == dictionary.tokenId
        );

        return {
          ...reserveFeed,
          change24H: tokenPrice.change24h,
          volume24H: tokenPrice.volume24h.USD,
          costByNetworkUsd: reserveFeed.costByNetworkUsd || tokenPrice.price
        };
      });

      return [...newBancorCovered, ...notCovered];
    } catch (e) {
      console.warn(`Failed utilising Bancor API: ${e.message}`);
      return reserveFeeds;
    }
  }

  @action async updateRelayFeeds(suggestedFeeds: ReserveFeed[]) {
    const feeds = suggestedFeeds;

    const potentialRelaysToMutate = this.relaysList.filter(relay =>
      feeds.some(feed => compareString(feed.poolId, relay.id))
    );
    const relaysToMutate = potentialRelaysToMutate.filter(relay =>
      relay.reserves.some(reserve => {
        const feed = feeds.find(feed =>
          compareString(reserve.contract, feed.reserveAddress)
        );
        if (feed && !reserve.reserveFeed) return true;
        if (!feed) return false;
        const existingFeed = reserve.reserveFeed!;
        if (existingFeed) return feed.priority < existingFeed.priority;
      })
    );

    if (relaysToMutate.length > 0) {
      const updatedRelays = relaysToMutate.map(relay => ({
        ...relay,
        reserves: relay.reserves.map(reserve => {
          const feed = feeds.find(
            feed =>
              compareString(feed.reserveAddress, reserve.contract) &&
              compareString(feed.poolId, relay.id)
          );
          return {
            ...reserve,
            reserveFeed: feed
          };
        })
      }));

      this.updateRelays(updatedRelays);
    }
  }

  @action async fetchUsdPriceOfBnt() {
    const price = await vxm.bancor.fetchUsdPriceOfBnt();
    this.setBntUsdPrice(price);
    return price;
  }

  @mutation setBntUsdPrice(usdPrice: number) {
    this.bntUsdPrice = usdPrice;
  }

  @action async fetchStakedReserveBalance({
    converterAddress,
    reserveTokenAddress
  }: {
    converterAddress: string;
    reserveTokenAddress: string;
  }): Promise<string> {
    const contract = buildV2Converter(converterAddress);
    return contract.methods.reserveStakedBalance(reserveTokenAddress).call();
  }

  @action async fetchV2ConverterReserveWeights(converterAddress: string) {
    const contract = buildV2Converter(converterAddress);
    const weights = await contract.methods.effectiveReserveWeights().call();
    return [weights["0"], weights["1"]];
  }

  get loadingTokens() {
    return this.loadingPools;
  }

  get moreTokensAvailable() {
    return this.morePoolsAvailable;
  }

  @action async relaysContainingToken(tokenId: string): Promise<string[]> {
    return getConvertibleTokenAnchors({
      converterRegistryAddress: this.contracts.BancorConverterRegistry,
      tokenAddress: tokenId
    });
  }

  @action async loadMoreTokens(tokenIds?: string[]) {
    if (tokenIds && tokenIds.length > 0) {
      const anchorAddresses = await Promise.all(
        tokenIds.map(id => this.relaysContainingToken(id))
      );
      const anchorAddressesNotLoaded = anchorAddresses
        .flat(1)
        .filter(
          anchorAddress =>
            !this.relaysList.some(relay =>
              compareString(relay.id, anchorAddress)
            )
        );
      const convertersAndAnchors = await this.add(anchorAddressesNotLoaded);
      await this.addPoolsV2(convertersAndAnchors);
    } else {
      await this.loadMorePools();
    }
  }

  @mutation setAvailableHistories(smartTokenNames: string[]) {
    this.availableHistories = smartTokenNames;
  }

  @action async refresh() {
    console.log("refresh called on eth bancor, doing nothing");
  }

  @mutation setRegisteredAnchorAddresses(addresses: string[]) {
    this.registeredAnchorAddresses = addresses;
  }

  @mutation setConvertibleTokenAddresses(addresses: string[]) {
    this.convertibleTokenAddresses = addresses;
  }

  @action async conversionPathFromNetworkContract({
    from,
    to,
    networkContractAddress
  }: {
    from: string;
    to: string;
    networkContractAddress: string;
  }) {
    return conversionPath({ networkContractAddress, from, to });
  }

  @action async relaysRequiredForTrade({
    from,
    to,
    networkContractAddress
  }: {
    from: string;
    to: string;
    networkContractAddress: string;
  }) {
    try {
      const path = await this.conversionPathFromNetworkContract({
        from,
        to,
        networkContractAddress
      });
      const smartTokenAddresses = path.filter((_, index) => isOdd(index));
      if (smartTokenAddresses.length == 0)
        throw new Error("Failed to find any smart token addresses for path.");
      return smartTokenAddresses;
    } catch (e) {
      console.error(`relays required for trade failed ${e.message}`);
      throw new Error(`relays required for trade failed ${e.message}`);
    }
  }

  @action async poolsByPriority({
    anchorAddressess,
    tokenPrices
  }: {
    anchorAddressess: string[];
    tokenPrices?: TokenPrice[];
  }) {
    if (tokenPrices && tokenPrices.length > 0) {
      return sortSmartTokenAddressesByHighestLiquidity(
        tokenPrices,
        anchorAddressess
      );
    } else {
      return sortAlongSide(anchorAddressess, x => x, priorityEthPools);
    }
  }

  @action async bareMinimumPools({
    params,
    networkContractAddress,
    anchorAddressess,
    tokenPrices
  }: {
    params?: ModuleParam;
    networkContractAddress: string;
    anchorAddressess: string[];
    tokenPrices?: TokenPrice[];
  }): Promise<string[]> {
    const fromToken =
      params! && params!.tradeQuery! && params!.tradeQuery!.base!;
    const toToken =
      params! && params!.tradeQuery! && params!.tradeQuery!.quote!;

    const tradeIncluded = fromToken && toToken;
    const poolIncluded = params && params.poolQuery;

    if (tradeIncluded) {
      console.log("trade included...");
      const res = await this.relaysRequiredForTrade({
        from: fromToken,
        to: toToken,
        networkContractAddress
      });
      console.log(res, `was for ${fromToken} and ${toToken}`);
      return res;
    } else if (poolIncluded) {
      console.log("pool included...");
      return [poolIncluded];
    } else {
      console.log("should be loading first 5");
      const allPools = await this.poolsByPriority({
        anchorAddressess,
        tokenPrices
      });
      return allPools.slice(0, 3);
    }
  }

  @action async multi({
    groupsOfShapes,
    blockHeight
  }: {
    groupsOfShapes: ShapeWithLabel[][];
    blockHeight?: number;
  }) {
    const networkVars = getNetworkVariables(this.currentNetwork);
<<<<<<< HEAD
    const multi = new MultiCall(getWeb3(this.currentNetwork, Provider.Alchemy), networkVars.multiCall, [
      500,
      100,
      50,
      10,
      1
    ]);
=======
    const multi = new MultiCall(
      getWeb3(this.currentNetwork, Provider.Alchemy),
      networkVars.multiCall,
      [500, 100, 50, 10, 1]
    );
>>>>>>> 471d1791

    const res = await multi.all(groupsOfShapes, {
      traditional: false,
      blockHeight
    });
    return res;
  }

  @action async refreshReserveBalances() {
    const v1Relays = this.relaysList.filter(
      relay => relay.converterType == PoolType.Traditional
    ) as TraditionalRelay[];
    const v2Relays = this.relaysList.filter(
      relay => relay.converterType == PoolType.ChainLink
    ) as ChainLinkRelay[];

    const v1RelayShapes = v1Relays.map(relay =>
      reserveBalanceShape(relay.contract, relay.reserves.map(r => r.contract))
    );
    const v2RelayPoolBalanceShapes = v2Relays.map(relay =>
      v2PoolBalanceShape(
        relay.contract,
        relay.reserves[0].contract,
        relay.reserves[1].contract
      )
    );

    const [v1RelayBalances, v2RelayBalances] = await this.multi({
      groupsOfShapes: [v1RelayShapes, v2RelayPoolBalanceShapes]
    });
  }

  @action async addPoolsV2(
    convertersAndAnchors: ConverterAndAnchor[]
  ): Promise<V2Response> {
    const allAnchors = convertersAndAnchors.map(item => item.anchorAddress);
    const allConverters = convertersAndAnchors.map(
      item => item.converterAddress
    );

    const [rawRelays, poolAndSmartTokens] = ((await this.multi({
      groupsOfShapes: [
        allConverters.map(relayShape),
        allAnchors.map(poolTokenShape)
      ]
    })) as [unknown, unknown]) as [AbiRelay[], AbiCentralPoolToken[]];

    const badRelays = rawRelays.filter(
      rawRelay => !(rawRelay.connectorToken1 && rawRelay.connectorToken2)
    );
    const badRelay = rawRelays
      .filter(x => x.connectorTokenCount == "2")
      .find(
        rawRelay =>
          compareString(
            rawRelay.connectorToken1,
            "0x57Ab1E02fEE23774580C119740129eAC7081e9D3"
          ) ||
          compareString(
            rawRelay.connectorToken2,
            "0x57Ab1E02fEE23774580C119740129eAC7081e9D3"
          )
      );

    const { poolTokenAddresses, smartTokens } = seperateMiniTokens(
      poolAndSmartTokens
    );

    const polished: RefinedAbiRelay[] = rawRelays
      .filter(x => Number(x.connectorTokenCount) == 2)
      .map(half => ({
        ...half,
        anchorAddress: findOrThrow(
          convertersAndAnchors,
          item => compareString(item.converterAddress, half.converterAddress),
          "failed to find anchor address"
        ).anchorAddress,
        reserves: [half.connectorToken1, half.connectorToken2] as [
          string,
          string
        ],
        version: Number(half.version),
        converterType: determineConverterType(half.converterType)
      }));

    const overWroteVersions = updateArray(
      polished,
      relay =>
        knownVersions.some(r =>
          compareString(r.converterAddress, relay.converterAddress)
        ),
      relay => ({
        ...relay,
        version: knownVersions.find(r =>
          compareString(r.converterAddress, relay.converterAddress)
        )!.version
      })
    );

    const passedFirstHalfs = overWroteVersions
      .filter(hasTwoConnectors)
      .filter(half =>
        poolTokenAddresses.some(poolTokenAddress =>
          compareString(poolTokenAddress.anchorAddress, half.anchorAddress)
        )
          ? poolTokenAddresses.find(poolTokenAddress =>
              compareString(poolTokenAddress.anchorAddress, half.anchorAddress)
            )!.poolTokenAddresses.length == 2
          : true
      );

    const verifiedV1Pools = passedFirstHalfs.filter(
      half => half.converterType == PoolType.Traditional
    );

    const verifiedV2Pools = passedFirstHalfs.filter(
      half => half.converterType == PoolType.ChainLink
    );

    console.log({ verifiedV1Pools, verifiedV2Pools });

    const reserveTokens = uniqWith(
      passedFirstHalfs.flatMap(half => half.reserves),
      compareString
    );

    console.time("secondWaterfall");

    const tokenInMeta = (tokenMeta: TokenMeta[]) => (address: string) =>
      tokenMeta.find(
        meta => compareString(address, meta.contract) && meta.precision
      );

    const allTokensRequired = [
      ...reserveTokens,
      ...poolTokenAddresses.flatMap(pool => pool.poolTokenAddresses)
    ].filter(tokenAddress => !compareString(tokenAddress, ethReserveAddress));

    const tokenAddressesKnown = allTokensRequired.filter(
      tokenInMeta(this.tokenMeta)
    );
    const tokensKnown = tokenAddressesKnown.map(address => {
      const meta = tokenInMeta(this.tokenMeta)(address)!;
      return metaToTokenAssumedPrecision(meta);
    });
    const tokenAddressesMissing = differenceWith(
      allTokensRequired,
      tokenAddressesKnown,
      compareString
    );

    const [
      reserveAndPoolTokensAbi,
      v1ReserveBalances,
      v2PoolReserveBalances
    ] = ((await this.multi({
      groupsOfShapes: [
        tokenAddressesMissing.map(tokenShape),
        verifiedV1Pools.map(v1Pool =>
          reserveBalanceShape(v1Pool.converterAddress, v1Pool.reserves)
        ),
        verifiedV2Pools.map(pool =>
          v2PoolBalanceShape(
            pool.converterAddress,
            pool.reserves[0],
            pool.reserves[1]
          )
        )
      ]
    })) as [unknown, unknown, unknown]) as [
      RawAbiToken[],
      RawAbiReserveBalance[],
      RawAbiV2PoolBalances[]
    ];

    const stakedAndReserveWeights = v2PoolReserveBalances.map(
      rawAbiV2ToStacked
    );

    const reserveAndPoolTokens = reserveAndPoolTokensAbi.map(
      (token): Token => ({
        contract: token.contract,
        decimals: Number(token.decimals),
        network: "ETH",
        symbol: token.symbol
      })
    );

    const allTokens = [...reserveAndPoolTokens, ...tokensKnown];

    const polishedReserveAndPoolTokens = polishTokens(
      this.tokenMeta,
      allTokens
    );

    const matched = stakedAndReserveWeights.map(relay => ({
      ...relay,
      anchorAddress: findOrThrow(
        convertersAndAnchors,
        item => compareString(item.converterAddress, relay.converterAddress),
        "failed to match anchor address"
      ).anchorAddress,
      reserves: relay.reserves.map(reserve => ({
        ...reserve,
        token: polishedReserveAndPoolTokens.find(token =>
          compareString(token.contract, reserve.reserveAddress)
        )
      }))
    }));

    const confirmedTokenMatch = matched.filter(match =>
      match.reserves.every(reserve => reserve.token)
    ) as RawV2Pool[];

    console.log(confirmedTokenMatch, "touchy");

    const v2RelayFeeds = buildRelayFeedChainkLink({
      relays: confirmedTokenMatch,
      usdPriceOfBnt: this.bntUsdPrice
    });

    console.timeEnd("secondWaterfall");

    const v2Pools = verifiedV2Pools.map(
      (pool): ChainLinkRelay => {
        const rawPool = findOrThrow(
          confirmedTokenMatch,
          match => compareString(match.converterAddress, pool.converterAddress),
          `failed to find raw pool ${pool.converterAddress}`
        );

        return {
          anchor: {
            poolContainerAddress: rawPool.anchorAddress,
            poolTokens: rawPool.reserves.map(reserve => ({
              reserveId: reserve.reserveAddress,
              poolToken: findOrThrow(
                polishedReserveAndPoolTokens,
                token =>
                  compareString(token.contract, reserve.poolTokenAddress),
                `failed to find the pool token for ${reserve.poolTokenAddress}`
              )
            }))
          },
          contract: pool.converterAddress,
          id: rawPool.anchorAddress,
          converterType: PoolType.ChainLink,
          isMultiContract: false,
          network: "ETH",
          owner: pool.owner,
          reserves: rawPool.reserves.map(reserve => ({
            ...reserve.token,
            reserveWeight:
              typeof reserve.reserveWeight !== "undefined"
                ? Number(reserve.reserveWeight) / oneMillion.toNumber()
                : undefined
          })),
          version: String(pool.version),
          fee: Number(pool.conversionFee) / 10000
        };
      }
    );

    const v1Pools = verifiedV1Pools.map(pool => {
      const smartTokenAddress = pool.anchorAddress;
      const converterAddress = convertersAndAnchors.find(item =>
        compareString(item.anchorAddress, smartTokenAddress)
      )!.converterAddress;
      const polishedHalf = overWroteVersions.find(pol =>
        compareString(pol.converterAddress, converterAddress)
      )!;
      const smartToken = smartTokens.find(token =>
        compareString(token.contract, smartTokenAddress)
      )!;
      const anchorProps = smartTokenAnchor({
        ...smartToken,
        network: "ETH",
        decimals: Number(smartToken.decimals)
      });
      const reserveBalances = v1ReserveBalances.find(reserve =>
        compareString(reserve.converterAddress, converterAddress)
      )!;
      if (!reserveBalances) {
        console.log(
          pool.anchorAddress,
          "was dropped because it has no reserve balances"
        );
        return;
      }
      const zippedReserveBalances = [
        {
          contract: polishedHalf.connectorToken1,
          amount: reserveBalances.reserveOne
        },
        {
          contract: polishedHalf.connectorToken2,
          amount: reserveBalances.reserveTwo
        }
      ];
      const reserveTokens = zippedReserveBalances.map(
        reserve =>
          polishedReserveAndPoolTokens.find(token =>
            compareString(token.contract, reserve.contract)
          )!
      );

      const relay: RelayWithReserveBalances = {
        id: smartTokenAddress,
        reserves: reserveTokens.map(x => ({
          ...x,
          reserveWeight: 0.5,
          decimals: Number(x.decimals)
        })),
        reserveBalances: zippedReserveBalances.map(zip => ({
          amount: zip.amount,
          id: zip.contract
        })),
        contract: converterAddress,
        fee: Number(polishedHalf.conversionFee) / 10000,
        isMultiContract: false,
        network: "ETH",
        owner: polishedHalf.owner,
        version: String(polishedHalf.version),
        anchor: anchorProps.anchor,
        converterType: anchorProps.converterType
      };

      return relay;
    });

    const completeV1Pools = (v1Pools.filter(
      Boolean
    ) as RelayWithReserveBalances[]).filter(x => x.reserves.every(Boolean));

    const bntTokenAddress = getNetworkVariables(this.currentNetwork).bntToken;

    const knownPrices = [
      { id: bntTokenAddress, usdPrice: String(this.bntUsdPrice) },
      ...trustedStables(this.currentNetwork)
    ];

    console.log(knownPrices, "are the known prices passed");
    const traditionalRelayFeeds = buildPossibleReserveFeedsTraditional(
      completeV1Pools,
      knownPrices
    );

    const poolsFailedToBeCovered = completeV1Pools.filter(
      pool =>
        !(
          traditionalRelayFeeds.filter(feed =>
            compareString(feed.poolId, pool.id)
          ).length == 2
        )
    );
    console.log(
      completeV1Pools.length,
      "pools in",
      traditionalRelayFeeds.length / 2,
      "came back out",
      poolsFailedToBeCovered.map(x => x.reserves.map(r => r.symbol).join("")),
      "pools failed to be covered"
    );

    const reserveFeeds = [...traditionalRelayFeeds, ...v2RelayFeeds];
    const pools = [...v2Pools, ...completeV1Pools];

    // debug
    const failed = differenceWith(convertersAndAnchors, pools, (a, b) =>
      compareString(a.converterAddress, b.contract)
    );
    if (failed.length > 0) {
      console.warn(failed, "FAILS");
    }

    // end debug

    return {
      reserveFeeds,
      pools
    };
  }

  @mutation deletePools(ids: string[]) {
    this.relaysList = this.relaysList.filter(
      relay => !ids.some(id => compareString(relay.id, id))
    );
  }

  @action async reloadPools(anchorAndConverters: ConverterAndAnchor[]) {
    this.deletePools(anchorAndConverters.map(x => x.anchorAddress));
    this.addPoolsBulk(anchorAndConverters);
  }

  @action async add(anchorAddresses: string[]) {
    const converters = await this.fetchConverterAddressesByAnchorAddresses(
      anchorAddresses
    );
    return zipAnchorAndConverters(anchorAddresses, converters);
  }

  @action async pullConverterEvents({
    converterAddress,
    network,
    fromBlock
  }: {
    converterAddress: string;
    network: EthNetworks;
    fromBlock: number;
  }) {
    const res = await getConverterLogs(network, converterAddress, fromBlock);
    console.log(res, "was res");

    const uniqueAddHashes = uniqWith(
      res.addLiquidity.map(event => event.txHash),
      compareString
    );
    const uniqueRemoveHashes = uniqWith(
      res.removeLiquidity.map(event => event.txHash),
      compareString
    );

    const groupedAddLiquidityEvents = uniqueAddHashes.map(hash =>
      res.addLiquidity.filter(event => compareString(event.txHash, hash))
    );

    const groupedRemoveLiquidityEvents = uniqueRemoveHashes.map(hash =>
      res.removeLiquidity.filter(event => compareString(event.txHash, hash))
    );

    const tokens = this.tokens;

    const blockNow = await this.blockNumberHoursAgo(0);
    const timeNow = moment().unix();

    const removeEvents = groupedRemoveLiquidityEvents
      .filter(events => {
        const res = events.every(event =>
          tokenAddressesInEvent(event).every(address =>
            tokens.some(token => compareString(token.id, address))
          )
        );
        return res;
      })
      .map(events =>
        events.map(event =>
          decodedToTimedDecoded(event, blockNow.currentBlock, timeNow)
        )
      )
      .map(events =>
        removeLiquidityEventToView(
          events,
          tokens,
          hash =>
            generateEtherscanTxLink(
              hash,
              this.currentNetwork == EthNetworks.Ropsten
            ),
          account => generateEtherscanAccountLink(account)
        )
      );

    const addEvents = groupedAddLiquidityEvents
      .filter(events =>
        events.every(event =>
          tokenAddressesInEvent(event).every(address =>
            tokens.some(token => compareString(token.id, address))
          )
        )
      )
      .map(events =>
        events.map(event =>
          decodedToTimedDecoded(event, blockNow.currentBlock, timeNow)
        )
      )
      .map(events =>
        addLiquidityEventToView(
          events,
          tokens,
          hash =>
            generateEtherscanTxLink(
              hash,
              this.currentNetwork == EthNetworks.Ropsten
            ),
          account => generateEtherscanAccountLink(account)
        )
      );

    const conversionEvents = res.conversions
      .filter((event, index) => {
        const res = tokenAddressesInEvent(event).every(address =>
          tokens.some(token => compareString(token.id, address))
        );
        return res;
      })
      .map(event =>
        decodedToTimedDecoded(event, blockNow.currentBlock, timeNow)
      )
      .map(conversion =>
        conversionEventToViewTradeEvent(
          conversion,
          tokens,
          hash =>
            generateEtherscanTxLink(
              hash,
              this.currentNetwork == EthNetworks.Ropsten
            ),
          account => generateEtherscanAccountLink(account)
        )
      );

    return {
      addEvents,
      removeEvents,
      conversionEvents
    };
  }

  @action async pullEvents({
    networkContract,
    network,
    fromBlock
  }: {
    networkContract: string;
    network: EthNetworks;
    fromBlock: number;
  }) {
    const res = await getLogs(network, networkContract, fromBlock);

    const uniqTxHashes = uniqWith(res.map(x => x.txHash), compareString);

    const groups = uniqTxHashes.map(hash =>
      res.filter(x => compareString(x.txHash, hash))
    );

    const joinStartingAndTerminating = groups.map(
      (trades): DecodedEvent<ConversionEventDecoded> => {
        const firstTrade = trades[0];
        const lastTrade = trades[trades.length - 1];
        const { txHash: firstHash, blockNumber: firstBlockNumber } = firstTrade;
        const haveSameBlockNumber = trades.every(
          trade => trade.blockNumber == firstBlockNumber
        );
        const haveSameTxHash = trades.every(trade => trade.txHash == firstHash);
        if (!(haveSameBlockNumber && haveSameTxHash))
          throw new Error("Trades do not share the same block number and hash");

        return {
          ...firstTrade,
          data: {
            ...firstTrade.data,
            to: lastTrade.data.to
          }
        };
      }
    );
    return {
      joinedTradeEvents: joinStartingAndTerminating,
      singleTraades: res
    };
  }

  liquidityHistoryArr: DecodedTimedEvent<ConversionEventDecoded>[] = [];
  singleTradeHistoryArr: DecodedEvent<ConversionEventDecoded>[] = [];

  @mutation setLiquidityHistory({
    joinedTradeEvents,
    singleTrades
  }: {
    joinedTradeEvents: DecodedTimedEvent<ConversionEventDecoded>[];
    singleTrades: DecodedEvent<ConversionEventDecoded>[];
  }) {
    console.log(singleTrades, "are single trades");
    this.singleTradeHistoryArr = singleTrades;
    this.liquidityHistoryArr = joinedTradeEvents
      .slice()
      .sort((a, b) => Number(b.blockNumber) - Number(a.blockNumber));
  }

  get previousRelayBalances() {
    const singleTrades = this.singleTradeHistoryArr;

    const anchorsRecentlyTradedAgainst = uniqWith(
      this.singleTradeHistoryArr
        .map(trade => trade.data.poolToken)
        .filter(Boolean) as string[],
      compareString
    );

    const relays = this.relaysList.filter(relay =>
      anchorsRecentlyTradedAgainst.some(anchor =>
        compareString(anchor, relay.id)
      )
    );

    const tradesCollected = relays.map(relay => {
      const trades = singleTrades.filter(trade =>
        compareString(trade.data.poolToken!, relay.id)
      );
      const decFee = relay.fee / 100;
      const accumulatedFees = trades.reduce((acc, item) => {
        const currentTally = findOrThrow(acc, balance =>
          compareString(balance.id, item.data.to.address)
        );
        const exitingAmount = new BigNumber(item.data.to.weiAmount);

        const feeLessMag = 1 - decFee;
        const feeLessAmount = exitingAmount.times(feeLessMag);
        const feePaid = exitingAmount.minus(feeLessAmount);

        const newTotalAmount = new BigNumber(
          currentTally.wei.plus(feePaid).toFixed(0)
        );
        return updateArray(
          acc,
          reserve => compareString(reserve.id, currentTally.id),
          reserve => ({ ...reserve, wei: newTotalAmount })
        );
      }, relay.reserves.map(reserve => ({ id: reserve.contract, wei: new BigNumber(0) })));

      return {
        relay,
        accumulatedFees: accumulatedFees.map(fee => ({
          ...fee,
          wei: fee.wei.toString()
        }))
      };
    });

    const uniqueTokens = tradesCollected.flatMap(trade =>
      trade.accumulatedFees.map(x => x.id)
    );
    const allTokens = this.tokens;
    const tokens = uniqueTokens.map(
      id => allTokens.find(t => compareString(t.id, id))!
    );

    console.log(tradesCollected, "are the trades collected");
    const withUsdValues = tradesCollected.map(trade => ({
      ...trade,
      accumulatedFees: trade.accumulatedFees.map(fee => {
        const viewToken = tokens.find(x => compareString(x.id, fee.id))!;
        const decAmount = shrinkToken(fee.wei, viewToken.precision);
        const usdValue = new BigNumber(decAmount)
          .times(viewToken.price!)
          .toString();

        return {
          ...fee,
          usdValue
        };
      })
    }));

    const accumulatedFee = withUsdValues.map(trade => {
      const totalFees = trade.accumulatedFees.reduce(
        (acc, item) => new BigNumber(acc).plus(item.usdValue).toString(),
        "0"
      );
      return {
        ...trade,
        totalFees
      };
    });
    return accumulatedFee;
  }

  get liquidityHistory() {
    const liquidityEvents = this.liquidityHistoryArr;
    const knownTokens = this.tokens;
    if (liquidityEvents.length == 0 || knownTokens.length == 0) {
      return {
        loading: true,
        data: []
      };
    }

    const conversionsSupported = liquidityEvents.filter(event =>
      tokenAddressesInEvent(event).every(tokenAddress =>
        knownTokens.some(t => compareString(tokenAddress, t.id))
      )
    );

    return {
      loading: false,
      data: conversionsSupported.map(conversion =>
        conversionEventToViewTradeEvent(
          conversion,
          knownTokens,
          hash =>
            generateEtherscanTxLink(
              hash,
              this.currentNetwork == EthNetworks.Ropsten
            ),
          account => generateEtherscanAccountLink(account)
        )
      )
    };
  }

  @action async blockNumberHoursAgo(hours: number) {
    const currentBlock = await web3.eth.getBlockNumber();
    const secondsPerBlock = 13.3;
    const secondsToRewind = moment.duration(hours, "hours").asSeconds();
    const blocksToRewind = parseInt(
      new BigNumber(secondsToRewind).div(secondsPerBlock).toString()
    );
    console.log(secondsToRewind, "are seconds to rewind", blocksToRewind);
    return {
      blockHoursAgo: currentBlock - blocksToRewind,
      currentBlock
    };
  }

  get availableBalances(): ViewLockedBalance[] {
    const now = moment();
    const bntPrice = this.bntUsdPrice;
    const balances = this.lockedBalancesArr.filter(lockedBalance =>
      moment.unix(lockedBalance.expirationTime).isSameOrBefore(now)
    );
    if (balances.length == 0) return [];

    if (balances.length == 1) {
      const balance = balances[0];
      const decBnt = shrinkToken(balance.amountWei, 18);
      const usdValue = new BigNumber(decBnt).times(bntPrice).toNumber();
      return [
        {
          id: String(balance.expirationTime),
          amount: decBnt,
          lockedUntil: balance.expirationTime,
          usdValue
        }
      ];
    }
    return [
      balances
        .map(
          (balance): ViewLockedBalance => {
            const decBnt = shrinkToken(balance.amountWei, 18);
            const usdValue = new BigNumber(decBnt).times(bntPrice).toNumber();
            return {
              id: String(balance.expirationTime),
              amount: decBnt,
              lockedUntil: balance.expirationTime,
              usdValue
            };
          }
        )
        .reduce((acc, item) => ({
          ...item,
          amount: new BigNumber(acc.amount).plus(item.amount).toString()
        }))
    ];
  }

  get lockedBalances(): ViewLockedBalance[] {
    const now = moment();
    const bntPrice = this.bntUsdPrice;
    const balances = this.lockedBalancesArr.filter(lockedBalance =>
      moment.unix(lockedBalance.expirationTime).isAfter(now)
    );
    return balances.map(
      (balance): ViewLockedBalance => {
        const decBnt = shrinkToken(balance.amountWei, 18);
        const usdValue = new BigNumber(decBnt).times(bntPrice).toNumber();
        return {
          id: String(balance.expirationTime),
          amount: decBnt,
          lockedUntil: balance.expirationTime,
          usdValue: usdValue
        };
      }
    );
  }

  @action async init(params?: ModuleParam) {
    console.log(params, "was init param on eth");
    console.time("ethResolved");
    console.time("timeToGetToInitialBulk");
    if (this.initiated) {
      console.log("returning already");
      return this.refresh();
    }

    BigNumber.config({ EXPONENTIAL_AT: 256 });

    const web3NetworkVersion = await web3.eth.getChainId();
    const currentNetwork: EthNetworks = web3NetworkVersion;
    console.log(currentNetwork, "is the current network");
    this.setNetwork(currentNetwork);
    const networkVariables = getNetworkVariables(currentNetwork);

    const testnetActive = currentNetwork == EthNetworks.Ropsten;

    if (
      params &&
      params.tradeQuery &&
      params.tradeQuery.quote &&
      testnetActive
    ) {
      params.tradeQuery.quote = networkVariables.bntToken;
    }

    try {
      let bancorApiTokens: TokenPrice[] = [];

      this.warmEthApi()
        .then(tokens => {
          bancorApiTokens = tokens;
        })
        .catch(_ => {});

      fetchSmartTokens()
        .then(availableSmartTokenHistories =>
          this.setAvailableHistories(
            availableSmartTokenHistories.map(history => history.id)
          )
        )
        .catch(_ => {});

      getTokenMeta(currentNetwork).then(this.setTokenMeta);
      this.fetchUsdPriceOfBnt();

      console.time("FirstPromise");
      const [
        contractAddresses,
        { currentBlock, blockHoursAgo }
      ] = await Promise.all([
        this.fetchContractAddresses(networkVariables.contractRegistry),
        this.blockNumberHoursAgo(24)
      ]);

      console.log(contractAddresses, "are contract addresses");

      this.fetchLiquidityProtectionSettings(
        contractAddresses.LiquidityProtection
      );
      this.fetchWhiteListedV1Pools(contractAddresses.LiquidityProtectionStore);
      if (this.isAuthenticated) {
        this.fetchProtectionPositions(
          contractAddresses.LiquidityProtectionStore
        );
        this.fetchLockedBalances(contractAddresses.LiquidityProtectionStore);
      }

      console.log(contractAddresses, "are contract addresses");
      console.timeEnd("FirstPromise");

      console.time("SecondPromise");
      const [registeredAnchorAddresses, currentBlockInfo] = await Promise.all([
        this.fetchAnchorAddresses(contractAddresses.BancorConverterRegistry),
        web3.eth.getBlock(currentBlock)
      ]);

      (async () => {
        const events = await this.pullEvents({
          network: currentNetwork,
          networkContract: contractAddresses.BancorNetwork,
          fromBlock: blockHoursAgo
        });
        const withDates = events.joinedTradeEvents.map(event =>
          decodedToTimedDecoded(
            event,
            currentBlock,
            Number(currentBlockInfo.timestamp)
          )
        );

        this.setLiquidityHistory({
          joinedTradeEvents: withDates,
          singleTrades: events.singleTraades
        });
      })();

      console.timeEnd("SecondPromise");

      this.setRegisteredAnchorAddresses(registeredAnchorAddresses);

      console.time("ThirdPromise");
      const [
        anchorAndConvertersMatched,
        bareMinimumAnchorAddresses
      ] = await Promise.all([
        this.add(registeredAnchorAddresses),
        this.bareMinimumPools({
          params,
          networkContractAddress: contractAddresses.BancorNetwork,
          anchorAddressess: registeredAnchorAddresses,
          ...(bancorApiTokens &&
            bancorApiTokens.length > 0 && { tokenPrices: bancorApiTokens })
        })
      ]);
      console.timeEnd("ThirdPromise");

      const blackListedAnchors = ["0x7Ef1fEDb73BD089eC1010bABA26Ca162DFa08144"];

      const passedAnchorAndConvertersMatched = anchorAndConvertersMatched.filter(
        notBlackListed(blackListedAnchors)
      );

      const requiredAnchors = bareMinimumAnchorAddresses.map(anchor =>
        findOrThrow(
          passedAnchorAndConvertersMatched,
          item => compareString(item.anchorAddress, anchor),
          "failed to find required anchors"
        )
      );

      const priorityAnchors = await this.poolsByPriority({
        anchorAddressess: passedAnchorAndConvertersMatched.map(
          x => x.anchorAddress
        ),
        tokenPrices: bancorApiTokens
      });

      const initialLoad = uniqWith(
        [...requiredAnchors],
        compareAnchorAndConverter
      );

      const remainingLoad = sortAlongSide(
        differenceWith(
          passedAnchorAndConvertersMatched,
          initialLoad,
          compareAnchorAndConverter
        ),
        anchor => anchor.anchorAddress,
        priorityAnchors
      );

      console.timeEnd("timeToGetToInitialBulk");

      const linkV2Anchor = "0xC42a9e06cEBF12AE96b11f8BAE9aCC3d6b016237";

      const linkPool = anchorAndConvertersMatched.find(anchor =>
        compareString(anchor.anchorAddress, linkV2Anchor)
      );
      if (linkPool) {
        const alreadyExisting = initialLoad.find(anchor =>
          compareString(anchor.anchorAddress, linkV2Anchor)
        );
        if (!alreadyExisting) {
          initialLoad.push(linkPool);
        }
      }

      const res = await this.addPools({
        sync: initialLoad,
        async: remainingLoad
      });
      console.log(res, "was res with initial pull of", initialLoad);
      console.timeEnd("initialPools");

      this.moduleInitiated();

      if (this.relaysList.length < 1) {
        console.error("Init resolved with less than 2 relay feeds or 1 relay.");
      }

      if (this.tokens.length == 0 || this.relays.length == 0) {
        throw new Error("Failed to load tokens or relays");
      }
      console.log("resolved with", this.tokens, this.relays);
      // @ts-ignore
      console.log("Eth resolving at", new Date() / 1);
      console.timeEnd("ethResolved");
    } catch (e) {
      console.error(`Threw inside ethBancor ${e.message}`);
      throw new Error(`Threw inside ethBancor ${e.message}`);
    }
  }

  @action async addPools({
    sync,
    async
  }: {
    sync: ConverterAndAnchor[];
    async: ConverterAndAnchor[];
  }) {
    const passedAsyncPools = async.filter(notBadRelay);
    const passedSyncPools = sync.filter(notBadRelay);

    const longToLoadConverters = [
      "0xfb64059D18BbfDc5EEdCc6e65C9F09de8ccAf5b6",
      "0xB485A5F793B1DEadA32783F99Fdccce9f28aB9a2",
      "0x444Bd9a308Bd2137208ABBcc3efF679A90d7A553",
      "0x5C8c7Ef16DaC7596C280E70C6905432F7470965E",
      "0x40c7998B5d94e00Cd675eDB3eFf4888404f6385F",
      "0x0429e43f488D2D24BB608EFbb0Ee3e646D61dE71",
      "0x7FF01DB7ae23b97B15Bc06f49C45d6e3d84df46f",
      "0x16ff969cC3A4AE925D9C0A2851e2386d61E75954",
      "0x72eC2FF62Eda1D5E9AcD6c4f6a016F0998ba1cB0",
      "0xcAf6Eb14c3A20B157439904a88F00a8bE929c887"
    ];

    const [slowLoadAnchorSets, quickLoadAnchorSet] = partition(
      passedAsyncPools,
      anchorSet =>
        longToLoadConverters.some(converter =>
          compareString(converter, anchorSet.converterAddress)
        )
    );

    const quickChunks = chunk(quickLoadAnchorSet, 30);

    const allASyncChunks = [...quickChunks, slowLoadAnchorSets];

    (async () => {
      try {
        const tokenAddresses = await Promise.all(
          allASyncChunks.map(this.addPoolsBulk)
        );
        const uniqueTokenAddreses = uniqWith(
          tokenAddresses
            .filter(Boolean)
            .filter(x => Array.isArray(x) && x.length > 0)
            .flat(1) as string[],
          compareString
        );
        if (this.isAuthenticated) {
          this.fetchBulkTokenBalances(uniqueTokenAddreses);
        }
        this.addAprsToPools();
        this.setLoadingPools(false);
      } catch (e) {
        console.log("Failed loading pools");
        this.setLoadingPools(false);
      }
    })();

    const tokenAddresses = await this.addPoolsBulk(passedSyncPools);
    if (this.isAuthenticated) {
      this.fetchBulkTokenBalances(uniqWith(tokenAddresses, compareString));
    }
    this.addAprsToPools();
  }

  poolAprs: PoolApr[] = [];

  @mutation updatePoolAprs(newPoolAprs: PoolApr[]) {
    const existing = this.poolAprs;
    const withoutOld = existing.filter(
      apr => !newPoolAprs.some(a => compareString(apr.poolId, a.poolId))
    );
    this.poolAprs = [...withoutOld, ...newPoolAprs];
  }

  @action async addAprsToPools() {
    const whitelistedPools = this.whiteListedPools
      .map(anchor =>
        this.relaysList.find(relay => compareString(relay.id, anchor))
      )
      .filter(Boolean) as Relay[];

    const poolsToCalculate = whitelistedPools.filter(
      pool => !this.poolAprs.some(apr => compareString(pool.id, apr.poolId))
    );

    const currentBlock = await web3.eth.getBlockNumber();
    const weekAgo = rewindBlocksByDays(currentBlock, 7);

    const reservesShapes = poolsToCalculate.map(pool =>
      reserveBalanceShape(
        pool.contract,
        pool.reserves.map(reserve => reserve.contract)
      )
    );

    const [tokenSupplys, reserveBalances] = ((await this.multi({
      groupsOfShapes: [
        poolsToCalculate.map(pool => tokenSupplyShape(pool.id)),
        reservesShapes
      ],
      blockHeight: weekAgo
    })) as [unknown, unknown]) as [
      {
        tokenContract: string;
        supply: string;
      }[],
      RawAbiReserveBalance[]
    ];

    console.log(poolsToCalculate, "are pools to calculate");
    const [passedReserveBalances, failedReserveBalances] = partition(
      reserveBalances,
      balance => balance.reserveOne && balance.reserveTwo
    );

    console.log({ failedReserveBalances });

    const poolRoiShapes = tokenSupplys
      .filter(supply => {
        const pool = findOrThrow(poolsToCalculate, pool =>
          compareString(pool.id, supply.tokenContract)
        );
        const found = passedReserveBalances.some(reserve =>
          compareString(pool.contract, reserve.converterAddress)
        );
        return found;
      })
      .map(supply => {
        const anchor = supply.tokenContract;

        const pool = findOrThrow(
          poolsToCalculate as RelayWithReserveBalances[],
          pool => compareString(pool.id, anchor),
          "failed finding pool for pool shape"
        );

        const converterAddress = pool.contract;
        const poolTokenSupply = supply.supply;
        const reserves = findOrThrow(reserveBalances, balance =>
          compareString(balance.converterAddress, converterAddress)
        );

        return dualPoolRoiShape(
          this.contracts.LiquidityProtection,
          supply.tokenContract,
          [
            {
              tokenContract: reserves.reserveOneAddress,
              weiAmount: reserves.reserveOne
            },
            {
              tokenContract: reserves.reserveTwoAddress,
              weiAmount: reserves.reserveTwo
            }
          ],
          poolTokenSupply
        );
      });

    try {
      const [poolRois] = ((await this.multi({
        groupsOfShapes: [poolRoiShapes]
      })) as [unknown]) as [
        {
          anchor: string;
          onePrimary: string;
          oneRoi: string;
          twoPrimary: string;
          twoRoi: string;
        }[]
      ];
      console.log("PoolROI Success:", poolRois);

      const successfulPoolRois = poolRois
        .filter(roi => roi.oneRoi && roi.twoRoi)
        .map(roi => ({
          ...roi,
          oneRoiCalculated: new BigNumber(roi.oneRoi)
            .div(1000000)
            .minus(1)
            .times(52)
            .toString(),
          twoRoiCalculated: new BigNumber(roi.twoRoi)
            .div(1000000)
            .minus(1)
            .times(52)
            .toString()
        }))
        .map(roi => ({
          ...roi,
          mean: calculateMean(roi.oneRoiCalculated, roi.twoRoiCalculated)
        }));

      console.log(
        successfulPoolRois,
        "allROIS",
        successfulPoolRois.map(x => x.anchor),
        "anchors"
      );
      this.updatePoolAprs(
        successfulPoolRois.map(
          (x): PoolApr => ({ poolId: x.anchor, oneWeekApr: x.mean })
        )
      );
    } catch (e) {
      console.error("PoolROI Failure:", e.message, poolRoiShapes);
    }
  }

  @action async addPoolsBulk(convertersAndAnchors: ConverterAndAnchor[]) {
    if (!convertersAndAnchors || convertersAndAnchors.length == 0) return;

    this.setLoadingPools(true);

    const { pools, reserveFeeds } = await this.addPoolsV2(convertersAndAnchors);

    const allPools = [...pools];
    const allReserveFeeds = [...reserveFeeds];

    const poolsFailed = differenceWith(convertersAndAnchors, allPools, (a, b) =>
      compareString(a.anchorAddress, b.id)
    );
    this.updateFailedPools(
      poolsFailed.map(failedPool => failedPool.anchorAddress)
    );

    this.updateRelays(allPools);
    this.updateRelayFeeds(
      await this.addPossiblePropsFromBancorApi(allReserveFeeds)
    );

    const tokenAddresses = pools
      .flatMap(tokensInRelay)
      .map(token => token.contract);

    return tokenAddresses;
  }

  @action async fetchBulkTokenBalances(tokenContractAddresses: string[]) {
    const governanceToken =
      web3.utils.isAddress(this.liquidityProtectionSettings.govToken) &&
      this.liquidityProtectionSettings.govToken;
    if (governanceToken) {
      tokenContractAddresses.push(this.liquidityProtectionSettings.govToken);
    }
    const uniqueAddresses = uniqWith(
      tokenContractAddresses.filter(web3.utils.isAddress),
      compareString
    );
    uniqueAddresses.forEach(tokenContractAddress =>
      this.getUserBalance({ tokenContractAddress })
    );
  }

  @action async fetchConverterAddressesByAnchorAddresses(
    anchorAddresses: string[]
  ) {
    return getConvertersByAnchors({
      anchorAddresses,
      converterRegistryAddress: this.contracts.BancorConverterRegistry
    });
  }

  @action async fetchAnchorAddresses(converterRegistryAddress: string) {
    return getAnchors(converterRegistryAddress);
  }

  @mutation updateRelays(relays: Relay[]) {
    const allReserves = this.relaysList
      .concat(relays)
      .flatMap(relay => relay.reserves);
    const uniqueTokens = uniqWith(allReserves, (a, b) =>
      compareString(a.contract, b.contract)
    );

    const decimalUniformityBetweenTokens = uniqueTokens.every(token => {
      const allReservesTokenFoundIn = allReserves.filter(reserve =>
        compareString(token.contract, reserve.contract)
      );
      return allReservesTokenFoundIn.every(
        (reserve, _, arr) => reserve.decimals == arr[0].decimals
      );
    });
    if (!decimalUniformityBetweenTokens) {
      console.error(
        `There is a mismatch of decimals between relays of the same token, will not store ${relays.length} new relays`
      );
      return;
    }

    const meshedRelays = uniqWith(
      [...relays, ...this.relaysList],
      compareRelayById
    ).map(relay => ({
      ...relay,
      reserves: sortByNetworkTokens(
        updateArray(
          relay.reserves,
          reserve => !reserve.meta,
          reserve => {
            const meta = this.tokenMeta.find(meta =>
              compareString(reserve.contract, meta.contract)
            );
            return {
              ...reserve,
              meta: {
                logo: (meta && meta.image) || defaultImage,
                ...(meta && meta!.name && { name: meta.name })
              }
            };
          }
        ),
        reserve => reserve.symbol
      )
    }));
    console.log(
      "vuex given",
      relays.length,
      "relays and setting",
      meshedRelays.length
    );
    this.relaysList = Object.freeze(meshedRelays);
  }

  @mutation wipeTokenBalances() {
    this.tokenBalances = [];
  }

  @action async onAuthChange(userAddress: string) {
    this.wipeTokenBalances();
    if (userAddress) {
      const govAddress = web3.utils.isAddress(
        this.liquidityProtectionSettings.govToken
      );
      if (govAddress) {
        this.fetchBulkTokenBalances([
          this.liquidityProtectionSettings.govToken
        ]);
      }
      console.log(userAddress, "fetching protected positions for");
      this.fetchProtectionPositions();
      this.fetchLockedBalances();
      const allTokens = this.relaysList.flatMap(tokensInRelay);
      const uniqueTokenAddresses = uniqWith(
        allTokens.map(token => token.contract),
        compareString
      );
      uniqueTokenAddresses.forEach(tokenContractAddress =>
        this.getUserBalance({
          tokenContractAddress,
          userAddress
        })
      );
    }
  }

  @action async focusPool(id: string): Promise<FocusPoolRes> {
    const pool = await this.relayById(id);
    const converterAddress = pool.contract;
    const yesterday = await this.blockNumberHoursAgo(24);

    const res = await this.pullConverterEvents({
      converterAddress,
      network: this.currentNetwork,
      fromBlock: yesterday.blockHoursAgo
    });
    console.log(res, "was returned from focus pool");

    return res;
  }

  @action async focusSymbol(id: string) {
    if (!this.isAuthenticated) return;
    const tokenContractAddress = findOrThrow(
      this.tokens,
      token => compareString(token.contract, id),
      `failed to find this token contract address (${id})`
    ).contract;
    const balance = await vxm.ethWallet.getBalance({
      accountHolder: this.isAuthenticated,
      tokenContractAddress
    });
    this.updateBalance([id!, balance]);

    const tokenTracked = this.tokens.find(token => compareString(token.id, id));
    if (!tokenTracked) {
      this.loadMoreTokens([id]);
    }
  }

  @mutation updateBalance([id, balance]: [string, string]) {
    const newBalances = this.tokenBalances.filter(
      balance => !compareString(balance.id, id)
    );
    if (new BigNumber(balance).gt(0)) {
      newBalances.push({ id, balance });
    }
    this.tokenBalances = newBalances;
  }

  @action async refreshBalances(symbols?: BaseToken[]) {
    if (symbols) {
      symbols.forEach(symbol => this.focusSymbol(symbol.symbol));
    }
  }

  @action async mintEthErcIfRequired(decString: string) {
    const contract = buildTokenContract(ethErc20WrapperContract);
    const currentBalance = await contract.methods
      .balanceOf(this.isAuthenticated)
      .call();

    const currentBalanceDec = shrinkToken(currentBalance, 18);

    const mintingRequired = new BigNumber(decString).gt(currentBalanceDec);
    if (mintingRequired) {
      return this.mintEthErc(decString);
    }
  }

  @action async tokenById(id: string) {
    return findOrThrow(
      this.tokens,
      token => compareString(token.id, id),
      `tokenById failed to find token with ID ${id} `
    );
  }

  @action async tokensById(ids: string[]) {
    return Promise.all(ids.map(id => this.tokenById(id)));
  }

  @action async findPath({
    fromId,
    toId,
    relays
  }: {
    fromId: string;
    toId: string;
    relays: readonly Relay[];
  }) {
    const lowerCased = relays.map(relay => ({
      ...relay,
      reserves: relay.reserves.map(reserve => ({
        ...reserve,
        contract: reserve.contract.toLowerCase()
      }))
    }));
    const path = await findNewPath(
      fromId.toLowerCase(),
      toId.toLowerCase(),
      lowerCased,
      relay => [relay.reserves[0].contract, relay.reserves[1].contract]
    );

    const flattened = path.hops.flatMap(hop => hop[0]);
    return flattened.map(flat =>
      findOrThrow(
        relays,
        relay => compareString(relay.contract, flat.contract),
        "failed to find relays used in pathing"
      )
    );
  }

  @action async convert({
    from,
    to,
    onUpdate
  }: ProposedConvertTransaction): Promise<TxResponse> {
    if (compareString(from.id, to.id))
      throw new Error("Cannot convert a token to itself.");
    const [fromToken, toToken] = await this.tokensById([from.id, to.id]);
    const fromIsEth = compareString(fromToken.symbol, "eth");

    const steps: Section[] = [
      {
        name: "Pathing",
        description: "Finding path..."
      },
      {
        name: "SetApprovalAmount",
        description: "Setting approval amount..."
      },
      {
        name: "ConvertProcessing",
        description: "Processing conversion..."
      },
      {
        name: "WaitingTxConf",
        description: "Awaiting block confirmation..."
      },
      {
        name: "Done",
        description: "Done!"
      }
    ];

    onUpdate!(0, steps);

    const fromTokenDecimals = await this.getDecimalsByTokenAddress(
      fromToken.id
    );
    const toTokenDecimals = await this.getDecimalsByTokenAddress(toToken.id);

    const relaysByLiqDepth = this.relays.sort(sortByLiqDepth);
    const relaysList = sortAlongSide(
      this.relaysList,
      relay => relay.id,
      relaysByLiqDepth.map(relay => relay.id)
    );
    const winningRelays = uniqWith(relaysList, compareRelayByReserves);

    const relays = await this.findPath({
      relays: winningRelays,
      fromId: from.id,
      toId: to.id
    });

    const fromAmount = from.amount;
    const fromSymbol = fromToken.symbol;
    const fromTokenContract = fromToken.id;
    const toTokenContract = toToken.id;

    const ethPath = generateEthPath(fromSymbol, relays.map(relayToMinimal));

    const fromWei = expandToken(fromAmount, fromTokenDecimals);

    if (!fromIsEth) {
      onUpdate!(1, steps);
      await this.triggerApprovalIfRequired({
        owner: this.isAuthenticated,
        amount: fromWei,
        spender: this.contracts.BancorNetwork,
        tokenAddress: fromTokenContract
      });
    }

    onUpdate!(2, steps);

    const networkContract = buildNetworkContract(this.contracts.BancorNetwork);

    const expectedReturn = to.amount;
    const expectedReturnWei = expandToken(expectedReturn, toTokenDecimals);

    const confirmedHash = await this.resolveTxOnConfirmation({
      tx: networkContract.methods.convertByPath(
        ethPath,
        fromWei,
        await this.weiMinusSlippageTolerance(expectedReturnWei),
        zeroAddress,
        zeroAddress,
        0
      ),
      ...(fromIsEth && { value: fromWei }),
      onHash: () => onUpdate!(3, steps)
    });
    onUpdate!(4, steps);

    this.spamBalances([fromTokenContract, toTokenContract]);

    return {
      txId: confirmedHash,
      blockExplorerLink: await this.createExplorerLink(confirmedHash)
    };
  }

  @action async triggerApprovalIfRequired({
    owner,
    spender,
    amount,
    tokenAddress
  }: {
    owner: string;
    spender: string;
    tokenAddress: string;
    amount: string;
  }) {
    const currentApprovedBalance = await getApprovedBalanceWei({
      owner,
      spender,
      tokenAddress
    });

    const noNullingTokenContracts = [this.liquidityProtectionSettings.govToken];

    const sufficientBalanceAlreadyApproved = new BigNumber(
      currentApprovedBalance
    ).isGreaterThanOrEqualTo(amount);

    if (sufficientBalanceAlreadyApproved) return;

    const isNoNullingTokenContract = noNullingTokenContracts.some(contract =>
      compareString(tokenAddress, contract)
    );

    const nullingTxRequired =
      fromWei(currentApprovedBalance) !== "0" && !isNoNullingTokenContract;
    if (nullingTxRequired) {
      await this.approveTokenWithdrawals([
        { approvedAddress: spender, amount: toWei("0"), tokenAddress }
      ]);
    }

    return this.approveTokenWithdrawals([
      { approvedAddress: spender, amount, tokenAddress }
    ]);
  }

  @action async getReturnByPath({
    path,
    amount
  }: {
    path: string[];
    amount: string;
  }): Promise<string> {
    return getReturnByPath({
      networkContract: this.contracts.BancorNetwork,
      path,
      amount
    });
  }

  @action async getDecimalsByTokenAddress(tokenAddress: string) {
    if (compareString(tokenAddress, ethReserveAddress)) return 18;
    const reserve = this.relaysList
      .flatMap(relay => relay.reserves)
      .find(reserve => compareString(reserve.contract, tokenAddress));
    if (!reserve) {
      try {
        const contract = buildTokenContract(tokenAddress);
        const decimals = await contract.methods.decimals().call();
        return Number(decimals);
      } catch (e) {
        throw new Error(
          `Failed to find token address ${tokenAddress} in list of reserves. ${e.message}`
        );
      }
    }
    return reserve.decimals;
  }

  @action async calculateSingleWithdraw({
    id,
    decPercent
  }: {
    id: string;
    decPercent: number;
  }): Promise<{
    outputs: ViewAmountDetail[];
    expectedValue: ViewAmountDetail;
  }> {
    const [pool, posId] = id.split(":");
    const ppm = new BigNumber(decPercent).times(oneMillion).toString();
    const res = await getRemoveLiquidityReturn(
      this.contracts.LiquidityProtection,
      posId,
      ppm,
      moment().unix()
    );

    const position = findOrThrow(
      this.protectedPositionsArr,
      pos => compareString(pos.id, posId),
      "failed finding protected position"
    );
    const { reserveToken, reserveAmount } = position;

    const reserveTokenObj = findOrThrow(
      this.relaysList.flatMap(r => r.reserves),
      reserve => compareString(reserveToken, reserve.contract)
    );

    return {
      outputs: [
        {
          amount: shrinkToken(res.baseAmount, reserveTokenObj.decimals),
          id: reserveToken,
          symbol: reserveTokenObj.symbol
        },
        {
          amount: shrinkToken(res.networkAmount, 18),
          id: this.liquidityProtectionSettings.networkToken,
          symbol: "BNT"
        }
      ].filter(output => new BigNumber(output.amount).isGreaterThan(0)),
      expectedValue: {
        amount: shrinkToken(res.targetAmount, reserveTokenObj.decimals),
        id: reserveToken,
        symbol: reserveTokenObj.symbol
      }
    };
  }

  @action async getReturn({
    from,
    toId
  }: ProposedFromTransaction): Promise<ConvertReturn> {
    if (compareString(from.id, toId))
      throw new Error("Cannot convert a token to itself.");
    const [fromToken, toToken] = await this.tokensById([from.id, toId]);

    const [fromTokenContract, toTokenContract] = [fromToken.id, toToken.id];
    const amount = from.amount;

    const fromTokenDecimals = await this.getDecimalsByTokenAddress(
      fromTokenContract
    );
    const toTokenDecimals = await this.getDecimalsByTokenAddress(
      toTokenContract
    );

    const relaysByLiqDepth = this.relays.sort(sortByLiqDepth);
    const relaysList = sortAlongSide(
      this.relaysList,
      relay => relay.id,
      relaysByLiqDepth.map(relay => relay.id)
    );
    const winningRelays = uniqWith(relaysList, compareRelayByReserves);

    const relays = await this.findPath({
      fromId: from.id,
      toId,
      relays: winningRelays
    });

    const path = generateEthPath(fromToken.symbol, relays.map(relayToMinimal));

    console.log(path, "is the path");

    const fromWei = expandToken(amount, fromTokenDecimals);
    try {
      const wei = await this.getReturnByPath({
        path,
        amount: fromWei
      });
      const weiNumber = new BigNumber(wei);

      const userReturnRate = buildRate(new BigNumber(fromWei), weiNumber);

      let slippage: number | undefined;
      try {
        const contract = buildConverterContract(relays[0].contract);
        const fromReserveBalanceWei = await contract.methods
          .getConnectorBalance(fromTokenContract)
          .call();

        const smallPortionOfReserveBalance = new BigNumber(
          fromReserveBalanceWei
        ).times(0.00001);

        if (smallPortionOfReserveBalance.isLessThan(fromWei)) {
          const smallPortionOfReserveBalanceWei = smallPortionOfReserveBalance.toFixed(
            0
          );

          const smallPortionReturn = await this.getReturnByPath({
            path,
            amount: smallPortionOfReserveBalanceWei
          });

          const tinyReturnRate = buildRate(
            new BigNumber(smallPortionOfReserveBalanceWei),
            new BigNumber(smallPortionReturn)
          );

          const slippageNumber = calculateSlippage(
            tinyReturnRate,
            userReturnRate
          );
          slippage = slippageNumber.toNumber();
        }
      } catch (e) {
        console.warn("Failed calculating slippage", e.message);
      }

      return {
        amount: shrinkToken(wei, toTokenDecimals),
        slippage
      };
    } catch (e) {
      if (
        e.message.includes(
          `Returned values aren't valid, did it run Out of Gas? You might also see this error if you are not using the correct ABI for the contract you are retrieving data from`
        )
      ) {
        const relayBalances = await Promise.all(
          relays.map(async relay => ({
            relay,
            balances: await this.fetchRelayBalances({ poolId: relay.id })
          }))
        );
        const relaysWithNoBalances = relayBalances.filter(
          relay =>
            !relay.balances.reserves.every(reserve => reserve.weiAmount !== "0")
        );
        if (relaysWithNoBalances.length > 0) {
          const moreThanOne = relayBalances.length > 1;
          throw new Error(
            moreThanOne
              ? "Pool does not have sufficient reserve balances"
              : "Pool does not have a sufficient reserve balance"
          );
        } else {
          throw new Error(e);
        }
      } else {
        throw new Error(e);
      }
    }
  }

  @action async getCost({ fromId, to }: ProposedToTransaction) {
    if (compareString(fromId, to.id))
      throw new Error("Cannot convert a token to itself.");
    const fromToken = await this.tokenById(fromId);
    const toToken = await this.tokenById(to.id);

    const amount = to.amount;

    const [fromTokenContract, toTokenContract] = [fromToken.id, toToken.id];

    const fromTokenDecimals = await this.getDecimalsByTokenAddress(
      fromTokenContract
    );
    const toTokenDecimals = await this.getDecimalsByTokenAddress(
      toTokenContract
    );

    const relays = this.relaysList;

    const poolIds = relays.map(relay => relay.id);
    const allCoveredUnderBancorApi = poolIds.every(poolId =>
      ethBancorApiDictionary.some(dic =>
        compareString(poolId, dic.smartTokenAddress)
      )
    );
    if (!allCoveredUnderBancorApi)
      throw new Error("Fetching the cost of this token is not yet supported.");

    const [fromTokenTicker, toTokenTicker] = await Promise.all([
      ethBancorApi.getToken(fromToken.symbol),
      ethBancorApi.getToken(toToken.symbol)
    ]);
    const fromTokenId = fromTokenTicker._id;
    const toTokenId = toTokenTicker._id;

    const result = await ethBancorApi.calculateCost(
      fromTokenId,
      toTokenId,
      expandToken(amount, toTokenDecimals)
    );

    return {
      amount: shrinkToken(result, fromTokenDecimals)
    };
  }
}<|MERGE_RESOLUTION|>--- conflicted
+++ resolved
@@ -147,11 +147,7 @@
 import { MultiCall, ShapeWithLabel, DataTypes } from "eth-multicall";
 import moment from "moment";
 import { getNetworkVariables } from "../../config";
-<<<<<<< HEAD
-import { getWeb3, Provider } from "@/api/web3"
-=======
 import { getWeb3, Provider } from "@/api/web3";
->>>>>>> 471d1791
 
 const tokenSupplyShape = (tokenAddress: string) => {
   const contract = buildTokenContract(tokenAddress);
@@ -4438,11 +4434,7 @@
       LiquidityProtection: asciiToHex("LiquidityProtection")
     };
 
-<<<<<<< HEAD
-    const web3View = getWeb3(this.currentNetwork, Provider.Alchemy)
-=======
     const web3View = getWeb3(this.currentNetwork, Provider.Alchemy);
->>>>>>> 471d1791
     const registryContract = new web3View.eth.Contract(
       ABIContractRegistry,
       contractRegistry
@@ -4756,21 +4748,11 @@
     blockHeight?: number;
   }) {
     const networkVars = getNetworkVariables(this.currentNetwork);
-<<<<<<< HEAD
-    const multi = new MultiCall(getWeb3(this.currentNetwork, Provider.Alchemy), networkVars.multiCall, [
-      500,
-      100,
-      50,
-      10,
-      1
-    ]);
-=======
     const multi = new MultiCall(
       getWeb3(this.currentNetwork, Provider.Alchemy),
       networkVars.multiCall,
       [500, 100, 50, 10, 1]
     );
->>>>>>> 471d1791
 
     const res = await multi.all(groupsOfShapes, {
       traditional: false,
