import { createModule, mutation, action } from "vuex-class-component";
import {
  ProposedFromTransaction,
  ProposedToTransaction,
  ProposedConvertTransaction,
  LiquidityParams,
  OpposingLiquidParams,
  OpposingLiquid,
  TradingModule,
  LiquidityModule,
  BaseToken,
  CreatePoolModule,
  CreatePoolParams,
  ModalChoice,
  ViewToken,
  ViewRelay,
  TokenPrice,
  Section,
  Step,
  HistoryModule,
  ViewAmount,
  ModuleParam,
  ConvertReturn,
  UserPoolBalances,
  ReserveFeed,
  PoolTokenPosition,
  CreateV1PoolEthParams,
  TxResponse,
  V1PoolResponse,
  ViewTradeEvent,
  ViewLiquidityEvent,
  ViewRemoveEvent,
  ViewAddEvent,
  ViewAmountWithMeta,
  FocusPoolRes,
  ProtectedLiquidity,
  ProtectedLiquidityCalculated,
  ProtectLiquidityParams,
  OnUpdate,
  ViewProtectedLiquidity,
  ViewLockedBalance,
  ProtectionRes,
  ViewAmountDetail,
  WeiExtendedAsset
} from "@/types/bancor";
import { ethBancorApi } from "@/api/bancorApiWrapper";
import {
  web3,
  Relay,
  Token,
  fetchReserveBalance,
  compareString,
  findOrThrow,
  updateArray,
  networkTokens,
  isOdd,
  multiSteps,
  EthNetworks,
  PoolType,
  Anchor,
  TraditionalRelay,
  ChainLinkRelay,
  SmartToken,
  PoolContainer,
  sortAlongSide,
  RelayWithReserveBalances,
  sortByLiqDepth,
  matchReserveFeed,
  zeroAddress,
  buildSingleUnitCosts,
  findChangedReserve,
  getLogs,
  DecodedEvent,
  ConversionEventDecoded,
  getConverterLogs,
  DecodedTimedEvent,
  AddLiquidityEvent,
  RemoveLiquidityEvent,
  traverseLockedBalances,
  calculateProtectionLevel,
  LockedBalance,
  rewindBlocksByDays,
  calculateMaxStakes
} from "@/api/helpers";
import { ContractSendMethod } from "web3-eth-contract";
import {
  ABIContractRegistry,
  ethErc20WrapperContract,
  ethReserveAddress
} from "@/api/eth/ethAbis";
import {
  getApprovedBalanceWei,
  getReturnByPath,
  liquidationLimit,
  getConvertersByAnchors,
  getAnchors,
  getConvertibleTokenAnchors,
  conversionPath,
  getTokenSupplyWei,
  existingPool,
  protectionById,
  getRemoveLiquidityReturn
} from "@/api/eth/contractWrappers";
import { toWei, fromWei, toHex, asciiToHex } from "web3-utils";
import Decimal from "decimal.js";
import axios, { AxiosResponse } from "axios";
import { vxm } from "@/store";
import wait from "waait";
import {
  uniqWith,
  differenceWith,
  zip,
  partition,
  first,
  omit,
  toPairs,
  fromPairs,
  chunk,
  last
} from "lodash";
import {
  buildNetworkContract,
  buildRegistryContract,
  buildV28ConverterContract,
  buildV2Converter,
  buildContainerContract,
  buildConverterContract,
  buildTokenContract,
  buildLiquidityProtectionContract,
  buildLiquidityProtectionStoreContract
} from "@/api/eth/contractTypes";
import {
  MinimalRelay,
  expandToken,
  generateEthPath,
  shrinkToken,
  TokenSymbol,
  removeLeadingZeros
} from "@/api/eth/helpers";
import { ethBancorApiDictionary } from "@/api/eth/bancorApiRelayDictionary";
import { getSmartTokenHistory, fetchSmartTokens } from "@/api/eth/zumZoom";
import { sortByNetworkTokens } from "@/api/sortByNetworkTokens";
import { findNewPath } from "@/api/eos/eosBancorCalc";
import { priorityEthPools } from "./staticRelays";
import BigNumber from "bignumber.js";
import { knownVersions } from "@/api/eth/knownConverterVersions";
import { MultiCall, ShapeWithLabel, DataTypes } from "eth-multicall";
import moment from "moment";
import { getNetworkVariables } from "../../config";
import { getWeb3, Provider } from "@/api/web3";
import * as Sentry from "@sentry/browser";

interface Balance {
  balance: string;
  id: string;
}

const tokenSupplyShape = (tokenAddress: string) => {
  const contract = buildTokenContract(tokenAddress);
  return {
    tokenContract: ORIGIN_ADDRESS,
    supply: contract.methods.totalSupply()
  };
};

const buildPoolRoiParams = (
  poolToken: string,
  poolTokenSupply: string,
  primaryReserveToken: string,
  primaryReserveBalance: string,
  secondaryReserveBalance: string
) =>
  [
    poolToken,
    primaryReserveToken,
    primaryReserveBalance,
    new BigNumber(primaryReserveBalance).times(2).toString(),
    poolTokenSupply,
    secondaryReserveBalance,
    primaryReserveBalance
  ] as [string, string, string, string, string, string, string];

const dualPoolRoiShape = (
  protectionContractAddress: string,
  anchor: string,
  reserves: TokenWei[],
  poolTokenSupply: string
) => {
  const contract = buildLiquidityProtectionContract(protectionContractAddress);

  const [oneReserve, twoReserve] = reserves;

  const oneParams = buildPoolRoiParams(
    anchor,
    poolTokenSupply,
    oneReserve.tokenContract,
    oneReserve.weiAmount,
    twoReserve.weiAmount
  );
  const twoParams = buildPoolRoiParams(
    anchor,
    poolTokenSupply,
    twoReserve.tokenContract,
    twoReserve.weiAmount,
    oneReserve.weiAmount
  );

  return {
    anchor,
    protectionAddress: ORIGIN_ADDRESS,
    onePrimary: oneReserve.tokenContract,
    twoPrimary: twoReserve.tokenContract,
    oneRoi: contract.methods.poolROI(...oneParams),
    twoRoi: contract.methods.poolROI(...twoParams)
  };
};

const slimBalanceShape = (contractAddress: string, owner: string) => {
  const contract = buildTokenContract(contractAddress);
  const template = {
    contract: ORIGIN_ADDRESS,
    balance: contract.methods.balanceOf(owner)
  };
  return template;
};

const balanceShape = (contractAddress: string, owner: string) => {
  const contract = buildTokenContract(contractAddress);
  const template = {
    contract: ORIGIN_ADDRESS,
    balance: contract.methods.balanceOf(owner),
    decimals: contract.methods.decimals()
  };
  return template;
};

const samePoolAmount = (liq1Balance: string, liq2Balance: string) => {
  const liq1 = new BigNumber(liq1Balance);
  const liq2 = new BigNumber(liq2Balance);

  const first = liq1.isLessThanOrEqualTo(liq2.plus(1));
  const second = liq2.isLessThanOrEqualTo(liq1.plus(1));

  const passed = first && second;
  return passed;
};

interface PoolApr {
  poolId: string;
  oneWeekApr: string;
}

const calculateReturnOnInvestment = (
  investment: string,
  newReturn: string
): string => {
  return new BigNumber(newReturn)
    .div(investment)
    .minus(1)
    .toString();
};

const samePointOfEntry = (a: ProtectedLiquidity, b: ProtectedLiquidity) =>
  compareString(a.poolToken, b.poolToken) &&
  a.timestamp == b.timestamp &&
  compareString(a.owner, b.owner) &&
  samePoolAmount(a.poolAmount, b.poolAmount);

// returns the rate of 1 pool token in reserve token units
const calculatePoolTokenRate = (
  poolTokenSupply: string,
  reserveTokenBalance: string
) => new BigNumber(reserveTokenBalance).times(2).div(poolTokenSupply);

const notBadRelay = (converterAndAnchor: ConverterAndAnchor) =>
  !compareString(
    converterAndAnchor.anchorAddress,
    "0x368B3D50E51e8bf62E6C73fc389e4102B9aEB8e2"
  );

const decodedToTimedDecoded = <T>(
  event: DecodedEvent<T>,
  knownBlockNumber: number,
  knownBlockNumberTime: number
): DecodedTimedEvent<T> => ({
  ...event,
  blockTime: estimateBlockTimeUnix(
    Number(event.blockNumber),
    knownBlockNumber,
    knownBlockNumberTime
  )
});

const tokenAddressesInEvent = (
  event:
    | DecodedEvent<ConversionEventDecoded>
    | DecodedEvent<AddLiquidityEvent>
    | DecodedEvent<RemoveLiquidityEvent>
): string[] => {
  if (Object.keys(event.data).includes("from")) {
    const actualEvent = event as DecodedEvent<ConversionEventDecoded>;
    const res = [actualEvent.data.from.address, actualEvent.data.to.address];
    const isArrayOfStrings = res.every(address => typeof address == "string");
    if (!isArrayOfStrings)
      throw new Error("Failed to get token addresses in event");
    return res;
  } else if (Object.keys(event.data).includes("tokenAdded")) {
    const actualEvent = event as DecodedEvent<AddLiquidityEvent>;
    return [actualEvent.data.tokenAdded];
  } else if (Object.keys(event.data).includes("tokenRemoved")) {
    const actualEvent = event as DecodedEvent<RemoveLiquidityEvent>;
    return [actualEvent.data.tokenRemoved];
  } else {
    throw new Error("Failed to find token");
  }
};

const estimateBlockTimeUnix = (
  blockNumber: number,
  knownBlockNumber: number,
  knownBlockNumberTime: number,
  averageBlockTimeSeconds = 13
): number => {
  if (knownBlockNumber < blockNumber)
    throw new Error("Write more maths to support this");
  const blockGap = knownBlockNumber - blockNumber;
  const timeGap = blockGap * averageBlockTimeSeconds;
  return knownBlockNumberTime - timeGap;
};

const addLiquidityEventToView = (
  addLiquidity: DecodedTimedEvent<AddLiquidityEvent>[],
  tokens: ViewToken[],
  createBlockExplorerTxLink: (hash: string) => string,
  createBlockExplorerAccountLink: (account: string) => string
): ViewLiquidityEvent<ViewAddEvent> => {
  const firstItem = first(addLiquidity)!;
  const account = firstItem.data.trader;

  return {
    account,
    type: "add",
    accountLink: createBlockExplorerAccountLink(account),
    data: {
      tokensAdded: addLiquidity.map(event => {
        const token = findOrThrow(tokens, token =>
          compareString(token.contract, event.data.tokenAdded)
        );
        const decAmount = shrinkToken(event.data.amount, token.precision);
        return viewTokenToViewAmountWithMeta(decAmount, token);
      })
    },
    txHash: firstItem.txHash,
    txLink: createBlockExplorerTxLink(firstItem.txHash),
    unixTime: firstItem.blockTime,
    valueTransmitted: 0
  };
};

const viewTokenToViewAmountWithMeta = (
  amount: string,
  token: ViewToken
): ViewAmountWithMeta => ({
  amount: amount,
  decimals: token.precision,
  id: token.id,
  logo: token.logo,
  symbol: token.symbol
});

const removeLiquidityEventToView = (
  removeLiquidity: DecodedTimedEvent<RemoveLiquidityEvent>[],
  tokens: ViewToken[],
  createBlockExplorerTxLink: (hash: string) => string,
  createBlockExplorerAccountLink: (account: string) => string
): ViewLiquidityEvent<ViewRemoveEvent> => {
  const firstItem = first(removeLiquidity)!;
  const account = firstItem.data.trader;

  return {
    account,
    type: "remove",
    accountLink: createBlockExplorerAccountLink(account),
    data: {
      tokensRemoved: removeLiquidity.map(event => {
        const token = findOrThrow(tokens, token =>
          compareString(token.id, event.data.tokenRemoved)
        );
        const decAmount = shrinkToken(event.data.amount, token.precision);
        return viewTokenToViewAmountWithMeta(decAmount, token);
      })
    },
    txHash: firstItem.txHash,
    txLink: createBlockExplorerTxLink(firstItem.txHash),
    unixTime: firstItem.blockTime,
    valueTransmitted: 0
  };
};

const conversionEventToViewTradeEvent = (
  conversion: DecodedTimedEvent<ConversionEventDecoded>,
  tokenPrices: ViewToken[],
  createBlockExplorerTxLink: (hash: string) => string,
  createBlockExplorerAccountLink: (account: string) => string
): ViewLiquidityEvent<ViewTradeEvent> => {
  const fromToken = findOrThrow(
    tokenPrices,
    price => compareString(price.id, conversion.data.from.address),
    `failed finding token meta passed to conversion event to view trade ${conversion.data.from.address}`
  );
  const toToken = findOrThrow(
    tokenPrices,
    price => compareString(price.id, conversion.data.to.address),
    `failed finding token meta passed to conversion event to view trade ${conversion.data.to.address}`
  );

  const fromAmountDec = shrinkToken(
    conversion.data.from.weiAmount,
    fromToken.precision
  );

  const toAmountDec = shrinkToken(
    conversion.data.to.weiAmount,
    toToken.precision
  );

  return {
    txLink: createBlockExplorerTxLink(conversion.txHash),
    accountLink: createBlockExplorerAccountLink(conversion.data.trader),
    valueTransmitted: new BigNumber(fromAmountDec)
      .times(fromToken.price || 0)
      .toNumber(),
    type: "swap",
    unixTime: conversion.blockTime,
    account: conversion.data.trader,
    txHash: conversion.txHash,
    data: {
      from: viewTokenToViewAmountWithMeta(fromAmountDec, fromToken),
      to: viewTokenToViewAmountWithMeta(toAmountDec, toToken)
    }
  };
};

type Wei = string;

const calculateExpectedPoolTokenReturnV2 = (
  poolTokenSupply: Wei,
  stakedReserveBalance: Wei,
  reserveTokenAmountToDeposit: Wei
): Wei =>
  new BigNumber(poolTokenSupply)
    .div(stakedReserveBalance)
    .times(reserveTokenAmountToDeposit)
    .toFixed(0);

const calculateShareOfPool = (
  poolTokensToAdd: Wei,
  poolTokenSupply: Wei,
  existingUserPoolTokenBalance?: Wei
): number => {
  if (new BigNumber(poolTokenSupply).eq(0)) return 1;

  const suggestedSmartTokens = new BigNumber(poolTokensToAdd).plus(
    existingUserPoolTokenBalance || 0
  );

  const suggestedSmartTokenSupply = new BigNumber(poolTokenSupply).plus(
    poolTokensToAdd
  );

  const shareOfPool = suggestedSmartTokens
    .div(suggestedSmartTokenSupply)
    .toNumber();

  return shareOfPool;
};

const relayIncludesReserves = (reserves: string[]) => (relay: Relay) =>
  relay.reserves.every(reserve =>
    reserves.some(r => compareString(reserve.contract, r))
  );

const compareRelayByReserves = (a: Relay, b: Relay) =>
  a.reserves.every(reserve =>
    b.reserves.some(r => compareString(reserve.contract, r.contract))
  );

const rawAbiV2ToStacked = (
  rawAbiV2: RawAbiV2PoolBalances
): StakedAndReserve => {
  const primaryReserveWeight =
    rawAbiV2.effectiveReserveWeights && rawAbiV2.effectiveReserveWeights[0];
  const secondaryReserveWeight =
    rawAbiV2.effectiveReserveWeights && rawAbiV2.effectiveReserveWeights[1];

  const reserveOneIsPrimaryReserve = compareString(
    rawAbiV2.reserveOne,
    rawAbiV2.primaryReserveToken
  );

  const reserveOneReserveWeight = reserveOneIsPrimaryReserve
    ? primaryReserveWeight
    : secondaryReserveWeight;
  const reserveTwoReserveWeight = reserveOneIsPrimaryReserve
    ? secondaryReserveWeight
    : primaryReserveWeight;

  return {
    converterAddress: rawAbiV2.converterAddress,
    reserves: [
      {
        reserveAddress: rawAbiV2.reserveOne,
        stakedBalance: rawAbiV2.reserveOneStakedBalance,
        reserveWeight: reserveOneReserveWeight,
        poolTokenAddress: rawAbiV2.reserveOnePoolToken
      },
      {
        reserveAddress: rawAbiV2.reserveTwo,
        stakedBalance: rawAbiV2.reserveTwoStakedBalance,
        reserveWeight: reserveTwoReserveWeight,
        poolTokenAddress: rawAbiV2.reserveTwoPoolToken
      }
    ]
  };
};

const getAnchorTokenAddresses = (relay: Relay): string[] => {
  if (relay.converterType == PoolType.ChainLink) {
    const actualRelay = relay as ChainLinkRelay;
    return actualRelay.anchor.poolTokens.map(x => x.poolToken.contract);
  } else if (relay.converterType == PoolType.Traditional) {
    const actualRelay = relay as TraditionalRelay;
    return [actualRelay.anchor.contract];
  } else {
    throw new Error("Failed to identify type of relay passed");
  }
};

interface RefinedAbiRelay {
  anchorAddress: string;
  reserves: [string, string];
  version: number;
  converterType: PoolType;
  converterAddress: string;
  connectorToken1: string;
  connectorToken2: string;
  connectorTokenCount: string;
  conversionFee: string;
  owner: string;
}

const decToPpm = (dec: number | string): string =>
  new BigNumber(dec).times(oneMillion).toFixed(0);

const determineConverterType = (
  converterType: string | undefined
): PoolType => {
  if (typeof converterType == "undefined") {
    return PoolType.Traditional;
  } else if (Number(converterType) == 32) {
    return PoolType.Traditional;
  } else if (Number(converterType) == 1) {
    return PoolType.Traditional;
  } else if (Number(converterType) == 2) {
    return PoolType.ChainLink;
  } else if (Number(converterType) == 0) {
    return PoolType.Liquid;
  }
  throw new Error("Failed to determine the converter type");
};

const smartTokenAnchor = (smartToken: Token) => ({
  anchor: smartToken,
  converterType: PoolType.Traditional
});

interface UsdValue {
  id: string;
  usdPrice: string;
}

const trustedStables = (network: EthNetworks): UsdValue[] => {
  if (network == EthNetworks.Mainnet) {
    return [
      { id: "0x309627af60f0926daa6041b8279484312f2bf060", usdPrice: "1" }
    ];
  }
  return [];
};

const calculateSlippage = (
  slippageLessRate: BigNumber,
  slippagedRate: BigNumber
): BigNumber => {
  if (slippagedRate.gt(slippageLessRate)) throw new Error("Rates are bad");
  const result = slippageLessRate.minus(slippagedRate).abs();
  return result.div(slippageLessRate);
};

const buildRate = (amountEntered: BigNumber, returnAmount: BigNumber) =>
  returnAmount.div(amountEntered);

const buildRelayFeedChainkLink = ({
  relays,
  usdPriceOfBnt
}: {
  relays: RawV2Pool[];
  usdPriceOfBnt: number;
}) => relays.flatMap(relay => buildReserveFeedsChainlink(relay, usdPriceOfBnt));

const buildReserveFeedsTraditional = (
  relay: RelayWithReserveBalances,
  knownUsdPrices: UsdValue[]
): ReserveFeed[] => {
  const reservesBalances = relay.reserves.map(reserve => {
    const reserveBalance = findOrThrow(
      relay.reserveBalances,
      balance => compareString(balance.id, reserve.contract),
      "failed to find a reserve balance for reserve"
    );

    const decAmount = shrinkToken(reserveBalance.amount, reserve.decimals);
    const knownUsdPrice = knownUsdPrices.find(price =>
      compareString(price.id, reserve.contract)
    );
    return {
      reserve,
      decAmount,
      knownUsdPrice
    };
  });

  const [networkReserve, tokenReserve] = sortByNetworkTokens(
    reservesBalances,
    balance => balance.reserve.symbol.toUpperCase()
  );

  const cryptoCostOfTokenReserve = new BigNumber(networkReserve.decAmount)
    .dividedBy(tokenReserve.decAmount)
    .toNumber();
  const cryptoCostOfNetworkReserve = new BigNumber(
    tokenReserve.decAmount
  ).dividedBy(networkReserve.decAmount);

  let usdCostOfTokenReserve: number;
  let usdCostOfNetworkReserve: number;

  if (networkReserve.knownUsdPrice) {
    usdCostOfTokenReserve = new BigNumber(cryptoCostOfTokenReserve)
      .times(networkReserve.knownUsdPrice.usdPrice)
      .toNumber();
    usdCostOfNetworkReserve = new BigNumber(cryptoCostOfNetworkReserve)
      .times(usdCostOfTokenReserve)
      .toNumber();
  } else if (tokenReserve.knownUsdPrice) {
    usdCostOfNetworkReserve = new BigNumber(cryptoCostOfNetworkReserve)
      .times(tokenReserve.knownUsdPrice.usdPrice)
      .toNumber();
    usdCostOfTokenReserve = new BigNumber(cryptoCostOfTokenReserve)
      .times(usdCostOfNetworkReserve)
      .toNumber();
  } else {
    throw new Error(
      "Cannot determine the price without knowing one of the reserve prices"
    );
  }

  if (Number.isNaN(usdCostOfNetworkReserve)) usdCostOfNetworkReserve = 0;

  const liqDepth = new BigNumber(networkReserve.decAmount)
    .times(usdCostOfNetworkReserve)
    .toNumber();

  return [
    {
      reserveAddress: tokenReserve.reserve.contract,
      poolId: relay.id,
      costByNetworkUsd: usdCostOfTokenReserve,
      liqDepth,
      priority: 10
    },
    {
      reserveAddress: networkReserve.reserve.contract,
      poolId: relay.id,
      liqDepth,
      costByNetworkUsd: usdCostOfNetworkReserve,
      priority: 10
    }
  ];
};

const duplicateWith = <T>(
  arr: readonly T[],
  comparator: (a: T, b: T) => boolean
) =>
  arr.filter(
    (item, index, arr) => arr.findIndex(i => comparator(item, i)) !== index
  );

const compareById = (a: { id: string }, b: { id: string }) =>
  compareString(a.id, b.id);

const compareReserveFeedByReserveAddress = (a: ReserveFeed, b: ReserveFeed) =>
  compareString(a.reserveAddress, b.reserveAddress);

const reserveFeedToUsdPrice = (reserveFeed: ReserveFeed): UsdValue => ({
  id: reserveFeed.reserveAddress,
  usdPrice: String(reserveFeed.costByNetworkUsd)
});

const buildPossibleReserveFeedsTraditional = (
  v1Pools: RelayWithReserveBalances[],
  initialKnownPrices: UsdValue[]
): ReserveFeed[] => {
  if (initialKnownPrices.length == 0)
    throw new Error("Must know the price of at least one token");
  const duplicatePrices = duplicateWith(initialKnownPrices, compareById);
  if (duplicatePrices.length > 0)
    throw new Error("Cannot pass multiple prices of a single token");

  const attemptedRelays = v1Pools.map(pool => {
    try {
      const res = buildReserveFeedsTraditional(pool, initialKnownPrices);
      return res;
    } catch (e) {
      return false;
    }
  });

  const [fulfilled, failed] = partition(attemptedRelays, Boolean);
  const flatReserveFeeds = ((fulfilled as unknown) as ReserveFeed[][])
    .flat(2)
    .sort(sortByLiqDepth);
  if (failed.length == 0) return flatReserveFeeds;
  const uniquePrices = uniqWith(
    flatReserveFeeds,
    compareReserveFeedByReserveAddress
  ).map(reserveFeedToUsdPrice);
  const learntPrices = uniqWith(
    [...initialKnownPrices, ...uniquePrices],
    compareById
  );
  const hasLearntNewPrices = learntPrices.length > initialKnownPrices.length;
  return hasLearntNewPrices
    ? buildPossibleReserveFeedsTraditional(v1Pools, learntPrices)
    : flatReserveFeeds;
};

const buildReserveFeedsChainlink = (
  relay: RawV2Pool,
  usdPriceOfBnt: number
): ReserveFeed[] => {
  const reserveBalances = relay.reserves;
  const reserveWeights = relay.reserves.map(balance => balance.reserveWeight);

  const noReserveWeights = reserveWeights.every(
    weight => typeof weight == "undefined"
  );
  if (noReserveWeights) return [];

  const sortedTokens = sortByNetworkTokens(
    reserveBalances,
    reserve => reserve.token.symbol
  ).map(token => ({
    ...token,
    decAmount: shrinkToken(token.stakedBalance, token.token.decimals),
    decWeight: new BigNumber(token.reserveWeight as string).div(oneMillion)
  }));

  const [secondaryReserveToken, primaryReserveToken] = sortedTokens;

  const secondarysPrice =
    secondaryReserveToken.token.symbol == "USDB" ? 1 : usdPriceOfBnt;

  const secondarysLiqDepth = new BigNumber(
    secondaryReserveToken.decAmount
  ).times(secondarysPrice);

  const wholeLiquidityDepth = secondarysLiqDepth.div(
    secondaryReserveToken.decWeight
  );
  const primaryLiquidityDepth = wholeLiquidityDepth.minus(secondarysLiqDepth);

  const result = [
    {
      reserveAddress: primaryReserveToken.token.contract,
      poolId: relay.anchorAddress,
      priority: 10,
      liqDepth: primaryLiquidityDepth.toNumber(),
      costByNetworkUsd: primaryLiquidityDepth
        .div(primaryReserveToken.decAmount)
        .toNumber()
    },
    {
      reserveAddress: secondaryReserveToken.token.contract,
      poolId: relay.anchorAddress,
      priority: 10,
      liqDepth: secondarysLiqDepth.toNumber(),
      costByNetworkUsd: secondarysPrice
    }
  ];
  return result;
};

const defaultImage = "https://ropsten.etherscan.io/images/main/empty-token.png";
const ORIGIN_ADDRESS = DataTypes.originAddress;

type TotalVolumeAndLiquidity = [string, string, string, number];

type VolumeAndLiq = [string, string, string];

const relayShape = (converterAddress: string) => {
  const contract = buildV28ConverterContract(converterAddress);
  return {
    converterAddress: ORIGIN_ADDRESS,
    owner: contract.methods.owner(),
    converterType: contract.methods.converterType(),
    version: contract.methods.version(),
    connectorTokenCount: contract.methods.connectorTokenCount(),
    conversionFee: contract.methods.conversionFee(),
    connectorToken1: contract.methods.connectorTokens(0),
    connectorToken2: contract.methods.connectorTokens(1)
  };
};

const poolTokenShape = (address: string) => {
  const contract = buildContainerContract(address);
  return {
    symbol: contract.methods.symbol(),
    decimals: contract.methods.decimals(),
    poolTokens: contract.methods.poolTokens(),
    contract: ORIGIN_ADDRESS
  };
};

const v2PoolBalanceShape = (
  contractAddress: string,
  reserveOne: string,
  reserveTwo: string
) => {
  const contract = buildV2Converter(contractAddress);
  return {
    converterAddress: ORIGIN_ADDRESS,
    primaryReserveToken: contract.methods.primaryReserveToken(),
    secondaryReserveToken: contract.methods.secondaryReserveToken(),
    reserveOne,
    reserveTwo,
    reserveOnePoolToken: contract.methods.poolToken(reserveOne),
    reserveTwoPoolToken: contract.methods.poolToken(reserveTwo),
    reserveOneStakedBalance: contract.methods.reserveStakedBalance(reserveOne),
    reserveTwoStakedBalance: contract.methods.reserveStakedBalance(reserveTwo),
    effectiveReserveWeights: contract.methods.effectiveReserveWeights()
  };
};

const liquidityProtectionShape = (contractAddress: string) => {
  const contract = buildLiquidityProtectionContract(contractAddress);
  return {
    minProtectionDelay: contract.methods.minProtectionDelay(),
    maxProtectionDelay: contract.methods.maxProtectionDelay(),
    lockDuration: contract.methods.lockDuration(),
    networkToken: contract.methods.networkToken(),
    govToken: contract.methods.govToken(),
    maxSystemNetworkTokenAmount: contract.methods.maxSystemNetworkTokenAmount(),
    maxSystemNetworkTokenRatio: contract.methods.maxSystemNetworkTokenRatio()
  };
};

const calculatePercentIncrease = (
  small: number | string,
  big: number | string
): string => {
  const profit = new BigNumber(big).minus(small);
  return profit.div(small).toString();
};

interface TokenWei {
  tokenContract: string;
  weiAmount: string;
}

const notBlackListed = (blackListedAnchors: string[]) => (
  converterAnchor: ConverterAndAnchor
) =>
  !blackListedAnchors.some(black =>
    compareString(black, converterAnchor.anchorAddress)
  );

interface RawV2Pool {
  reserves: {
    token: Token;
    reserveAddress: string;
    stakedBalance: string;
    reserveWeight: string | undefined;
    poolTokenAddress: string;
  }[];
  converterAddress: string;
  anchorAddress: string;
}

const calculateMean = (a: string, b: string) =>
  new BigNumber(a)
    .plus(b)
    .div(2)
    .toString();

interface V2Response {
  reserveFeeds: ReserveFeed[];
  pools: (RelayWithReserveBalances | ChainLinkRelay)[];
}

const sortFeedByExtraProps = (a: ReserveFeed, b: ReserveFeed) => {
  if (a.change24H || a.volume24H) return -1;
  if (b.change24H || a.volume24H) return 1;
  return 0;
};

const compareAnchorAndConverter = (
  a: ConverterAndAnchor,
  b: ConverterAndAnchor
) =>
  compareString(a.anchorAddress, b.anchorAddress) &&
  compareString(a.converterAddress, b.converterAddress);
interface RawAbiRelay {
  connectorToken1: string;
  connectorToken2: string;
  connectorTokenCount: string;
  conversionFee: string;
  owner: string;
  version: string;
  converterType?: string;
}

const zipAnchorAndConverters = (
  anchorAddresses: string[],
  converterAddresses: string[]
): ConverterAndAnchor[] => {
  if (anchorAddresses.length !== converterAddresses.length)
    throw new Error(
      "was expecting as many anchor addresses as converter addresses"
    );
  const zipped = zip(anchorAddresses, converterAddresses) as [string, string][];
  return zipped.map(([anchorAddress, converterAddress]) => ({
    anchorAddress: anchorAddress!,
    converterAddress: converterAddress!
  }));
};

const pickEthToken = (obj: any): Token => ({
  contract: obj.contract,
  decimals: obj.decimals,
  network: "ETH",
  symbol: obj.symbol
});

interface AbiRelay extends RawAbiRelay {
  converterAddress: string;
}

interface RawAbiToken {
  contract: string;
  symbol: string;
  decimals: string;
}

const prioritiseV2Pools = (a: ViewRelay, b: ViewRelay) => {
  if (a.v2 && b.v2) return 0;
  if (!a.v2 && !b.v2) return 0;
  if (a.v2 && !b.v2) return -1;
  if (!a.v2 && b.v2) return 1;
  return 0;
};

interface RawAbiCentralPoolToken extends RawAbiToken {
  poolTokens?: string[];
}

interface AbiCentralPoolToken extends RawAbiCentralPoolToken {
  contract: string;
}

interface ConverterAndAnchor {
  converterAddress: string;
  anchorAddress: string;
}

const networkTokenAddresses = [
  "0x309627af60F0926daa6041B8279484312f2bf060",
  "0x1F573D6Fb3F13d689FF844B4cE37794d79a7FF1C"
];

const metaToModalChoice = (meta: TokenMeta): ModalChoice => ({
  id: meta.contract,
  contract: meta.contract,
  symbol: meta.symbol,
  img: meta.image
});

const isTraditional = (relay: Relay): boolean =>
  typeof relay.anchor == "object" &&
  relay.converterType == PoolType.Traditional;

const isChainLink = (relay: Relay): boolean =>
  Array.isArray((relay.anchor as PoolContainer).poolTokens) &&
  relay.converterType == PoolType.ChainLink;

const assertTraditional = (relay: Relay): TraditionalRelay => {
  if (isTraditional(relay)) {
    return relay as TraditionalRelay;
  }
  throw new Error("Not a traditional relay");
};

const assertChainlink = (relay: Relay): ChainLinkRelay => {
  if (isChainLink(relay)) {
    return relay as ChainLinkRelay;
  }
  throw new Error("Not a chainlink relay");
};

const generateEtherscanTxLink = (txHash: string, ropsten: boolean = false) =>
  `https://${ropsten ? "ropsten." : ""}etherscan.io/tx/${txHash}`;

const generateEtherscanAccountLink = (
  account: string,
  ropsten: boolean = false
) => `https://${ropsten ? "ropsten." : ""}etherscan.io/address/${account}`;

interface AnchorProps {
  anchor: Anchor;
  converterType: PoolType;
}

const iouTokensInRelay = (relay: Relay): Token[] => {
  if (relay.converterType == PoolType.ChainLink) {
    const poolContainer = relay.anchor as PoolContainer;
    const poolTokens = poolContainer.poolTokens;
    const tokens = poolTokens.map(token => token.poolToken);
    return tokens;
  } else if (relay.converterType == PoolType.Traditional) {
    const smartToken = relay.anchor as SmartToken;
    return [smartToken];
  } else throw new Error("Failed to identify pool");
};

const reserveTokensInRelay = (relay: Relay): Token[] => relay.reserves;

const tokensInRelay = (relay: Relay): Token[] => [
  ...reserveTokensInRelay(relay),
  ...iouTokensInRelay(relay)
];

const relayToMinimal = (relay: Relay): MinimalRelay => ({
  contract: relay.contract,
  reserves: relay.reserves.map(
    (reserve): TokenSymbol => ({
      contract: reserve.contract,
      symbol: reserve.symbol
    })
  ),
  anchorAddress: isTraditional(relay)
    ? (relay.anchor as SmartToken).contract
    : (relay.anchor as PoolContainer).poolContainerAddress
});

const sortSmartTokenAddressesByHighestLiquidity = (
  tokens: TokenPrice[],
  smartTokenAddresses: string[]
): string[] => {
  const sortedTokens = tokens
    .slice()
    .sort((a, b) => b.liquidityDepth - a.liquidityDepth);

  const sortedDictionary = sortedTokens
    .map(
      token =>
        ethBancorApiDictionary.find(dic =>
          compareString(token.id, dic.tokenId)
        )!
    )
    .filter(Boolean);

  const res = sortAlongSide(
    smartTokenAddresses,
    pool => pool,
    sortedDictionary.map(x => x.smartTokenAddress)
  );

  const isSame = res.every((item, index) => smartTokenAddresses[index] == item);
  if (isSame)
    console.warn(
      "Sorted by Highest liquidity sorter is returning the same array passed"
    );
  return res;
};

interface EthOpposingLiquid {
  smartTokenAmountWei: ViewAmount;
  opposingAmount?: string;
  shareOfPool: number;
  singleUnitCosts: ViewAmount[];
  reserveBalancesAboveZero: boolean;
}

interface RawAbiV2PoolBalances {
  converterAddress: string;
  reserveOne: string;
  reserveTwo: string;
  reserveOnePoolToken: string;
  reserveTwoPoolToken: string;
  primaryReserveToken: string;
  secondaryReserveToken: string;
  reserveOneStakedBalance: string;
  reserveTwoStakedBalance: string;
  effectiveReserveWeights: { 0: string; 1: string } | undefined;
}

interface RawAbiReserveBalance {
  converterAddress: string;
  reserveOne: string;
  reserveOneAddress: string;
  reserveTwoAddress: string;
  reserveTwo: string;
}

const hasTwoConnectors = (relay: RefinedAbiRelay) => {
  const test = Number(relay.connectorTokenCount) == 2;
  if (!test)
    console.warn(
      "Dropping relay",
      relay.anchorAddress,
      "because it does not have a connector count of two"
    );
  return test;
};

const networkTokenIncludedInReserves = (networkTokenAddresses: string[]) => (
  relay: RefinedAbiRelay
) => {
  const test = relay.reserves.some(reserve =>
    networkTokenAddresses.some(networkAddress =>
      compareString(networkAddress, reserve)
    )
  );
  if (!test)
    console.warn(
      "Dropping",
      relay.anchorAddress,
      "because it does not feature a network token"
    );
  return test;
};

interface StakedAndReserve {
  converterAddress: string;
  reserves: {
    reserveAddress: string;
    stakedBalance: string;
    reserveWeight: string | undefined;
    poolTokenAddress: string;
  }[];
}

const polishTokens = (tokenMeta: TokenMeta[], tokens: Token[]) => {
  const ethReserveToken: Token = {
    contract: ethReserveAddress,
    decimals: 18,
    network: "ETH",
    symbol: "ETH"
  };

  const ethHardCode = updateArray(
    tokens,
    token => compareString(token.contract, ethReserveAddress),
    _ => ethReserveToken
  );

  const decimalIsWrong = (decimals: number | undefined) =>
    typeof decimals == "undefined" || Number.isNaN(decimals);

  const missingDecimals = updateArray(
    ethHardCode,
    token => decimalIsWrong(token.decimals),
    missingDecimal => {
      const meta = tokenMeta.find(x =>
        compareString(x.contract, missingDecimal.contract)
      )!;
      if (Object.keys(meta).includes("precision")) {
        return {
          ...missingDecimal,
          decimals: meta.precision!
        };
      }
      console.warn(
        "Token Meta couldnt help determine decimals of token address",
        missingDecimal.contract
      );
      return {
        ...missingDecimal
      };
    }
  ).filter(token => !decimalIsWrong(token.decimals));

  const missingSymbol = updateArray(
    missingDecimals,
    token => !token.symbol,
    tokenWithoutSymbol => {
      const meta = tokenMeta.find(x =>
        compareString(x.contract, tokenWithoutSymbol.contract)
      )!;
      if (meta.symbol) {
        return {
          ...tokenWithoutSymbol,
          symbol: meta.symbol
        };
      } else {
        console.warn("Dropping", tokenWithoutSymbol, "due to no symbol");
        return {
          ...tokenWithoutSymbol
        };
      }
    }
  ).filter(token => token.symbol);

  const addedEth = [...missingSymbol, ethReserveToken];
  const uniqueTokens = uniqWith(addedEth, (a, b) =>
    compareString(a.contract, b.contract)
  );

  const difference = differenceWith(tokens, uniqueTokens, (a, b) =>
    compareString(a.contract, b.contract)
  );
  if (difference.length > 0) {
    console.warn(
      "Polish tokens is dropping",
      difference,
      "tokens",
      "sending back",
      uniqueTokens
    );
  }
  return uniqueTokens;
};

const seperateMiniTokens = (tokens: AbiCentralPoolToken[]) => {
  const smartTokens = tokens
    .filter(token => !token.poolTokens)
    .map(pickEthToken);

  const poolTokenAddresses = tokens
    .filter(token => Array.isArray(token.poolTokens))
    .map(token => ({
      anchorAddress: token.contract,
      poolTokenAddresses: token.poolTokens as string[]
    }));

  const rebuiltLength = poolTokenAddresses.length + smartTokens.length;
  if (rebuiltLength !== tokens.length) {
    console.error("failed to rebuild properly");
  }
  return { smartTokens, poolTokenAddresses };
};

const tokenShape = (contractAddress: string) => {
  const contract = buildTokenContract(contractAddress);
  const template = {
    contract: ORIGIN_ADDRESS,
    symbol: contract.methods.symbol(),
    decimals: contract.methods.decimals()
  };
  return template;
};

const reserveBalanceShape = (contractAddress: string, reserves: string[]) => {
  const contract = buildConverterContract(contractAddress);
  const [reserveOne, reserveTwo] = reserves;
  return {
    converterAddress: ORIGIN_ADDRESS,
    reserveOneAddress: reserveOne,
    reserveTwoAddress: reserveTwo,
    reserveOne: contract.methods.getConnectorBalance(reserveOne),
    reserveTwo: contract.methods.getConnectorBalance(reserveTwo)
  };
};

interface RegisteredContracts {
  BancorNetwork: string;
  BancorConverterRegistry: string;
  LiquidityProtection: string;
  LiquidityProtectionStore: string;
}

const percentageOfReserve = (percent: number, existingSupply: string): string =>
  new Decimal(percent).times(existingSupply).toFixed(0);

const percentageIncrease = (deposit: string, existingSupply: string): number =>
  new Decimal(deposit).div(existingSupply).toNumber();

const calculateOppositeFundRequirement = (
  deposit: string,
  depositsSupply: string,
  oppositesSupply: string
): string => {
  const increase = percentageIncrease(deposit, depositsSupply);
  return percentageOfReserve(increase, oppositesSupply);
};

const calculateOppositeLiquidateRequirement = (
  reserveAmount: string,
  reserveBalance: string,
  oppositeReserveBalance: string
) => {
  const increase = percentageIncrease(reserveAmount, reserveBalance);
  return percentageOfReserve(increase, oppositeReserveBalance);
};

const oneMillion = new BigNumber(1000000);

const calculateFundReward = (
  reserveAmount: string,
  reserveSupply: string,
  smartSupply: string
) => {
  Decimal.set({ rounding: 0 });

  const smartSupplyNumber = new Decimal(smartSupply);
  if (smartSupplyNumber.eq(0)) {
    throw new Error("Client side geometric mean not yet supported");
  }
  return new Decimal(reserveAmount)
    .div(reserveSupply)
    .times(smartSupplyNumber)
    .times(0.99)
    .toFixed(0);
};

const calculateLiquidateCost = (
  reserveAmount: string,
  reserveBalance: string,
  smartSupply: string
) => {
  const percent = percentageIncrease(reserveAmount, reserveBalance);
  return percentageOfReserve(percent, smartSupply);
};

const percentDifference = (smallAmount: string, bigAmount: string) =>
  new Decimal(smallAmount).div(bigAmount).toNumber();

const tokenMetaDataEndpoint =
  "https://raw.githubusercontent.com/Velua/eth-tokens-registry/master/tokens.json";

interface TokenMeta {
  id: string;
  image: string;
  contract: string;
  symbol: string;
  name: string;
  precision?: number;
}

const metaToTokenAssumedPrecision = (token: TokenMeta): Token => ({
  contract: token.contract,
  decimals: token.precision!,
  network: "ETH",
  symbol: token.symbol
});

const getTokenMeta = async (currentNetwork: EthNetworks) => {
  const networkVars = getNetworkVariables(currentNetwork);
  if (currentNetwork == EthNetworks.Ropsten) {
    return [
      {
        symbol: "BNT",
        contract: networkVars.bntToken,
        decimals: 18
      },
      {
        symbol: "DAI",
        contract: "0xc2118d4d90b274016cb7a54c03ef52e6c537d957",
        decimals: 18
      },
      {
        symbol: "WBTC",
        contract: "0xbde8bb00a7ef67007a96945b3a3621177b615c44",
        decimals: 8
      },
      {
        symbol: "BAT",
        contract: "0x443fd8d5766169416ae42b8e050fe9422f628419",
        decimals: 18
      },
      {
        symbol: "LINK",
        contract: "0x20fe562d797a42dcb3399062ae9546cd06f63280",
        decimals: 18
      },
      {
        contract: "0x4F5e60A76530ac44e0A318cbc9760A2587c34Da6",
        symbol: "YYYY"
      },
      {
        contract: "0x63B75DfA4E87d3B949e876dF2Cd2e656Ec963466",
        symbol: "YYY"
      },
      {
        contract: "0xAa2A908Ca3E38ECEfdbf8a14A3bbE7F2cA2a1BE4",
        symbol: "XXX"
      },
      {
        contract: "0xe4158797A5D87FB3080846e019b9Efc4353F58cC",
        symbol: "XXX"
      }
    ].map(
      (x): TokenMeta => ({
        ...x,
        id: x.contract,
        image: defaultImage,
        name: x.symbol
      })
    );
  }
  if (currentNetwork !== EthNetworks.Mainnet)
    throw new Error("Ropsten and Mainnet supported only.");

  const res: AxiosResponse<TokenMeta[]> = await axios.get(
    tokenMetaDataEndpoint
  );

  const drafted = res.data
    .filter(({ symbol, contract, image }) =>
      [symbol, contract, image].every(Boolean)
    )
    .map(x => ({ ...x, id: x.contract }));

  const existingEth = drafted.find(x => compareString(x.symbol, "eth"))!;

  const withoutEth = drafted.filter(meta => !compareString(meta.symbol, "eth"));
  const addedEth = {
    ...existingEth,
    id: ethReserveAddress,
    contract: ethReserveAddress
  };
  const final = [addedEth, existingEth, ...withoutEth];
  return uniqWith(final, (a, b) => compareString(a.id, b.id));
};

const compareRelayById = (a: Relay, b: Relay) => compareString(a.id, b.id);

const VuexModule = createModule({
  strict: false
});

interface LiquidityProtectionSettings {
  minDelay: number;
  maxDelay: number;
  lockedDelay: number;
  govToken: string;
  networkToken: string;
  maxSystemNetworkTokenAmount: string;
  maxSystemNetworkTokenRatio: string;
}

interface RawLiquidityProtectionSettings {
  minProtectionDelay: string;
  maxProtectionDelay: string;
  lockDuration: string;
  govToken: string;
  networkToken: string;
  maxSystemNetworkTokenAmount: string;
  maxSystemNetworkTokenRatio: string;
}

export class EthBancorModule
  extends VuexModule.With({ namespaced: "ethBancor/" })
  implements TradingModule, LiquidityModule, CreatePoolModule, HistoryModule {
  registeredAnchorAddresses: string[] = [];
  convertibleTokenAddresses: string[] = [];
  loadingPools: boolean = true;

  bancorApiTokens: TokenPrice[] = [];
  relaysList: readonly Relay[] = [];
  tokenBalances: Balance[] = [];
  bntUsdPrice: number = 0;
  tokenMeta: TokenMeta[] = [];
  availableHistories: string[] = [];
  contracts: RegisteredContracts = {
    BancorNetwork: "",
    BancorConverterRegistry: "",
    LiquidityProtection: "",
    LiquidityProtectionStore: ""
  };
  initiated: boolean = false;
  failedPools: string[] = [];
  currentNetwork: EthNetworks = EthNetworks.Mainnet;
  slippageTolerance = 0;
  useTraditionalCalls = true;

  liquidityProtectionSettings: LiquidityProtectionSettings = {
    minDelay: moment.duration("30", "days").asSeconds(),
    maxDelay: moment.duration("100", "days").asSeconds(),
    lockedDelay: moment.duration("24", "hours").asSeconds(),
    networkToken: "",
    govToken: "",
    maxSystemNetworkTokenAmount: "",
    maxSystemNetworkTokenRatio: ""
  };

  @mutation setTraditionalCalls(status: boolean) {
    this.useTraditionalCalls = status;
  }

  @mutation setLiquidityProtectionSettings(
    settings: LiquidityProtectionSettings
  ) {
    this.liquidityProtectionSettings = settings;
  }

  @action async fetchLiquidityProtectionSettings(contractAddress: string) {
    const [[settings]] = ((await this.multi({
      groupsOfShapes: [[liquidityProtectionShape(contractAddress)]]
    })) as unknown) as [RawLiquidityProtectionSettings][];

    const newSettings = {
      minDelay: Number(settings.minProtectionDelay),
      maxDelay: Number(settings.maxProtectionDelay),
      lockedDelay: Number(settings.lockDuration),
      govToken: settings.govToken,
      networkToken: settings.networkToken,
      maxSystemNetworkTokenRatio: settings.maxSystemNetworkTokenRatio,
      maxSystemNetworkTokenAmount: settings.maxSystemNetworkTokenAmount
    } as LiquidityProtectionSettings;
    this.setLiquidityProtectionSettings(newSettings);
    this.fetchAndSetTokenBalances([newSettings.govToken]);
    return newSettings;
  }

  get stats() {
    return {
      totalLiquidityDepth: this.tokens.reduce(
        (acc, item) => acc + (item.liqDepth || 0),
        0
      ),
      nativeTokenPrice: {
        symbol: "ETH",
        price:
          this.tokens.find(token => compareString("ETH", token.symbol))!
            .price || 0
      },
      twentyFourHourTradeCount: this.liquidityHistory.data.length
    };
  }

  whiteListedPools: string[] = [];

  @mutation setWhiteListedPools(anchors: string[]) {
    this.whiteListedPools = anchors;
  }

  @action async fetchWhiteListedV1Pools(
    liquidityProtectionStoreAddress?: string
  ) {
    const contractAddress =
      liquidityProtectionStoreAddress ||
      this.contracts.LiquidityProtectionStore;
    const liquidityProtection = buildLiquidityProtectionStoreContract(
      contractAddress
    );
    const whiteListedPools = await liquidityProtection.methods
      .whitelistedPools()
      .call();
    this.setWhiteListedPools(whiteListedPools);
    console.log(whiteListedPools, "are white listed pools");
    return whiteListedPools;
  }

  @action async protectLiquidityTx({
    anchorAddress,
    amountWei
  }: {
    anchorAddress: string;
    amountWei: string;
  }) {
    const liquidityProtectionAddress = this.contracts.LiquidityProtection;
    const contract = buildLiquidityProtectionContract(
      liquidityProtectionAddress
    );
    return this.resolveTxOnConfirmation({
      tx: contract.methods.protectLiquidity(anchorAddress, amountWei)
    });
  }

  @action async unProtectLiquidityTx({
    id1,
    id2
  }: {
    id1: string;
    id2: string;
  }) {
    const liquidityProtectionAddress = this.contracts.LiquidityProtection;
    const contract = buildLiquidityProtectionContract(
      liquidityProtectionAddress
    );
    return this.resolveTxOnConfirmation({
      tx: contract.methods.unprotectLiquidity(id1, id2)
    });
  }

  @action async unprotectLiquidity({
    id1,
    id2
  }: {
    id1: string;
    id2: string;
  }): Promise<TxResponse> {
    const res = await this.unProtectLiquidityTx({ id1, id2 });

    (async () => {
      await wait(700);
      this.fetchLockedBalances();
      this.fetchProtectionPositions();
      await wait(4000);
      this.fetchLockedBalances();
      this.fetchProtectionPositions();
    })();

    return {
      blockExplorerLink: await this.createExplorerLink(res),
      txId: res
    };
  }

  protectedPositionsArr: ProtectedLiquidityCalculated[] = [];

  @mutation setProtectedPositions(positions: ProtectedLiquidityCalculated[]) {
    console.log(positions, "are the positions getting set!");
    this.protectedPositionsArr = positions;
  }

  @action async fetchProtectionPositions(storeAddress?: string) {
    console.log("fetchProtectionPositions");
    console.count("fetchProtectionPositions");
    const liquidityStore =
      storeAddress || this.contracts.LiquidityProtectionStore;
    if (!this.isAuthenticated) {
      return;
    }
    try {
      const contract = buildLiquidityProtectionStoreContract(liquidityStore);
      const owner = this.isAuthenticated;
      console.time("time to get ID count");
      const idCount = Number(
        await contract.methods.protectedLiquidityCount(owner).call()
      );
      console.timeEnd("time to get ID count");
      if (idCount == 0) return;
      console.time("time to get ids");
      const ids = await contract.methods.protectedLiquidityIds(owner).call();
      console.timeEnd("time to get ids");
      console.time("time to get all positions");
      const allPositions = await Promise.all(
        ids.map(id => protectionById(liquidityStore, id))
      );
      console.timeEnd("time to get all positions");
      console.log(allPositions, "are all positions");
      if (allPositions.length !== idCount)
        throw new Error("ID count does not match returned positions");

      console.log("contracts", this.contracts.LiquidityProtection);

      const lpContract = buildLiquidityProtectionContract(
        this.contracts.LiquidityProtection
      );

      console.time("secondsToGetCurrentBlock");
      const currentBlockNumber = await web3.eth.getBlockNumber();
      console.timeEnd("secondsToGetCurrentBlock");

      const uniqueAnchors = uniqWith(
        allPositions.map(pos => pos.poolToken),
        compareString
      ) as string[];

      const timeScales: {
        blockHeight: number;
        days: number;
        label: string;
      }[] = ([[1, "day"], [7, "week"]] as [number, string][]).map(
        ([days, label]) => ({
          blockHeight: rewindBlocksByDays(currentBlockNumber, days),
          days,
          label
        })
      );

      const [withAprs, withLiquidityReturn] = await Promise.all([
        (async () => {
          try {
            const poolHistoricalBalances = await Promise.all(
              uniqueAnchors.map(async anchor => {
                const historicalBalances = await Promise.all(
                  timeScales.map(async scale => {
                    const balance = await this.fetchRelayBalances({
                      poolId: anchor,
                      blockHeight: scale.blockHeight
                    });
                    return {
                      balance,
                      scale: scale.label
                    };
                  })
                );

                return {
                  poolId: anchor,
                  historicalBalances
                };
              })
            );

            return await Promise.all(
              allPositions.map(async position => {
                const pool = findOrThrow(poolHistoricalBalances, pool =>
                  compareString(pool.poolId, position.poolToken)
                );
                const aprs = await Promise.all(
                  timeScales.map(async scale => {
                    const poolBalance = findOrThrow(
                      pool.historicalBalances,
                      balance => compareString(balance.scale, scale.label)
                    ).balance;

                    const historicalReserveBalances = poolBalance.reserves.map(
                      (reserve): WeiExtendedAsset => ({
                        weiAmount: reserve.weiAmount,
                        contract: reserve.contract
                      })
                    );

                    const poolTokenSupply = poolBalance.smartTokenSupplyWei;

                    const [
                      tknReserveBalance,
                      opposingTknBalance
                    ] = sortAlongSide(
                      historicalReserveBalances,
                      balance => balance.contract,
                      [position.reserveToken]
                    );

                    const poolToken = position.poolToken;
                    const reserveToken = position.reserveToken;
                    const reserveAmount = position.reserveAmount;
                    const poolRateN = new BigNumber(tknReserveBalance.weiAmount)
                      .times(2)
                      .toString();
                    const poolRateD = poolTokenSupply;

                    const reserveRateN = opposingTknBalance.weiAmount;
                    const reserveRateD = tknReserveBalance.weiAmount;

                    const poolRoi = await lpContract.methods
                      .poolROI(
                        poolToken,
                        reserveToken,
                        reserveAmount,
                        poolRateN,
                        poolRateD,
                        reserveRateN,
                        reserveRateD
                      )
                      .call();

                    const magnitude =
                      scale.label == "day"
                        ? 365
                        : scale.label == "week"
                        ? 52
                        : 365 / scale.days;

                    const calculatedAprDec = new BigNumber(poolRoi)
                      .div(1000000)
                      .minus(1)
                      .times(magnitude);

                    return {
                      calculatedAprDec: calculatedAprDec.isNegative()
                        ? "0"
                        : calculatedAprDec.toString(),
                      scaleId: scale.label
                    };
                  })
                );

                return {
                  positionId: position.id,
                  oneDayDec: aprs.find(apr => apr.scaleId == "day")!
                    .calculatedAprDec,
                  oneWeekDec: aprs.find(apr => apr.scaleId == "week")!
                    .calculatedAprDec
                };
              })
            );
          } catch (e) {
            console.log(e, "error doing rois");
          }
        })(),
        Promise.all(
          allPositions.map(async position => {
            const fullWaitTime = moment()
              .add(1, "year")
              .unix();

            const liquidityReturn = await getRemoveLiquidityReturn(
              this.contracts.LiquidityProtection,
              position.id,
              oneMillion.toString(),
              fullWaitTime
            );

            return {
              positionId: position.id,
              liquidityReturn,
              roiDec: calculateReturnOnInvestment(
                position.reserveAmount,
                liquidityReturn.targetAmount
              )
            };
          })
        ).catch(e => {
          console.warn("Error fetching ROIs", e);
        })
      ]);

      const positions = allPositions.map(
        (position): ProtectedLiquidityCalculated => {
          const liqReturn =
            withLiquidityReturn &&
            withLiquidityReturn.find(p => position.id == p.positionId);
          const roiReturn =
            withAprs && withAprs.find(p => position.id == p.positionId);
          return {
            ...position,
            ...(liqReturn && omit(liqReturn, ["positionId"])),
            ...(roiReturn && omit(roiReturn, ["positionId"]))
          };
        }
      );

      console.log("success!", positions, "are positions");

      this.setProtectedPositions(positions);
      if (this.loadingProtectedPositions) {
        await wait(2);
        this.setLoadingPositions(false);
      }
      return positions;
    } catch (e) {
      console.error("Failed fetching protection positions", e.message);
    }
  }

  @action async addProtection({
    poolId,
    reserveAmount,
    onUpdate
  }: {
    poolId: string;
    reserveAmount: ViewAmount;
    onUpdate: OnUpdate;
  }): Promise<TxResponse> {
    const pool = this.relay(poolId);

    if (!pool.whitelisted) {
      throw new Error("Pool must be whitelisted to protect liquidity");
    }

    const liqudityProtectionContractAddress = this.contracts
      .LiquidityProtection;
    const contract = buildLiquidityProtectionContract(
      liqudityProtectionContractAddress
    );

    const reserveTokenAddress = reserveAmount.id;
    const token = this.token(reserveTokenAddress);
    const reserveAmountWei = expandToken(reserveAmount.amount, token.precision);

    const depositIsEth = compareString(reserveAmount.id, ethReserveAddress);

    const txHash = (await multiSteps({
      items: [
        {
          description: "Triggering approval..",
          task: async () => {
            if (!depositIsEth) {
              await this.triggerApprovalIfRequired({
                owner: this.isAuthenticated,
                spender: liqudityProtectionContractAddress,
                amount: reserveAmountWei,
                tokenAddress: reserveTokenAddress
              });
            }
          }
        },
        {
          description: "Adding liquidity..",
          task: async () => {
            return this.resolveTxOnConfirmation({
              tx: contract.methods.addLiquidity(
                poolId,
                reserveTokenAddress,
                reserveAmountWei
              ),
              ...(depositIsEth && { value: reserveAmountWei })
            });
          }
        }
      ],
      onUpdate
    })) as string;

    this.fetchProtectionPositions();
    this.fetchAndSetTokenBalances([
      this.liquidityProtectionSettings.govToken,
      reserveTokenAddress
    ]);
    wait(2000).then(() => {
      this.fetchProtectionPositions();
      this.fetchAndSetTokenBalances([
        this.liquidityProtectionSettings.govToken,
        reserveTokenAddress
      ]);
    });

    return {
      blockExplorerLink: await this.createExplorerLink(txHash),
      txId: txHash
    };
  }

  @action async removeProtection({
    decPercent,
    id
  }: {
    decPercent: number;
    id: string;
  }): Promise<TxResponse> {
    const dbId = id.split(":")[1];
    const contract = buildLiquidityProtectionContract(
      this.contracts.LiquidityProtection
    );
    const txHash = await this.resolveTxOnConfirmation({
      tx: contract.methods.removeLiquidity(dbId, decToPpm(decPercent))
    });

    (async () => {
      await wait(600);
      this.fetchLockedBalances();
      this.fetchProtectionPositions();
      await wait(2000);
      this.fetchLockedBalances();
      this.fetchProtectionPositions();
    })();

    return {
      blockExplorerLink: await this.createExplorerLink(txHash),
      txId: txHash
    };
  }

  @action async protectLiquidity({
    amount,
    onUpdate
  }: ProtectLiquidityParams): Promise<TxResponse> {
    const liquidityProtectionContractAddress = this.contracts
      .LiquidityProtection;

    const pool = await this.traditionalRelayById(amount.id);
    const poolToken = pool.anchor;
    if (!compareString(amount.id, poolToken.contract))
      throw new Error("Pool token does not match anchor ID");
    const poolTokenWei = expandToken(amount.amount, poolToken.decimals);

    const txHash = await multiSteps({
      items: [
        {
          description: "Approving transfer...",
          task: async () => {
            await this.triggerApprovalIfRequired({
              amount: poolTokenWei,
              owner: this.isAuthenticated,
              spender: liquidityProtectionContractAddress,
              tokenAddress: poolToken.contract
            });
          }
        },
        {
          description: "Adding liquidity protection...",
          task: async () => {
            return this.protectLiquidityTx({
              anchorAddress: poolToken.contract,
              amountWei: poolTokenWei
            });
          }
        }
      ],
      onUpdate
    });

    this.spamBalances([
      poolToken.contract,
      this.liquidityProtectionSettings.govToken
    ]);

    (async () => {
      this.fetchProtectionPositions();
      await wait(2000);
      this.fetchProtectionPositions();
      await wait(5000);
      this.fetchProtectionPositions();
    })();

    return {
      blockExplorerLink: await this.createExplorerLink(txHash),
      txId: txHash
    };
  }

  @mutation setTolerance(tolerance: number) {
    this.slippageTolerance = tolerance;
  }

  @action async setSlippageTolerance(tolerance: number) {
    this.setTolerance(tolerance);
  }

  @mutation setNetwork(network: EthNetworks) {
    this.currentNetwork = network;
  }

  @mutation setBancorApiTokens(tokens: TokenPrice[]) {
    this.bancorApiTokens = tokens;
  }

  lockedBalancesArr: LockedBalance[] = [];

  get lockedEth() {
    return this.lockedBalancesArr;
  }

  @mutation setLockedBalances(lockedBalances: LockedBalance[]) {
    this.lockedBalancesArr = lockedBalances;
  }

  @mutation setLoadingPositions(value: boolean) {
    this.loadingProtectedPositions = value;
  }

  @action async fetchLockedBalances(storeAddress?: string) {
    const owner = this.isAuthenticated;
    if (!owner) return;

    const contractAddress =
      storeAddress || this.contracts.LiquidityProtectionStore;
    const storeContract = buildLiquidityProtectionStoreContract(
      contractAddress
    );
    const lockedBalanceCount = Number(
      await storeContract.methods.lockedBalanceCount(owner).call()
    );

    const lockedBalances =
      lockedBalanceCount > 0
        ? await traverseLockedBalances(
            contractAddress,
            owner,
            lockedBalanceCount
          )
        : [];
    this.setLockedBalances(lockedBalances);

    return lockedBalances;
  }

  loadingProtectedPositions = true;

  get protectedPositions(): ViewProtectedLiquidity[] {
    const owner = this.isAuthenticated;
    if (!owner) return [];

    const { minDelay, maxDelay } = this.liquidityProtectionSettings;

    const whiteListedPools = this.whiteListedPools;

    const allPositions = this.protectedPositionsArr
      .filter(position => compareString(position.owner, owner))
      .filter(position =>
        whiteListedPools.some(anchor =>
          compareString(position.poolToken, anchor)
        )
      );

    const allRelays = this.relaysList;
    const uniqueAnchors = uniqWith(
      allPositions.map(pos => pos.poolToken),
      compareString
    );
    const relays = uniqueAnchors.map(anchor =>
      findOrThrow(allRelays, relay => compareString(relay.id, anchor))
    );

    const viewPositions = allPositions.map(
      (singleEntry): ViewProtectedLiquidity => {
        const isWhiteListed = true;

        const startTime = Number(singleEntry.timestamp);

        const relay = findOrThrow(relays, relay =>
          compareString(relay.id, singleEntry.poolToken)
        );

        const reserveToken = this.token(singleEntry.reserveToken);
        const reservePrecision = reserveToken.precision;

        const reserveTokenDec = shrinkToken(
          singleEntry.reserveAmount,
          reservePrecision
        );

        const fullyProtectedDec =
          singleEntry.liquidityReturn &&
          shrinkToken(
            singleEntry.liquidityReturn.targetAmount,
            reservePrecision
          );
        const protectionAchieved = calculateProtectionLevel(
          startTime,
          minDelay,
          maxDelay
        );

        const givenVBnt =
          compareString(
            reserveToken.id,
            this.liquidityProtectionSettings.networkToken
          ) && reserveTokenDec;

        return {
          id: `${singleEntry.poolToken}:${singleEntry.id}`,
          whitelisted: isWhiteListed,
          ...(givenVBnt && { givenVBnt }),
          stake: {
            amount: reserveTokenDec,
            symbol: reserveToken.symbol,
            poolId: relay.id,
            unixTime: startTime,
            ...(reserveToken.price && {
              usdValue: new BigNumber(reserveTokenDec)
                .times(reserveToken.price)
                .toNumber()
            })
          },
          single: true,
          apr: {
            day: Number(singleEntry.oneDayDec),
            // month: Number(singleEntry.on)
            week: Number(singleEntry.oneWeekDec)
          },
          insuranceStart: startTime + minDelay,
          fullCoverage: startTime + maxDelay,
          // @ts-ignore
          fullyProtected: {
            amount: fullyProtectedDec
          },
          protectedAmount: {
            amount: fullyProtectedDec,
            symbol: reserveToken.symbol,
            ...(reserveToken.price &&
              fullyProtectedDec && {
                usdValue: new BigNumber(fullyProtectedDec)
                  .times(reserveToken.price!)
                  .toNumber()
              })
          },
          coverageDecPercent: protectionAchieved,
          roi:
            fullyProtectedDec &&
            Number(calculatePercentIncrease(reserveTokenDec, fullyProtectedDec))
        } as ViewProtectedLiquidity;
      }
    );

    console.log({ reviewedSingles: viewPositions });
    return viewPositions;
  }

  get poolTokenPositions(): PoolTokenPosition[] {
    const allIouTokens = this.relaysList.flatMap(iouTokensInRelay);
    const existingBalances = this.tokenBalances.filter(
      balance =>
        balance.balance !== "0" &&
        allIouTokens.some(iouToken =>
          compareString(balance.id, iouToken.contract)
        )
    );

    const relevantRelays = this.relaysList.filter(relay =>
      iouTokensInRelay(relay).some(token =>
        existingBalances.some(balance =>
          compareString(balance.id, token.contract)
        )
      )
    );

    return relevantRelays.map(relay => {
      const anchorTokens = iouTokensInRelay(relay);
      const iouTokens = existingBalances.filter(existingBalance =>
        anchorTokens.some(anchor =>
          compareString(existingBalance.id, anchor.contract)
        )
      );

      const viewRelay = this.relay(relay.id);
      const isV1 = relay.converterType == PoolType.Traditional;
      if (isV1) {
        return {
          relay: viewRelay,
          smartTokenAmount: iouTokens[0].balance
        };
      } else {
        const chainkLinkRelay = relay as ChainLinkRelay;
        const reserveBalances = iouTokens.map(iouToken => {
          const relevantPoolTokenData = chainkLinkRelay.anchor.poolTokens.find(
            poolToken =>
              compareString(poolToken.poolToken.contract, iouToken.id)
          )!;
          return {
            balance: iouToken.balance,
            reserveId: relevantPoolTokenData.reserveId
          };
        });
        return {
          relay: viewRelay,
          poolTokens: reserveBalances
        };
      }
    });
  }

  get morePoolsAvailable() {
    const allPools = this.registeredAnchorAddresses;
    const remainingPools = allPools
      .filter(
        poolAddress =>
          !this.relaysList.some(relay => compareString(poolAddress, relay.id))
      )
      .filter(
        poolAddress =>
          !this.failedPools.some(failedPool =>
            compareString(failedPool, poolAddress)
          )
      );
    return remainingPools.length > 0;
  }

  get currentEthNetwork() {
    return vxm.ethWallet.currentNetwork as EthNetworks;
  }

  @mutation setLoadingPools(status: boolean) {
    this.loadingPools = status;
  }

  @mutation updateFailedPools(ids: string[]) {
    this.failedPools = uniqWith([...this.failedPools, ...ids], compareString);
  }

  @action async loadMorePools() {
    this.setLoadingPools(true);
    const remainingAnchorAddresses = this.registeredAnchorAddresses
      .filter(
        address =>
          !this.relaysList.some(relay => compareString(relay.id, address))
      )
      .filter(
        address =>
          !this.failedPools.some(failedPoolAddress =>
            compareString(address, failedPoolAddress)
          )
      );

    if (remainingAnchorAddresses && remainingAnchorAddresses.length > 0) {
      const remainingPools = await this.add(remainingAnchorAddresses);

      await this.addPoolsBulk(remainingPools);
    }
    this.setLoadingPools(false);
  }

  get secondaryReserveChoices(): ModalChoice[] {
    return this.newNetworkTokenChoices;
  }

  get primaryReserveChoices() {
    return (secondaryReserveId: string): ModalChoice[] => {
      const metaTokens = this.tokenMeta.filter(
        meta => !compareString(meta.id, secondaryReserveId)
      );
      const modalChoices = metaTokens.map(metaToModalChoice);
      const balances = this.tokenBalances;
      const tokensWithBalances = updateArray(
        modalChoices,
        token => balances.some(balance => compareString(balance.id, token.id)),
        token => ({
          ...token,
          balance: findOrThrow(balances, balance =>
            compareString(balance.id, token.id)
          ).balance
        })
      );

      return sortAlongSide(
        tokensWithBalances,
        choice => choice.id.toLowerCase(),
        this.tokens.map(token => token.id.toLowerCase())
      );
    };
  }

  get newNetworkTokenChoices(): ModalChoice[] {
    const toOffer = [
      { symbolName: "BNT", value: this.bntUsdPrice },
      { symbolName: "USDB", value: 1 }
    ];

    const addedMeta = toOffer
      .map(offer => ({
        ...offer,
        meta: this.tokenMeta.find(meta =>
          compareString(meta.symbol, offer.symbolName)
        )!
      }))
      .filter(offer => offer.meta);

    return addedMeta.map(meta => {
      const balance = this.tokenBalance(meta.meta.contract);
      const stringBalance =
        balance && new BigNumber(balance.balance).toString();
      return {
        id: meta.meta.id,
        contract: meta.meta.contract,
        img: meta.meta.image,
        symbol: meta.meta.symbol,
        balance: stringBalance,
        usdValue: meta.value
      };
    });
  }

  get newPoolTokenChoices() {
    return (networkToken: string): ModalChoice[] => {
      const tokenChoices = this.tokenMeta
        .map(metaToModalChoice)
        .map(modalChoice => {
          const balance = this.tokenBalance(modalChoice.contract);
          const stringBalance =
            balance && new BigNumber(balance.balance).toString();
          return {
            ...modalChoice,
            balance: stringBalance
          };
        })
        .filter(meta =>
          this.newNetworkTokenChoices.some(
            networkChoice => !compareString(networkChoice.id, meta.id)
          )
        )
        .filter(tokenChoice => tokenChoice.id !== networkToken)
        .filter(meta => {
          const suggestedReserveIds = [meta.id, networkToken];
          const existingRelayWithSameReserves = this.relaysList.some(relay => {
            const reserves = relay.reserves.map(reserve => reserve.contract);
            return suggestedReserveIds.every(id =>
              reserves.some(r => compareString(id, r))
            );
          });
          return !existingRelayWithSameReserves;
        })
        .filter((_, index) => index < 200);

      const sorted = sortAlongSide(
        tokenChoices,
        token => token.id.toLowerCase(),
        this.tokens.map(token => token.id.toLowerCase())
      ).sort((a, b) => Number(b.balance) - Number(a.balance));
      return sorted;
    };
  }

  get isAuthenticated() {
    return vxm.wallet.isAuthenticated;
  }

  @mutation moduleInitiated() {
    this.initiated = true;
  }

  @action async fetchNewConverterAddressFromHash(
    hash: string
  ): Promise<string> {
    const interval = 1000;
    const attempts = 10;

    for (let i = 0; i < attempts; i++) {
      const info = await web3.eth.getTransactionReceipt(hash);
      if (info) {
        return removeLeadingZeros(info.logs[0].address);
      }
      await wait(interval);
    }
    throw new Error("Failed to find new address in decent time");
  }

  @action async fetchNewSmartContractAddressFromHash(
    hash: string
  ): Promise<string> {
    const interval = 1000;
    const attempts = 10;

    for (let i = 0; i < attempts; i++) {
      const info = await web3.eth.getTransactionReceipt(hash);
      console.log(info, "was info");
      if (info) {
        return info.contractAddress!;
      }
      await wait(interval);
    }
    throw new Error("Failed to find new address in decent time");
  }

  @mutation resetData() {
    this.relaysList = [];
    this.tokenBalances = [];
    this.initiated = false;
  }

  @action async onNetworkChange(updatedNetwork: EthNetworks) {
    if (this.currentNetwork !== updatedNetwork) {
      this.resetData();
      this.init();
    }
  }

  @action async deployConverter({
    smartTokenName,
    smartTokenSymbol,
    reserveTokenAddresses,
    precision = 18
  }: {
    smartTokenName: string;
    smartTokenSymbol: string;
    reserveTokenAddresses: string[];
    precision?: number;
  }): Promise<string> {
    if (reserveTokenAddresses.length !== 2)
      throw new Error("Method deployConverter only supports 2 reserves");
    const contract = buildRegistryContract(
      this.contracts.BancorConverterRegistry
    );

    const smartTokenDecimals = precision;

    return this.resolveTxOnConfirmation({
      tx: contract.methods.newConverter(
        1,
        smartTokenName,
        smartTokenSymbol,
        smartTokenDecimals,
        50000,
        reserveTokenAddresses,
        ["500000", "500000"]
      )
    });
  }

  @action async deployV1Converter({
    poolTokenName,
    poolTokenSymbol,
    poolTokenPrecision,
    reserves
  }: {
    poolTokenName: string;
    poolTokenSymbol: string;
    poolTokenPrecision: number;
    reserves: { contract: string; ppmReserveWeight: string }[];
  }): Promise<string> {
    if (reserves.length == 0) throw new Error("Must have at least one reserve");
    const converterRegistryAddress = this.contracts.BancorConverterRegistry;
    const contract = buildRegistryContract(converterRegistryAddress);

    const reserveTokenAddresses = reserves.map(reserve => reserve.contract);
    const reserveWeights = reserves.map(reserve => reserve.ppmReserveWeight);

    const poolType = PoolType.Traditional;

    const poolAlreadyExists = await existingPool(
      converterRegistryAddress,
      poolType,
      reserveTokenAddresses,
      reserveWeights
    );
    if (poolAlreadyExists)
      throw new Error(`Similar pool already exists (${poolAlreadyExists})`);

    return this.resolveTxOnConfirmation({
      tx: contract.methods.newConverter(
        poolType,
        poolTokenName,
        poolTokenSymbol,
        poolTokenPrecision,
        50000,
        reserveTokenAddresses,
        reserveWeights
      )
    });
  }

  @action async fetchHistoryData(poolId: string) {
    const pool = await this.relayById(poolId);
    const reserveSymbols = pool.reserves.map(reserve => reserve.symbol);
    const sortedSymbols = sortByNetworkTokens(reserveSymbols, x => x);
    const [networkToken, primaryReserveToken] = sortedSymbols;
    return getSmartTokenHistory(primaryReserveToken.toLowerCase());
  }

  @action async createV1Pool({
    onUpdate,
    decFee,
    decimals,
    poolName,
    poolSymbol,
    reserves
  }: CreateV1PoolEthParams): Promise<V1PoolResponse> {
    const hasFee = new BigNumber(decFee).isGreaterThan(0);

    const {
      poolId,
      newConverterTx
    }: { poolId: string; newConverterTx: string } = await multiSteps({
      items: [
        {
          description: "Creating pool...",
          task: async () => {
            const converterRes = await this.deployV1Converter({
              reserves: reserves.map(reserve => ({
                contract: reserve.tokenId,
                ppmReserveWeight: decToPpm(reserve.decReserveWeight)
              })),
              poolTokenName: poolName,
              poolTokenSymbol: poolSymbol,
              poolTokenPrecision: decimals
            });

            const converterAddress = await this.fetchNewConverterAddressFromHash(
              converterRes
            );
            return { converterAddress, newConverterTx: converterRes };
          }
        },
        {
          description: "Transferring ownership...",
          task: async ({ converterAddress, newConverterTx }) => {
            await this.claimOwnership(converterAddress);
            return { converterAddress, newConverterTx };
          }
        },
        ...(hasFee
          ? [
              {
                description: "Setting fee...",
                task: async ({
                  converterAddress,
                  newConverterTx
                }: {
                  converterAddress: string;
                  newConverterTx: string;
                }) => {
                  await this.setFee({
                    converterAddress,
                    ppmFee: decToPpm(decFee)
                  });
                  return { converterAddress, newConverterTx };
                }
              }
            ]
          : []),
        {
          description: "Adding pool...",
          task: async ({
            converterAddress,
            newConverterTx
          }: {
            converterAddress: string;
            newConverterTx: string;
          }) => {
            const registeredAnchorAddresses = await this.fetchAnchorAddresses(
              this.contracts.BancorConverterRegistry
            );
            const convertersAndAnchors = await this.add(
              registeredAnchorAddresses
            );
            const converterAndAnchor = findOrThrow(
              convertersAndAnchors,
              converterAndAnchor =>
                compareString(
                  converterAndAnchor.converterAddress,
                  converterAddress
                ),
              "failed to find new pool in the contract registry"
            );
            await this.addPoolsBulk([converterAndAnchor]);
            return { newConverterTx, poolId: converterAndAnchor.anchorAddress };
          }
        }
      ],
      onUpdate
    });

    return {
      txId: newConverterTx,
      blockExplorerLink: await this.createExplorerLink(newConverterTx),
      poolId
    };
  }

  @action async createExplorerLink(txHash: string) {
    return generateEtherscanTxLink(
      txHash,
      this.currentNetwork == EthNetworks.Ropsten
    );
  }

  @action async approveTokenWithdrawals(
    approvals: {
      approvedAddress: string;
      amount: string;
      tokenAddress: string;
    }[]
  ) {
    return Promise.all(
      approvals.map(approval => {
        const tokenContract = buildTokenContract(approval.tokenAddress);

        return this.resolveTxOnConfirmation({
          tx: tokenContract.methods.approve(
            approval.approvedAddress,
            approval.amount
          ),
          gas: 70000
        });
      })
    );
  }

  @action async claimBnt(): Promise<TxResponse> {
    const contract = buildLiquidityProtectionContract(
      this.contracts.LiquidityProtection
    );

    const now = moment();
    const availableClaims = this.lockedBalancesArr
      .filter(balance => moment.unix(balance.expirationTime).isBefore(now))
      .sort((a, b) => a.index - b.index);

    const chunked = chunk(availableClaims, 5);
    const txRes = await Promise.all(
      chunked.map(arr => {
        const first = arr[0].index;
        const last = arr[arr.length - 1].index;
        return this.resolveTxOnConfirmation({
          tx: contract.methods.claimBalance(String(first), String(50))
        });
      })
    );
    const hash = last(txRes) as string;

    const bntAddress = getNetworkVariables(this.currentNetwork).bntToken;
    this.spamBalances([bntAddress]);

    (async () => {
      await wait(2000);
      this.fetchLockedBalances();
    })();
    this.fetchLockedBalances();

    return {
      blockExplorerLink: await this.createExplorerLink(hash),
      txId: hash
    };
  }

  @action async claimOwnership(converterAddress: string) {
    const converter = buildConverterContract(converterAddress);

    return this.resolveTxOnConfirmation({
      tx: converter.methods.acceptOwnership()
    });
  }

  @action async setFee({
    converterAddress,
    ppmFee
  }: {
    converterAddress: string;
    ppmFee: string;
  }) {
    const converterContract = buildConverterContract(converterAddress);

    return this.resolveTxOnConfirmation({
      tx: converterContract.methods.setConversionFee(ppmFee),
      resolveImmediately: true
    });
  }

  @action async resolveTxOnConfirmation({
    tx,
    gas,
    value,
    resolveImmediately = false,
    onHash
  }: {
    tx: ContractSendMethod;
    value?: string;
    gas?: number;
    resolveImmediately?: boolean;
    onHash?: (hash: string) => void;
  }): Promise<string> {
    console.log("received", tx);
    return new Promise((resolve, reject) => {
      let txHash: string;
      tx.send({
        from: this.isAuthenticated,
        ...(gas && { gas }),
        ...(value && { value: toHex(value) })
      })
        .on("transactionHash", (hash: string) => {
          txHash = hash;
          if (onHash) onHash(hash);
          if (resolveImmediately) {
            resolve(txHash);
          }
        })
        .on("confirmation", (confirmationNumber: number) => {
          resolve(txHash);
        })
        .on("error", (error: any) => reject(error));
    });
  }

  @action async addReserveToken({
    converterAddress,
    reserveTokenAddress
  }: {
    converterAddress: string;
    reserveTokenAddress: string;
  }) {
    const converter = buildConverterContract(converterAddress);

    return this.resolveTxOnConfirmation({
      tx: converter.methods.addReserve(reserveTokenAddress, 500000)
    });
  }

  get supportedFeatures() {
    return (symbolName: string) => {
      return ["addLiquidity", "removeLiquidity"];
    };
  }

  get wallet() {
    return "eth";
  }

  get tokens(): ViewToken[] {
    console.time("tokens");

    const whitelistedPools = this.whiteListedPools;

    const ret = this.relaysList
      .filter(relay =>
        relay.reserves.every(reserve => reserve.reserveFeed && reserve.meta)
      )
      .flatMap(relay => {
        const whitelisted = whitelistedPools.some(anchor =>
          compareString(anchor, relay.id)
        );

        const liquidityProtection =
          whitelisted &&
          relay.reserves.some(reserve =>
            compareString(
              reserve.contract,
              this.liquidityProtectionSettings.networkToken
            )
          ) &&
          relay.reserves.length == 2 &&
          relay.reserves.every(reserve => reserve.reserveWeight == 0.5) &&
          Number(relay.version) >= 41;

        return relay.reserves.map(reserve => {
          const { logo, name } = reserve.meta!;
          const balance = this.tokenBalance(reserve.contract);
          const balanceString =
            balance && new BigNumber(balance.balance).toString();

          const reserveFeed = reserve.reserveFeed!;
          return {
            id: reserve.contract,
            contract: reserve.contract,
            precision: reserve.decimals,
            symbol: reserve.symbol,
            liquidityProtection,
            name: name || reserve.symbol,
            ...(reserveFeed.costByNetworkUsd && {
              price: reserveFeed.costByNetworkUsd
            }),
            liqDepth: reserveFeed.liqDepth,
            logo,
            ...(reserveFeed.change24H && { change24h: reserveFeed.change24H }),
            ...(reserveFeed.volume24H && { volume24h: reserveFeed.volume24H }),
            ...(balance && { balance: balanceString })
          };
        });
      })
      .sort(sortByLiqDepth)
      .reduce<ViewToken[]>((acc, item) => {
        const existingToken = acc.find(token =>
          compareString(token.id!, item.id)
        );
        return existingToken
          ? updateArray(
              acc,
              token =>
                compareString(token.id!, item.id) && !isNaN(item.liqDepth),
              token => ({
                ...token,
                liqDepth: token.liqDepth! + item.liqDepth,
                liquidityProtection:
                  token.liquidityProtection || item.liquidityProtection
              })
            )
          : [...acc, item as ViewToken];
      }, []);
    console.timeEnd("tokens");
    return ret;
  }

  get tokenMetaObj() {
    return (id: string) => {
      return findOrThrow(
        this.tokenMeta,
        meta => compareString(id, meta.id),
        `Failed to find token meta for symbol with token contract of ${id}`
      );
    };
  }

  get tokenBalance() {
    return (tokenId: string) =>
      this.tokenBalances.find(token => compareString(token.id, tokenId));
  }

  get token(): (arg0: string) => ViewToken {
    return (id: string) =>
      findOrThrow(
        this.tokens,
        token => compareString(token.id, id),
        `failed to find token() with ID ${id} ethBancor`
      );
  }

  get relay() {
    return (id: string) =>
      findOrThrow(
        this.relays,
        relay => compareString(relay.id, id),
        `failed to find relay with id of ${id} in eth relay getter`
      );
  }

  get relays(): ViewRelay[] {
    console.time("relays");
    console.log(this.previousRelayBalances);
    const toReturn = [...this.chainkLinkRelays, ...this.traditionalRelays]
      .sort(sortByLiqDepth)
      .sort(prioritiseV2Pools);

    console.timeEnd("relays");
    return toReturn;
  }

  get chainkLinkRelays(): ViewRelay[] {
    return (this.relaysList.filter(isChainLink) as ChainLinkRelay[])
      .filter(relay =>
        relay.reserves.every(reserve => reserve.reserveFeed && reserve.meta)
      )
      .map(relay => {
        const [networkReserve, tokenReserve] = relay.reserves;

        const { poolContainerAddress } = relay.anchor;

        return {
          id: poolContainerAddress,
          version: Number(relay.version),
          reserves: relay.reserves.map(reserve => ({
            reserveWeight: reserve.reserveWeight,
            id: reserve.contract,
            reserveId: poolContainerAddress + reserve.contract,
            logo: [reserve.meta!.logo],
            symbol: reserve.symbol,
            contract: reserve.contract,
            smartTokenSymbol: poolContainerAddress
          })),
          fee: relay.fee / 100,
          liqDepth: relay.reserves.reduce(
            (acc, item) => acc + item.reserveFeed!.liqDepth,
            0
          ),
          owner: relay.owner,
          symbol: tokenReserve.symbol,
          addLiquiditySupported: true,
          removeLiquiditySupported: true,
          whitelisted: false,
          liquidityProtection: false,
          focusAvailable: false,
          v2: true
        } as ViewRelay;
      });
  }

  get traditionalRelays(): ViewRelay[] {
    const availableHistories = this.availableHistories;

    const aprs = this.poolAprs;
    const whiteListedPools = this.whiteListedPools;
    const previousRelayBalances = this.previousRelayBalances;

    return (this.relaysList.filter(isTraditional) as TraditionalRelay[])
      .filter(relay =>
        relay.reserves.every(reserve => reserve.reserveFeed && reserve.meta)
      )
      .map(relay => {
        const [networkReserve, tokenReserve] = relay.reserves;

        const smartTokenSymbol = relay.anchor.symbol;
        const hasHistory = availableHistories.some(history =>
          compareString(smartTokenSymbol, history)
        );

        let liqDepth = relay.reserves.reduce(
          (acc, item) => acc + item.reserveFeed!.liqDepth,
          0
        );

        if (Number.isNaN(liqDepth)) {
          liqDepth = 0;
        }

        const whitelisted = whiteListedPools.some(whitelistedAnchor =>
          compareString(whitelistedAnchor, relay.anchor.contract)
        );

        const liquidityProtection =
          relay.reserves.some(reserve =>
            compareString(
              reserve.contract,
              this.liquidityProtectionSettings.networkToken
            )
          ) &&
          relay.reserves.length == 2 &&
          relay.reserves.every(reserve => reserve.reserveWeight == 0.5) &&
          Number(relay.version) >= 41 &&
          whitelisted;

        const apr = aprs.find(apr =>
          compareString(apr.poolId, relay.anchor.contract)
        );

        const feesGenerated = previousRelayBalances.find(r =>
          compareString(r.relay.id, relay.id)
        );

        const feesVsLiquidity =
          feesGenerated &&
          new BigNumber(feesGenerated.totalFees)
            .times(365)
            .div(liqDepth)
            .toString();

        const volume = feesGenerated && feesGenerated.totalVolume;

        return {
          id: relay.anchor.contract,
          version: Number(relay.version),
          reserves: relay.reserves.map(reserve => ({
            id: reserve.contract,
            reserveWeight: reserve.reserveWeight,
            reserveId: relay.anchor.contract + reserve.contract,
            logo: [reserve.meta!.logo],
            symbol: reserve.symbol,
            contract: reserve.contract,
            smartTokenSymbol: relay.anchor.contract
          })),
          fee: relay.fee / 100,
          liqDepth,
          owner: relay.owner,
          symbol: tokenReserve.symbol,
          addLiquiditySupported: true,
          removeLiquiditySupported: true,
          liquidityProtection,
          whitelisted,
          focusAvailable: hasHistory,
          v2: false,
          ...(apr && { apr: apr.oneWeekApr }),
          ...(feesGenerated && { feesGenerated: feesGenerated.totalFees }),
          ...(feesVsLiquidity && { feesVsLiquidity }),
          ...(volume && { volume })
        } as ViewRelay;
      });
  }

  @action async getGeometricMean(amounts: string[]) {
    const converter = buildConverterContract(
      getNetworkVariables(this.currentNetwork).converterContractForMaths
    );
    return converter.methods.geometricMean(amounts).call();
  }

  @mutation setTokenMeta(tokenMeta: TokenMeta[]) {
    this.tokenMeta = tokenMeta;
  }

  @action async triggerTx(actions: any[]) {
    // @ts-ignore
    return this.$store.dispatch("ethWallet/tx", actions, { root: true });
  }

  @action async fetchRelayBalances({
    poolId,
    blockHeight
  }: {
    poolId: string;
    blockHeight?: number;
  }) {
    const { reserves, version, contract } = await this.relayById(poolId);

    const converterContract = buildConverterContract(contract);
    const smartTokenContract = buildTokenContract(poolId);

    const requestAtParticularBlock = typeof blockHeight !== undefined;

    const [reserveBalances, smartTokenSupplyWei] = await Promise.all([
      Promise.all(
        reserves.map(reserve =>
          fetchReserveBalance(
            converterContract,
            reserve.contract,
            version,
            blockHeight
          )
        )
      ),
      requestAtParticularBlock
        ? // @ts-ignore
          smartTokenContract.methods.totalSupply().call(null, blockHeight)
        : smartTokenContract.methods.totalSupply().call()
    ]);

    return {
      reserves: reserves.map((reserve, index) => ({
        ...reserve,
        weiAmount: reserveBalances[index]
      })),
      smartTokenSupplyWei
    };
  }

  @action async calculateOpposingDepositInfo(
    opposingDeposit: OpposingLiquidParams
  ): Promise<EthOpposingLiquid> {
    const {
      id,
      reserves: reservesViewAmounts,
      changedReserveId
    } = opposingDeposit;
    const reserve = findChangedReserve(reservesViewAmounts, changedReserveId);

    const relay = await this.traditionalRelayById(id);

    const reserveToken = await this.tokenById(reserve.id);

    const tokenSymbol = reserveToken.symbol;
    const tokenAmount = reserve.amount;

    const smartTokenAddress = relay.anchor.contract;
    const smartTokenDecimals = relay.anchor.decimals;

    this.getUserBalance({ tokenContractAddress: smartTokenAddress });
    const { reserves, smartTokenSupplyWei } = await this.fetchRelayBalances({
      poolId: smartTokenAddress
    });

    const [sameReserve, opposingReserve] = sortByNetworkTokens(
      reserves,
      reserve => reserve.symbol,
      [tokenSymbol]
    );

    const reserveBalancesAboveZero = reserves.every(reserve =>
      new BigNumber(reserve.weiAmount).gt(0)
    );
    const sameReserveWei = expandToken(tokenAmount, sameReserve.decimals);

    const userSmartTokenBalance = this.tokenBalances.find(balance =>
      compareString(balance.id, smartTokenAddress)
    );

    const userSmartTokenBalanceWei =
      userSmartTokenBalance &&
      new BigNumber(userSmartTokenBalance.balance).gt(0)
        ? expandToken(userSmartTokenBalance.balance, smartTokenDecimals)
        : "0";

    if (!reserveBalancesAboveZero) {
      const matchedInputs = reservesViewAmounts.map(viewAmount => ({
        decAmount: viewAmount.amount,
        decimals: findOrThrow(reserves, reserve =>
          compareString(reserve.contract, viewAmount.id)
        ).decimals
      }));

      const notAllInputsAreNumbers = matchedInputs.some(input =>
        new BigNumber(input.decAmount).isNaN()
      );
      if (notAllInputsAreNumbers) {
        return {
          shareOfPool: 0,
          smartTokenAmountWei: { amount: "1", id: smartTokenAddress },
          singleUnitCosts: [],
          opposingAmount: undefined,
          reserveBalancesAboveZero
        };
      }
      const weiInputs = matchedInputs.map(input =>
        expandToken(input.decAmount, input.decimals)
      );
      const fundReward = await this.getGeometricMean(weiInputs);
      console.log(fundReward, "was returned with geometric mean");

      const shareOfPool = calculateShareOfPool(
        fundReward,
        smartTokenSupplyWei,
        userSmartTokenBalanceWei
      );

      const singleUnitCosts =
        matchedInputs.length == 2
          ? buildSingleUnitCosts(reservesViewAmounts[0], reservesViewAmounts[1])
          : [];

      return {
        shareOfPool,
        smartTokenAmountWei: { amount: fundReward, id: smartTokenAddress },
        singleUnitCosts,
        opposingAmount: undefined,
        reserveBalancesAboveZero
      };
    }

    const opposingAmount = calculateOppositeFundRequirement(
      sameReserveWei,
      sameReserve.weiAmount,
      opposingReserve.weiAmount
    );
    const fundReward = calculateFundReward(
      sameReserveWei,
      sameReserve.weiAmount,
      smartTokenSupplyWei
    );

    const shareOfPool = calculateShareOfPool(
      fundReward,
      smartTokenSupplyWei,
      userSmartTokenBalanceWei
    );

    const opposingReserveSupplyDec = shrinkToken(
      opposingReserve.weiAmount,
      opposingReserve.decimals
    );
    const sameReserveSupplyDec = shrinkToken(
      sameReserve.weiAmount,
      sameReserve.decimals
    );

    const singleUnitCosts = buildSingleUnitCosts(
      { id: opposingReserve.contract, amount: opposingReserveSupplyDec },
      { id: sameReserve.contract, amount: sameReserveSupplyDec }
    );

    const res = {
      opposingAmount: shrinkToken(opposingAmount, opposingReserve.decimals),
      smartTokenAmountWei: { id: smartTokenAddress, amount: fundReward },
      shareOfPool,
      singleUnitCosts: sortAlongSide(
        singleUnitCosts,
        unitCost => unitCost.id,
        relay.reserves.map(reserve => reserve.contract)
      ),
      reserveBalancesAboveZero
    };
    return res;
  }

  @action async fetchV2PoolBalances(
    relay: ChainLinkRelay
  ): Promise<StakedAndReserve> {
    const [reserveOne, reserveTwo] = relay.reserves;
    const [[poolBalace]] = ((await this.multi({
      groupsOfShapes: [
        [
          v2PoolBalanceShape(
            relay.contract,
            reserveOne.contract,
            reserveTwo.contract
          )
        ]
      ]
    })) as unknown) as [RawAbiV2PoolBalances][];

    return rawAbiV2ToStacked(poolBalace);
  }

  @action async calculateOpposingDepositV2(
    opposingDeposit: OpposingLiquidParams
  ): Promise<OpposingLiquid> {
    const relay = await this.chainLinkRelayById(opposingDeposit.id);

    const changedReserve = findChangedReserve(
      opposingDeposit.reserves,
      opposingDeposit.changedReserveId
    );
    const suggestedDepositDec = changedReserve.amount;

    const stakedAndReserveWeight = await this.fetchV2PoolBalances(relay);

    const [biggerWeight, smallerWeight] = stakedAndReserveWeight.reserves
      .map(reserve => ({
        ...reserve,
        decReserveWeight: new BigNumber(reserve.reserveWeight as string).div(
          oneMillion
        ),
        token: findOrThrow(
          relay.reserves,
          r => compareString(r.contract, reserve.reserveAddress),
          "failed to find token for weight"
        )
      }))
      .sort((a, b) => b.decReserveWeight.minus(a.decReserveWeight).toNumber());

    const weightsEqualOneMillion = new BigNumber(
      biggerWeight.reserveWeight as string
    )
      .plus(smallerWeight.reserveWeight as string)
      .eq(oneMillion);
    if (!weightsEqualOneMillion)
      throw new Error("Was expecting reserve weights to equal 100%");
    const distanceFromMiddle = biggerWeight.decReserveWeight.minus(0.5);

    const adjustedBiggerWeight = new BigNumber(biggerWeight.stakedBalance).div(
      new BigNumber(1).minus(distanceFromMiddle)
    );
    const adjustedSmallerWeight = new BigNumber(
      smallerWeight.stakedBalance
    ).div(new BigNumber(1).plus(distanceFromMiddle));

    const singleUnitCosts = buildSingleUnitCosts(
      {
        id: biggerWeight.reserveAddress,
        amount: shrinkToken(
          adjustedBiggerWeight.toString(),
          biggerWeight.token.decimals
        )
      },
      {
        id: smallerWeight.reserveAddress,
        amount: shrinkToken(
          adjustedSmallerWeight.toString(),
          smallerWeight.token.decimals
        )
      }
    );

    const sameReserve = findOrThrow(
      [biggerWeight, smallerWeight],
      weight => compareString(weight.reserveAddress, changedReserve.id),
      "failed to find same reserve"
    );

    const suggestedDepositWei = expandToken(
      suggestedDepositDec,
      sameReserve.token.decimals
    );

    const shareOfPool = new BigNumber(suggestedDepositWei)
      .div(sameReserve.stakedBalance)
      .toNumber();

    const v2Converter = buildV2Converter(relay.contract);
    const maxStakingEnabled = await v2Converter.methods
      .maxStakedBalanceEnabled()
      .call();
    console.log({ maxStakingEnabled });
    if (maxStakingEnabled) {
      const maxStakedBalance = await v2Converter.methods
        .maxStakedBalances(sameReserve.reserveAddress)
        .call();

      console.log({ maxStakedBalance });
      if (maxStakedBalance !== "0") {
        const currentBalance = new BigNumber(sameReserve.stakedBalance);
        const proposedTotalBalance = new BigNumber(suggestedDepositWei).plus(
          currentBalance
        );
        const maxStakedBalanceWei = new BigNumber(maxStakedBalance);
        if (proposedTotalBalance.gt(maxStakedBalanceWei)) {
          const remainingSpaceAvailableWei = maxStakedBalanceWei.minus(
            currentBalance
          );
          const remainingSpaceAvailableDec = shrinkToken(
            remainingSpaceAvailableWei.toString(),
            sameReserve.token.decimals
          );
          if (remainingSpaceAvailableWei.isLessThanOrEqualTo(0))
            throw new Error("This pool has reached the max liquidity cap");
          throw new Error(
            `This pool is currently capped and can receive ${remainingSpaceAvailableDec} additional tokens`
          );
        }
      }
    }

    const result = {
      opposingAmount: undefined,
      shareOfPool,
      singleUnitCosts
    };
    console.log(result, "was the result");
    return result;
  }

  @action async fetchSystemBalance(tokenAddress: string): Promise<string> {
    const isValidAddress = web3.utils.isAddress(tokenAddress);
    if (!isValidAddress)
      throw new Error(`${tokenAddress} is not a valid address`);
    const contract = buildLiquidityProtectionStoreContract(
      this.contracts.LiquidityProtectionStore
    );
    return contract.methods.systemBalance(tokenAddress).call();
  }

  @action async getMaxStakes({ poolId }: { poolId: string }) {
    const [balances, poolTokenBalance] = await Promise.all([
      this.fetchRelayBalances({ poolId }),
      this.fetchSystemBalance(poolId)
    ]);

    const [bntReserve, tknReserve] = sortAlongSide(
      balances.reserves,
      reserve => reserve.contract,
      [this.liquidityProtectionSettings.networkToken]
    );

    const [bntReserveBalance, tknReserveBalance] = [bntReserve, tknReserve].map(
      reserve => reserve.weiAmount
    );

    const maxStakes = calculateMaxStakes(
      tknReserveBalance,
      bntReserveBalance,
      balances.smartTokenSupplyWei,
      poolTokenBalance,
      this.liquidityProtectionSettings.maxSystemNetworkTokenAmount,
      this.liquidityProtectionSettings.maxSystemNetworkTokenRatio
    );

    return { maxStakes, bntReserve, tknReserve };
  }

  @action async getMaxStakesView({ poolId }: { poolId: string }) {
    const maxStakes = await this.getMaxStakes({ poolId });

    return [
      {
        amount: shrinkToken(
          maxStakes.maxStakes.maxAllowedBntWei,
          maxStakes.bntReserve.decimals
        ),
        token: maxStakes.bntReserve.symbol
      },
      {
        amount: shrinkToken(
          maxStakes.maxStakes.maxAllowedTknWei,
          maxStakes.tknReserve.decimals
        ),
        token: maxStakes.tknReserve.symbol
      }
    ];
  }

  @action async calculateProtectionSingle({
    poolId,
    reserveAmount
  }: {
    poolId: string;
    reserveAmount: ViewAmount;
  }): Promise<ProtectionRes> {
    const depositingNetworkToken = compareString(
      this.liquidityProtectionSettings.networkToken,
      reserveAmount.id
    );

    const inputToken = this.token(reserveAmount.id);

    const { maxStakes } = await this.getMaxStakes({ poolId });

    const inputAmountWei = expandToken(
      reserveAmount.amount,
      inputToken.precision
    );

    const overMaxLimit = new BigNumber(inputAmountWei).isGreaterThan(
      depositingNetworkToken
        ? maxStakes.maxAllowedBntWei
        : maxStakes.maxAllowedTknWei
    );

    return {
      outputs: [],
      ...(overMaxLimit && { error: "Insufficient store balance" })
    };
  }

  @action async calculateProtectionDouble({
    poolTokenAmount
  }: {
    poolTokenAmount: ViewAmount;
  }): Promise<ProtectionRes> {
    const relay = findOrThrow(this.relaysList, relay =>
      compareString(relay.id, poolTokenAmount.id)
    );
    const smartToken = relay.anchor as SmartToken;

    const balances = await this.fetchRelayBalances({
      poolId: smartToken.contract
    });

    const outputs = balances.reserves.map(reserve => {
      console.log(reserve, balances, "dishes");
      const rate = new BigNumber(
        calculatePoolTokenRate(balances.smartTokenSupplyWei, reserve.weiAmount)
      ).div(2);

      const reserveAmount = rate.times(poolTokenAmount.amount);
      console.log(rate, "is long string");
      return {
        id: reserve.contract,
        amount: reserveAmount.toString(),
        symbol: reserve.symbol
      };
    });

    return {
      outputs
    };
  }

  @action async calculateOpposingDeposit(
    opposingDeposit: OpposingLiquidParams
  ): Promise<OpposingLiquid> {
    const relay = await this.relayById(opposingDeposit.id);

    if (relay.converterType == PoolType.ChainLink) {
      return this.calculateOpposingDepositV2(opposingDeposit);
    } else {
      return this.calculateOpposingDepositInfo(opposingDeposit);
    }
  }

  @action async fetchTokenBalances(
    tokenAddresses: string[]
  ): Promise<Balance[]> {
    if (!this.isAuthenticated)
      throw new Error("Cannot fetch balances when not logged in");
    const uniqueAddresses = uniqWith(tokenAddresses, compareString);

    console.log("asked to fetch", uniqueAddresses.length, "in bulk");
    const meta = this.tokenMeta;
    const [knownDecimals, unknownDecimals] = partition(
      uniqueAddresses,
      address =>
        meta.some(
          meta =>
            compareString(meta.contract, address) &&
            typeof meta.precision !== undefined
        )
    );

    const owner = this.isAuthenticated;

    const knownDecimalShapes = knownDecimals.map(address =>
      slimBalanceShape(address, owner)
    );

    const unknownDecimalShapes = unknownDecimals.map(address =>
      balanceShape(address, owner)
    );

    const [knownDecimalsRes, unknownDecimalsRes] = (await this.multi({
      groupsOfShapes: [knownDecimalShapes, unknownDecimalShapes]
    })) as [
      { contract: string; balance: string }[],
      { contract: string; balance: string; decimals: string }[]
    ];

    const knownResDec = knownDecimalsRes.map(res => {
      const tokenMeta = meta.find(meta =>
        compareString(meta.contract, res.contract)
      )!;
      return res.balance !== "0"
        ? { ...res, balance: shrinkToken(res.balance, tokenMeta.precision!) }
        : res;
    });

    const unknownResDec = unknownDecimalsRes
      .filter(res => typeof res.decimals !== "undefined")
      .map(res => ({
        ...res,
        balance:
          res.balance !== "0"
            ? shrinkToken(res.balance, Number(res.decimals))
            : res.balance
      }));

    const decBalances = [...knownResDec, ...unknownResDec];

    return decBalances.map(
      (balance): Balance => ({ balance: balance.balance, id: balance.contract })
    );
  }

  @action async getUserBalance({
    tokenContractAddress,
    userAddress,
    keepWei = false
  }: {
    tokenContractAddress: string;
    userAddress?: string;
    keepWei?: boolean;
  }) {
    console.count("getUserBalanceDirect");
    if (!tokenContractAddress)
      throw new Error("Token contract address cannot be falsy");
    const balance = await vxm.ethWallet.getBalance({
      accountHolder: userAddress || vxm.wallet.isAuthenticated,
      tokenContractAddress,
      keepWei
    });
    const currentBalance = this.tokenBalance(tokenContractAddress);
    const balanceDifferentToAlreadyStored =
      currentBalance && currentBalance.balance !== balance && !keepWei;
    const balanceNotStoredAndNotZero = new BigNumber(balance).gt(0) && !keepWei;

    if (balanceDifferentToAlreadyStored || balanceNotStoredAndNotZero) {
      this.updateUserBalances([{ id: tokenContractAddress, balance }]);
    }
    return balance;
  }

  @mutation updateUserBalances(freshBalances: Balance[]) {
    const currentBalances = this.tokenBalances;

    const [actualBalances, nullBalances] = partition(freshBalances, balance =>
      new BigNumber(balance.balance).isGreaterThan(0)
    );
    const droppedNullBalances = currentBalances.filter(
      balance => !nullBalances.some(b => compareString(balance.id, b.id))
    );

    const freshBalancesToUpdate = actualBalances.filter(balance => {
      const alreadyExists = droppedNullBalances.find(b =>
        compareString(b.id, balance.id)
      );
      return alreadyExists && alreadyExists.balance !== balance.balance;
    });
    const balancesToAdd = differenceWith(
      actualBalances,
      freshBalancesToUpdate,
      compareById
    );

    const updatedBalances = updateArray(
      droppedNullBalances,
      balance =>
        freshBalancesToUpdate.some(b => compareString(balance.id, b.id)),
      balance =>
        freshBalancesToUpdate.find(b => compareString(balance.id, b.id))!
    );
    const addedBalances = [...updatedBalances, ...balancesToAdd];

    this.tokenBalances = addedBalances;
  }

  @action async relayById(relayId: string) {
    return findOrThrow(
      this.relaysList,
      relay => compareString(relay.id, relayId),
      "failed to find relay by id"
    );
  }

  @action async getUserBalancesTraditional({
    relayId,
    smartTokenDec
  }: {
    relayId: string;
    smartTokenDec?: string;
  }): Promise<UserPoolBalances> {
    const relay = await this.traditionalRelayById(relayId);

    const smartTokenUserBalance =
      smartTokenDec ||
      (await this.getUserBalance({
        tokenContractAddress: relay.anchor.contract
      }));

    const { smartTokenSupplyWei, reserves } = await this.fetchRelayBalances({
      poolId: relay.anchor.contract
    });

    const smartTokenDecimals = relay.anchor.decimals;

    const percent = new Decimal(smartTokenUserBalance).div(
      shrinkToken(smartTokenSupplyWei, smartTokenDecimals)
    );

    const maxWithdrawals: ViewAmount[] = reserves.map(reserve => ({
      id: reserve.contract,
      amount: shrinkToken(
        percent.times(reserve.weiAmount).toString(),
        reserve.decimals
      )
    }));

    return {
      maxWithdrawals,
      iouBalances: [{ id: "", amount: String(smartTokenUserBalance) }]
    };
  }

  @action async getPoolType(pool: string | Relay): Promise<PoolType> {
    let relay: Relay;
    if (typeof pool == "undefined") {
      throw new Error("Pool is undefined");
    } else if (typeof pool == "string") {
      const poolId = pool as string;
      relay = await this.relayById(poolId);
    } else {
      relay = pool as Relay;
    }
    return typeof relay.converterType !== "undefined" &&
      relay.converterType == PoolType.ChainLink
      ? PoolType.ChainLink
      : PoolType.Traditional;
  }

  @action async removeLiquidityReturn({
    converterAddress,
    poolTokenWei,
    poolTokenContract
  }: {
    converterAddress: string;
    poolTokenWei: string;
    poolTokenContract: string;
  }) {
    const v2Converter = buildV2Converter(converterAddress);

    const res = await v2Converter.methods
      .removeLiquidityReturnAndFee(poolTokenContract, poolTokenWei)
      .call();

    return { feeAmountWei: res[1], returnAmountWei: res[0] };
  }

  @action async getUserBalancesChainLink(
    relayId: string
  ): Promise<UserPoolBalances> {
    const relay = await this.chainLinkRelayById(relayId);
    const poolTokenBalances = await Promise.all(
      relay.anchor.poolTokens.map(async reserveAndPool => {
        const poolUserBalance = await this.getUserBalance({
          tokenContractAddress: reserveAndPool.poolToken.contract,
          keepWei: false
        });

        BigNumber.config({ EXPONENTIAL_AT: 256 });

        return {
          ...reserveAndPool,
          poolUserBalance: Number(poolUserBalance),
          reserveToken: findOrThrow(
            relay.reserves,
            reserve =>
              compareString(reserve.contract, reserveAndPool.reserveId),
            "failed to find reserve token"
          )
        };
      })
    );

    const v2Converter = buildV2Converter(relay.contract);
    const data = await Promise.all(
      poolTokenBalances.map(async poolTokenBalance => {
        const poolTokenBalanceWei = expandToken(
          poolTokenBalance.poolUserBalance,
          poolTokenBalance.poolToken.decimals
        );

        const maxWithdrawWei = (await v2Converter.methods
          .removeLiquidityReturnAndFee(
            poolTokenBalance.poolToken.contract,
            poolTokenBalanceWei
          )
          .call())[0];

        return {
          ...poolTokenBalance,
          maxWithdraw: shrinkToken(
            maxWithdrawWei,
            poolTokenBalance.reserveToken.decimals
          )
        };
      })
    );

    const maxWithdrawals = data.map(
      (x): ViewAmount => ({
        id: x.reserveId,
        amount: String(x.maxWithdraw)
      })
    );

    const iouBalances = data.map(
      (x): ViewAmount => ({
        id: x.reserveId,
        amount: new BigNumber(x.poolUserBalance).toString()
      })
    );

    console.log({ iouBalances, maxWithdrawals });

    return { iouBalances, maxWithdrawals };
  }

  @action async getUserBalances(relayId: string): Promise<UserPoolBalances> {
    if (!vxm.wallet.isAuthenticated)
      throw new Error("Cannot find users .isAuthenticated");

    const poolType = await this.getPoolType(relayId);
    console.log("detected pool type is", poolType);
    return poolType == PoolType.Traditional
      ? this.getUserBalancesTraditional({ relayId })
      : this.getUserBalancesChainLink(relayId);
  }

  @action async getTokenSupply(tokenAddress: string) {
    const contract = buildTokenContract(tokenAddress);
    return contract.methods.totalSupply().call();
  }

  @action async calculateOpposingWithdrawV2(
    opposingWithdraw: OpposingLiquidParams
  ): Promise<OpposingLiquid> {
    const relay = await this.chainLinkRelayById(opposingWithdraw.id);

    const changedReserve = findChangedReserve(
      opposingWithdraw.reserves,
      opposingWithdraw.changedReserveId
    );
    const suggestedPoolTokenWithdrawDec = changedReserve.amount;

    const stakedAndReserveWeight = await this.fetchV2PoolBalances(relay);

    const matchedWeights = stakedAndReserveWeight.reserves.map(reserve => ({
      reserveWeight: reserve.reserveWeight,
      stakedBalance: reserve.stakedBalance,
      decReserveWeight: new BigNumber(reserve.reserveWeight as string).div(
        oneMillion
      ),
      reserveToken: findOrThrow(
        relay.reserves,
        r => compareString(r.contract, reserve.reserveAddress),
        "failed to find reserve token"
      ),
      poolToken: findOrThrow(
        relay.anchor.poolTokens,
        poolToken =>
          compareString(reserve.poolTokenAddress, poolToken.poolToken.contract),
        "failed to find pool token"
      )
    }));

    const [biggerWeight, smallerWeight] = matchedWeights.sort((a, b) =>
      b.decReserveWeight.minus(a.decReserveWeight).toNumber()
    );

    const weightsEqualOneMillion = new BigNumber(
      biggerWeight.reserveWeight as string
    )
      .plus(smallerWeight.reserveWeight as string)
      .eq(oneMillion);
    if (!weightsEqualOneMillion)
      throw new Error("Was expecting reserve weights to equal 100%");

    const distanceFromMiddle = biggerWeight.decReserveWeight.minus(0.5);

    const adjustedBiggerWeight = new BigNumber(biggerWeight.stakedBalance).div(
      new BigNumber(1).minus(distanceFromMiddle)
    );
    const adjustedSmallerWeight = new BigNumber(
      smallerWeight.stakedBalance
    ).div(new BigNumber(1).plus(distanceFromMiddle));

    const singleUnitCosts = sortAlongSide(
      buildSingleUnitCosts(
        {
          id: biggerWeight.reserveToken.contract,
          amount: shrinkToken(
            adjustedBiggerWeight.toString(),
            biggerWeight.reserveToken.decimals
          )
        },
        {
          id: smallerWeight.reserveToken.contract,
          amount: shrinkToken(
            adjustedSmallerWeight.toString(),
            smallerWeight.reserveToken.decimals
          )
        }
      ),
      unitCost => unitCost.id,
      relay.reserves.map(x => x.contract)
    );

    const sameReserve = findOrThrow(
      matchedWeights,
      weight => compareString(weight.reserveToken.contract, changedReserve.id),
      "failed to find same reserve"
    );

    const shareOfPool = new BigNumber(suggestedPoolTokenWithdrawDec)
      .div(
        shrinkToken(
          sameReserve.stakedBalance,
          sameReserve.reserveToken.decimals
        )
      )
      .toNumber();

    const suggestedWithdrawWei = expandToken(
      suggestedPoolTokenWithdrawDec,
      sameReserve.poolToken.poolToken.decimals
    );

    const [
      { returnAmountWei, feeAmountWei },
      liquidatationLimitWei
    ] = await Promise.all([
      this.removeLiquidityReturn({
        converterAddress: relay.contract,
        poolTokenContract: sameReserve.poolToken.poolToken.contract,
        poolTokenWei: suggestedWithdrawWei
      }),
      liquidationLimit({
        converterContract: relay.contract,
        poolTokenAddress: sameReserve.poolToken.poolToken.contract
      })
    ]);

    if (new BigNumber(suggestedWithdrawWei).gt(liquidatationLimitWei))
      throw new Error("Withdrawal amount above current liquidation limit");

    const noFeeLiquidityReturn = new BigNumber(returnAmountWei).plus(
      feeAmountWei
    );

    const feePercent = new BigNumber(feeAmountWei)
      .div(noFeeLiquidityReturn)
      .toNumber();

    const removeLiquidityReturnDec = shrinkToken(
      returnAmountWei,
      sameReserve.reserveToken.decimals
    );

    const result = {
      opposingAmount: undefined,
      shareOfPool,
      singleUnitCosts,
      withdrawFee: feePercent,
      expectedReturn: {
        id: sameReserve.reserveToken.contract,
        amount: removeLiquidityReturnDec
      }
    };
    console.log(result, "was the result");
    return result;
  }

  @action async calculateOpposingWithdraw(
    opposingWithdraw: OpposingLiquidParams
  ): Promise<OpposingLiquid> {
    const relay = await this.relayById(opposingWithdraw.id);
    if (relay.converterType == PoolType.ChainLink) {
      return this.calculateOpposingWithdrawV2(opposingWithdraw);
    } else {
      return this.calculateOpposingWithdrawInfo(opposingWithdraw);
    }
  }

  @action async traditionalRelayById(
    poolId: string
  ): Promise<TraditionalRelay> {
    const relay = await this.relayById(poolId);
    const traditionalRelay = assertTraditional(relay);
    return traditionalRelay;
  }

  @action async chainLinkRelayById(poolId: string): Promise<ChainLinkRelay> {
    const relay = await this.relayById(poolId);
    const chainlinkRelay = assertChainlink(relay);
    return chainlinkRelay;
  }

  @action async calculateOpposingWithdrawInfo(
    opposingWithdraw: OpposingLiquidParams
  ): Promise<EthOpposingLiquid> {
    const {
      id,
      reserves: reservesViewAmounts,
      changedReserveId
    } = opposingWithdraw;

    const reserve = findChangedReserve(reservesViewAmounts, changedReserveId);
    const tokenAmount = reserve.amount;
    const sameReserveToken = await this.tokenById(reserve.id);

    const relay = await this.traditionalRelayById(id);
    const smartTokenAddress = relay.anchor.contract;

    const { reserves, smartTokenSupplyWei } = await this.fetchRelayBalances({
      poolId: smartTokenAddress
    });

    const reserveBalancesAboveZero = reserves.every(reserve =>
      new BigNumber(reserve.weiAmount).gt(0)
    );

    const [sameReserve, opposingReserve] = sortByNetworkTokens(
      reserves,
      reserve => reserve.symbol,
      [sameReserveToken.symbol]
    );

    const sameReserveWei = expandToken(tokenAmount, sameReserve.decimals);
    const shareOfPool = new BigNumber(sameReserveWei)
      .div(sameReserve.weiAmount)
      .toNumber();

    const opposingValue = calculateOppositeLiquidateRequirement(
      sameReserveWei,
      sameReserve.weiAmount,
      opposingReserve.weiAmount
    );
    const liquidateCostWei = calculateLiquidateCost(
      sameReserveWei,
      sameReserve.weiAmount,
      smartTokenSupplyWei
    );

    const smartUserBalanceWei = await vxm.ethWallet.getBalance({
      accountHolder: vxm.wallet.isAuthenticated,
      tokenContractAddress: smartTokenAddress,
      keepWei: true
    });

    const percentDifferenceBetweenSmartBalance = percentDifference(
      liquidateCostWei,
      String(smartUserBalanceWei)
    );
    let smartTokenAmount: string;
    if (percentDifferenceBetweenSmartBalance > 0.99) {
      smartTokenAmount = String(smartUserBalanceWei);
    } else {
      smartTokenAmount = liquidateCostWei;
    }

    const sameReserveCost = shrinkToken(
      new BigNumber(opposingReserve.weiAmount)
        .div(sameReserve.weiAmount)
        .toString(),
      sameReserve.decimals
    );
    const opposingReserveCost = shrinkToken(
      new BigNumber(sameReserve.weiAmount)
        .div(opposingReserve.weiAmount)
        .toString(),
      opposingReserve.decimals
    );

    return {
      opposingAmount: shrinkToken(
        opposingValue,
        opposingReserve.decimals,
        true
      ),
      shareOfPool,
      smartTokenAmountWei: {
        id: smartTokenAddress,
        amount: smartTokenAmount
      },
      singleUnitCosts: [
        { id: sameReserve.contract, amount: sameReserveCost },
        { id: opposingReserve.contract, amount: opposingReserveCost }
      ],
      reserveBalancesAboveZero
    };
  }

  @action async removeLiquidityV2({
    converterAddress,
    poolToken,
    miniumReserveReturnWei = "1",
    onHash
  }: {
    converterAddress: string;
    poolToken: TokenWei;
    miniumReserveReturnWei: string;
    onHash?: (hash: string) => void;
  }) {
    const contract = buildV2Converter(converterAddress);

    return this.resolveTxOnConfirmation({
      tx: contract.methods.removeLiquidity(
        poolToken.tokenContract,
        poolToken.weiAmount,
        miniumReserveReturnWei
      ),
      onHash
    });
  }

  @action async liquidate({
    converterAddress,
    smartTokenAmount
  }: {
    converterAddress: string;
    smartTokenAmount: string;
  }) {
    const converterContract = buildConverterContract(converterAddress);

    return this.resolveTxOnConfirmation({
      tx: converterContract.methods.liquidate(smartTokenAmount)
    });
  }

  @action async removeLiquidity({ reserves, id: relayId }: LiquidityParams) {
    const relay = await this.relayById(relayId);

    const preV11 = Number(relay.version) < 11;
    if (preV11)
      throw new Error("This Pool is not supported for adding liquidity");

    const postV28 = Number(relay.version) >= 28;

    const withdraw = reserves.find(reserve => reserve.amount)!;
    const converterAddress = relay.contract;

    let hash: string;
    if (postV28 && relay.converterType == PoolType.ChainLink) {
      const v2Relay = await this.chainLinkRelayById(relayId);
      const poolToken = findOrThrow(
        v2Relay.anchor.poolTokens,
        poolToken => compareString(poolToken.reserveId, withdraw.id),
        "failed to find pool token"
      );

      const poolTokenWeiAmount = expandToken(
        withdraw.amount,
        poolToken.poolToken.decimals
      );
      const weiPoolTokenBalance = (await this.getUserBalance({
        tokenContractAddress: poolToken.poolToken.contract,
        keepWei: true
      })) as string;

      const roundedWeiAmount = new BigNumber(poolTokenWeiAmount).gt(
        new BigNumber(weiPoolTokenBalance).times(0.995)
      )
        ? weiPoolTokenBalance
        : poolTokenWeiAmount;

      const expectedReserveReturn = await this.removeLiquidityReturn({
        converterAddress: relay.contract,
        poolTokenWei: roundedWeiAmount,
        poolTokenContract: poolToken.poolToken.contract
      });

      hash = await this.removeLiquidityV2({
        converterAddress,
        poolToken: {
          tokenContract: poolToken.poolToken.contract,
          weiAmount: roundedWeiAmount
        },
        miniumReserveReturnWei: await this.weiMinusSlippageTolerance(
          expectedReserveReturn.returnAmountWei
        )
      });
    } else if (postV28 && relay.converterType == PoolType.Traditional) {
      const traditionalRelay = await this.traditionalRelayById(relay.id);
      const { smartTokenAmountWei } = await this.calculateOpposingWithdrawInfo({
        id: relayId,
        reserves,
        changedReserveId: reserves[0].id
      });
      const userPoolBalance = await this.getUserBalancesTraditional({
        relayId,
        smartTokenDec: shrinkToken(
          smartTokenAmountWei.amount,
          traditionalRelay.anchor.decimals
        )
      });
      hash = await this.removeLiquidityV28({
        converterAddress,
        smartTokensWei: smartTokenAmountWei.amount,
        reserveTokens: relay.reserves.map(reserve => {
          const reserveBalances = userPoolBalance.maxWithdrawals;
          return {
            tokenAddress: reserve.contract,
            minimumReturnWei: expandToken(
              new BigNumber(
                reserveBalances.find(balance =>
                  compareString(balance.id, reserve.contract)
                )!.amount
              )
                .times(0.98)
                .toNumber(),
              reserve.decimals
            )
          };
        })
      });
    } else {
      const { smartTokenAmountWei } = await this.calculateOpposingWithdrawInfo({
        id: relayId,
        reserves,
        changedReserveId: reserves[0].id
      });
      hash = await this.liquidate({
        converterAddress,
        smartTokenAmount: smartTokenAmountWei.amount
      });
    }

    const anchorTokens = getAnchorTokenAddresses(relay);

    const tokenAddressesChanged = [
      ...relay.reserves.map(reserve => reserve.contract),
      ...anchorTokens
    ];
    this.spamBalances(tokenAddressesChanged);

    return {
      txId: hash,
      blockExplorerLink: await this.createExplorerLink(hash)
    };
  }

  @action async mintEthErc(ethDec: string) {
    return new Promise((resolve, reject) => {
      let txHash: string;
      web3.eth
        .sendTransaction({
          from: this.isAuthenticated,
          to: ethErc20WrapperContract,
          value: toHex(toWei(ethDec))
        })
        .on("transactionHash", (hash: string) => {
          txHash = hash;
        })
        .on("confirmation", (confirmationNumber: number) => {
          resolve(txHash);
        })
        .on("error", (error: any) => reject(error));
    });
  }

  @action async fundRelay({
    converterAddress,
    fundAmount,
    onHash
  }: {
    converterAddress: string;
    fundAmount: string;
    onHash?: (hash: string) => void;
  }) {
    const converterContract = buildConverterContract(converterAddress);
    return this.resolveTxOnConfirmation({
      tx: converterContract.methods.fund(fundAmount),
      gas: 950000,
      ...(onHash && { onHash })
    });
  }

  @action async addLiquidityV28({
    converterAddress,
    reserves,
    minimumReturnWei,
    onHash
  }: {
    converterAddress: string;
    reserves: TokenWei[];
    minimumReturnWei: string;
    onHash?: (hash: string) => void;
  }) {
    const contract = buildV28ConverterContract(converterAddress);

    const newEthReserve = reserves.find(reserve =>
      compareString(reserve.tokenContract, ethReserveAddress)
    );

    return this.resolveTxOnConfirmation({
      tx: contract.methods.addLiquidity(
        reserves.map(reserve => reserve.tokenContract),
        reserves.map(reserve => reserve.weiAmount),
        minimumReturnWei
      ),
      onHash,
      ...(newEthReserve && { value: newEthReserve.weiAmount })
    });
  }

  @action async addLiquidityV2({
    converterAddress,
    reserve,
    poolTokenMinReturnWei = "1",
    onHash
  }: {
    converterAddress: string;
    reserve: TokenWei;
    poolTokenMinReturnWei?: string;
    onHash?: (hash: string) => void;
  }) {
    const contract = buildV2Converter(converterAddress);

    const newEthReserve = compareString(
      reserve.tokenContract,
      ethReserveAddress
    );

    return this.resolveTxOnConfirmation({
      tx: contract.methods.addLiquidity(
        reserve.tokenContract,
        reserve.weiAmount,
        poolTokenMinReturnWei
      ),
      onHash: onHash,
      ...(newEthReserve && { value: reserve.weiAmount })
    });
  }

  @action async removeLiquidityV28({
    converterAddress,
    smartTokensWei,
    reserveTokens
  }: {
    converterAddress: string;
    smartTokensWei: string;
    reserveTokens: { tokenAddress: string; minimumReturnWei: string }[];
  }) {
    const contract = buildV28ConverterContract(converterAddress);

    return this.resolveTxOnConfirmation({
      tx: contract.methods.removeLiquidity(
        smartTokensWei,
        reserveTokens.map(token => token.tokenAddress),
        reserveTokens.map(token => token.minimumReturnWei)
      )
    });
  }

  @action async weiMinusSlippageTolerance(wei: string): Promise<string> {
    const slippageTolerance = vxm.bancor.slippageTolerance;
    if (typeof slippageTolerance !== "number")
      throw new Error("Error finding slippage tolerance");
    const percent = new BigNumber(1).minus(slippageTolerance);
    const newWei = new BigNumber(wei).times(percent).toFixed(0);
    console.log(newWei, "is new wei");
    return newWei;
  }

  @action async addToken(tokenAddress: string) {
    const isAddress = web3.utils.isAddress(tokenAddress);
    if (!isAddress) throw new Error(`${tokenAddress} is not a valid address`);

    const shape = tokenShape(tokenAddress);
    const [[token]] = (await this.multi({ groupsOfShapes: [[shape]] })) as [
      [{ symbol: string; decimals: string; contract: string }]
    ];

    const tokenAddressesMatch = compareString(token.contract, tokenAddress);
    if (!tokenAddressesMatch) throw new Error("RPC return was not expected");

    console.log(token, "was was return");
    if (!(token.symbol && token.decimals))
      throw new Error(
        "Failed parsing token information, please ensure this is an ERC-20 token"
      );

    this.addTokenToMeta({
      decimals: Number(token.decimals),
      symbol: token.symbol,
      tokenAddress: token.contract
    });
  }

  @mutation addTokenToMeta(token: {
    decimals: number;
    symbol: string;
    tokenAddress: string;
  }) {
    const tokenMetaList = this.tokenMeta;

    const tokenAlreadyExists = this.tokenMeta.some(meta =>
      compareString(meta.contract, token.tokenAddress)
    );
    if (tokenAlreadyExists) return;

    const tokenMeta: TokenMeta = {
      contract: token.tokenAddress,
      id: token.tokenAddress,
      image: defaultImage,
      name: token.symbol,
      symbol: token.symbol,
      precision: token.decimals
    };

    this.tokenMeta = [...tokenMetaList, tokenMeta];
  }

  @action async addLiquidity({
    id: relayId,
    reserves,
    onUpdate
  }: LiquidityParams) {
    const relay = await this.relayById(relayId);

    const preV11 = Number(relay.version) < 11;
    if (preV11)
      throw new Error("This Pool is not supported for adding liquidity");

    const postV28 = Number(relay.version) >= 28;

    const matchedBalances = reserves
      .filter(reserve => reserve.amount)
      .map(reserve => {
        const relayReserve = findOrThrow(
          relay.reserves,
          relayReserve => compareString(relayReserve.contract, reserve.id),
          "failed to match passed reserves"
        );
        return {
          ...relayReserve,
          amount: reserve.amount
        };
      });

    const steps: Step[] = [
      {
        name: "CheckBalance",
        description: "Updating balance approvals..."
      },
      {
        name: "Funding",
        description: "Now funding..."
      },
      {
        name: "BlockConfirmation",
        description: "Awaiting block confirmation..."
      },
      {
        name: "Done",
        description: "Done!"
      }
    ];

    onUpdate!(0, steps);

    const converterAddress = relay.contract;

    await Promise.all(
      matchedBalances.map(async balance => {
        if (
          compareString(balance.contract, ethErc20WrapperContract) &&
          !postV28
        ) {
          await this.mintEthErc(balance.amount!);
        }
        if (compareString(balance.contract, ethReserveAddress)) return;
        return this.triggerApprovalIfRequired({
          owner: this.isAuthenticated,
          amount: expandToken(balance.amount!, balance.decimals),
          spender: converterAddress,
          tokenAddress: balance.contract
        });
      })
    );

    onUpdate!(1, steps);

    let txHash: string;

    if (postV28 && relay.converterType == PoolType.Traditional) {
      console.log("treating as a traditional relay");
      const {
        smartTokenAmountWei,
        reserveBalancesAboveZero
      } = await this.calculateOpposingDepositInfo({
        id: relay.id,
        reserves,
        changedReserveId: reserves[0].id
      });

      const minimumReturnWei = reserveBalancesAboveZero
        ? await this.weiMinusSlippageTolerance(smartTokenAmountWei.amount)
        : "1";

      txHash = await this.addLiquidityV28({
        converterAddress,
        reserves: matchedBalances
          .filter(balance => new BigNumber(balance.amount).gt(0))
          .map(balance => ({
            tokenContract: balance.contract,
            weiAmount: expandToken(balance.amount, balance.decimals)
          })),
        minimumReturnWei,
        onHash: () => onUpdate!(2, steps)
      });
    } else if (postV28 && relay.converterType == PoolType.ChainLink) {
      console.log("treating as a chainlink v2 relay");
      const chainLinkRelay = await this.chainLinkRelayById(relay.id);
      const reserveToken = matchedBalances.map(balance => ({
        tokenContract: balance.contract,
        weiAmount: expandToken(balance.amount, balance.decimals)
      }))[0];
      const poolToken = chainLinkRelay.anchor.poolTokens.find(poolToken =>
        compareString(poolToken.reserveId, reserveToken.tokenContract)
      );
      if (!poolToken)
        throw new Error("Client side error - failed finding pool token");

      const [stakedReserveBalance, poolTokenSupply] = await Promise.all([
        this.fetchStakedReserveBalance({
          converterAddress: chainLinkRelay.contract,
          reserveTokenAddress: reserveToken.tokenContract
        }),
        getTokenSupplyWei(poolToken.poolToken.contract)
      ]);

      const expectedPoolTokenReturnWei = calculateExpectedPoolTokenReturnV2(
        poolTokenSupply,
        stakedReserveBalance,
        reserveToken.weiAmount
      );

      const poolTokenMinReturnWei = await this.weiMinusSlippageTolerance(
        expectedPoolTokenReturnWei
      );

      txHash = await this.addLiquidityV2({
        converterAddress,
        reserve: reserveToken,
        poolTokenMinReturnWei,
        onHash: () => onUpdate!(2, steps)
      });
    } else {
      console.log("treating as an old tradtional relay");
      const { smartTokenAmountWei } = await this.calculateOpposingDepositInfo({
        reserves,
        changedReserveId: reserves[0].id,
        id: relayId
      });

      const fundAmount = smartTokenAmountWei;

      txHash = await this.fundRelay({
        converterAddress,
        fundAmount: fundAmount.amount,
        onHash: () => onUpdate!(2, steps)
      });
    }

    onUpdate!(3, steps);

    const anchorTokens = getAnchorTokenAddresses(relay);

    const tokenAddressesChanged = [
      ...matchedBalances.map(x => x.contract),
      ...anchorTokens
    ];
    this.spamBalances(tokenAddressesChanged);
    return {
      txId: txHash,
      blockExplorerLink: await this.createExplorerLink(txHash)
    };
  }

  @action async spamBalances(tokenAddresses: string[]) {
    for (var i = 0; i < 5; i++) {
      await this.fetchTokenBalances(tokenAddresses);
      await wait(1500);
    }
  }

  @action async fetchContractAddresses(contractRegistry: string) {
    if (!contractRegistry || !web3.utils.isAddress(contractRegistry))
      throw new Error("Must pass valid address");

    const hardCodedBytes: RegisteredContracts = {
      BancorNetwork: asciiToHex("BancorNetwork"),
      BancorConverterRegistry: asciiToHex("BancorConverterRegistry"),
      LiquidityProtectionStore: asciiToHex("LiquidityProtectionStore"),
      LiquidityProtection: asciiToHex("LiquidityProtection")
    };

    const web3View = getWeb3(this.currentNetwork, Provider.Alchemy);
    const registryContract = new web3View.eth.Contract(
      ABIContractRegistry,
      contractRegistry
    );

    const arr = toPairs(hardCodedBytes) as [string, string][];

    try {
      const contractAddresses = await Promise.all(
        arr.map(
          async ([label, ascii]) =>
            [label, await registryContract.methods.addressOf(ascii).call()] as [
              string,
              string
            ]
        )
      );

      const object = (fromPairs(
        contractAddresses
      ) as unknown) as RegisteredContracts;
      this.setContractAddresses(object);
      return object;
    } catch (e) {
      console.error(
        `Failed fetching ETH contract addresses ${e.message} Contract Registry: ${contractRegistry}`
      );
      throw new Error(e.message);
    }
  }

  @mutation setContractAddresses(contracts: RegisteredContracts) {
    this.contracts = {
      ...this.contracts,
      ...contracts
    };
  }

  @action async warmEthApi() {
    const tokens = await ethBancorApi.getTokens();
    console.log(tokens, "are the tokens");
    this.setBancorApiTokens(tokens);
    return tokens;
  }

  @action async addPossiblePropsFromBancorApi(
    reserveFeeds: ReserveFeed[]
  ): Promise<ReserveFeed[]> {
    try {
      const tokens = this.bancorApiTokens;
      if (!tokens || tokens.length == 0) {
        return reserveFeeds;
        // throw new Error("There are no cached Bancor API tokens.");
      }
      const ethUsdPrice = findOrThrow(
        tokens,
        token => token.code == "ETH",
        "failed finding price of ETH from tokens request"
      ).price;
      console.log(ethUsdPrice, "is the eth USD price");

      const [bancorCovered, notCovered] = partition(reserveFeeds, feed => {
        const inDictionary = ethBancorApiDictionary.find(
          matchReserveFeed(feed)
        );
        if (!inDictionary) return false;
        return tokens.some(token => token.id == inDictionary.tokenId);
      });

      const newBancorCovered = bancorCovered.map(reserveFeed => {
        const dictionary = findOrThrow(
          ethBancorApiDictionary,
          matchReserveFeed(reserveFeed)
        );
        const tokenPrice = findOrThrow(
          tokens,
          token => token.id == dictionary.tokenId
        );

        return {
          ...reserveFeed,
          change24H: tokenPrice.change24h,
          volume24H: tokenPrice.volume24h.USD,
          costByNetworkUsd: reserveFeed.costByNetworkUsd || tokenPrice.price
        };
      });

      return [...newBancorCovered, ...notCovered];
    } catch (e) {
      console.warn(`Failed utilising Bancor API: ${e.message}`);
      return reserveFeeds;
    }
  }

  @action async updateRelayFeeds(suggestedFeeds: ReserveFeed[]) {
    const feeds = suggestedFeeds;

    const potentialRelaysToMutate = this.relaysList.filter(relay =>
      feeds.some(feed => compareString(feed.poolId, relay.id))
    );
    const relaysToMutate = potentialRelaysToMutate.filter(relay =>
      relay.reserves.some(reserve => {
        const feed = feeds.find(feed =>
          compareString(reserve.contract, feed.reserveAddress)
        );
        if (feed && !reserve.reserveFeed) return true;
        if (!feed) return false;
        const existingFeed = reserve.reserveFeed!;
        if (existingFeed) return feed.priority < existingFeed.priority;
      })
    );

    if (relaysToMutate.length > 0) {
      const updatedRelays = relaysToMutate.map(relay => ({
        ...relay,
        reserves: relay.reserves.map(reserve => {
          const feed = feeds.find(
            feed =>
              compareString(feed.reserveAddress, reserve.contract) &&
              compareString(feed.poolId, relay.id)
          );
          return {
            ...reserve,
            reserveFeed: feed
          };
        })
      }));

      this.updateRelays(updatedRelays);
    }
  }

  @action async fetchUsdPriceOfBnt() {
    const price = await vxm.bancor.fetchUsdPriceOfBnt();
    this.setBntUsdPrice(price);
    return price;
  }

  @mutation setBntUsdPrice(usdPrice: number) {
    this.bntUsdPrice = usdPrice;
  }

  @action async fetchStakedReserveBalance({
    converterAddress,
    reserveTokenAddress
  }: {
    converterAddress: string;
    reserveTokenAddress: string;
  }): Promise<string> {
    const contract = buildV2Converter(converterAddress);
    return contract.methods.reserveStakedBalance(reserveTokenAddress).call();
  }

  @action async fetchV2ConverterReserveWeights(converterAddress: string) {
    const contract = buildV2Converter(converterAddress);
    const weights = await contract.methods.effectiveReserveWeights().call();
    return [weights["0"], weights["1"]];
  }

  get loadingTokens() {
    return this.loadingPools;
  }

  get moreTokensAvailable() {
    return this.morePoolsAvailable;
  }

  @action async relaysContainingToken(tokenId: string): Promise<string[]> {
    return getConvertibleTokenAnchors({
      converterRegistryAddress: this.contracts.BancorConverterRegistry,
      tokenAddress: tokenId
    });
  }

  @action async loadMoreTokens(tokenIds?: string[]) {
    if (tokenIds && tokenIds.length > 0) {
      const anchorAddresses = await Promise.all(
        tokenIds.map(id => this.relaysContainingToken(id))
      );
      const anchorAddressesNotLoaded = anchorAddresses
        .flat(1)
        .filter(
          anchorAddress =>
            !this.relaysList.some(relay =>
              compareString(relay.id, anchorAddress)
            )
        );
      const convertersAndAnchors = await this.add(anchorAddressesNotLoaded);
      await this.addPoolsV2(convertersAndAnchors);
    } else {
      await this.loadMorePools();
    }
  }

  @mutation setAvailableHistories(smartTokenNames: string[]) {
    this.availableHistories = smartTokenNames;
  }

  @action async refresh() {
    console.log("refresh called on eth bancor, doing nothing");
  }

  @mutation setRegisteredAnchorAddresses(addresses: string[]) {
    this.registeredAnchorAddresses = addresses;
  }

  @mutation setConvertibleTokenAddresses(addresses: string[]) {
    this.convertibleTokenAddresses = addresses;
  }

  @action async conversionPathFromNetworkContract({
    from,
    to,
    networkContractAddress
  }: {
    from: string;
    to: string;
    networkContractAddress: string;
  }) {
    return conversionPath({ networkContractAddress, from, to });
  }

  @action async relaysRequiredForTrade({
    from,
    to,
    networkContractAddress
  }: {
    from: string;
    to: string;
    networkContractAddress: string;
  }) {
    try {
      const path = await this.conversionPathFromNetworkContract({
        from,
        to,
        networkContractAddress
      });
      const smartTokenAddresses = path.filter((_, index) => isOdd(index));
      if (smartTokenAddresses.length == 0)
        throw new Error("Failed to find any smart token addresses for path.");
      return smartTokenAddresses;
    } catch (e) {
      console.error(`relays required for trade failed ${e.message}`);
      throw new Error(`relays required for trade failed ${e.message}`);
    }
  }

  @action async poolsByPriority({
    anchorAddressess,
    tokenPrices
  }: {
    anchorAddressess: string[];
    tokenPrices?: TokenPrice[];
  }) {
    if (tokenPrices && tokenPrices.length > 0) {
      return sortSmartTokenAddressesByHighestLiquidity(
        tokenPrices,
        anchorAddressess
      );
    } else {
      return sortAlongSide(anchorAddressess, x => x, priorityEthPools);
    }
  }

  @action async bareMinimumPools({
    params,
    networkContractAddress,
    anchorAddressess,
    tokenPrices
  }: {
    params?: ModuleParam;
    networkContractAddress: string;
    anchorAddressess: string[];
    tokenPrices?: TokenPrice[];
  }): Promise<string[]> {
    const fromToken =
      params! && params!.tradeQuery! && params!.tradeQuery!.base!;
    const toToken =
      params! && params!.tradeQuery! && params!.tradeQuery!.quote!;

    const tradeIncluded = fromToken && toToken;
    const poolIncluded = params && params.poolQuery;

    if (tradeIncluded) {
      console.log("trade included...");
      const res = await this.relaysRequiredForTrade({
        from: fromToken,
        to: toToken,
        networkContractAddress
      });
      console.log(res, `was for ${fromToken} and ${toToken}`);
      return res;
    } else if (poolIncluded) {
      console.log("pool included...");
      return [poolIncluded];
    } else {
      console.log("should be loading first 5");
      const allPools = await this.poolsByPriority({
        anchorAddressess,
        tokenPrices
      });
      return allPools.slice(0, 3);
    }
  }

  @action async multi({
    groupsOfShapes,
    blockHeight
  }: {
    groupsOfShapes: ShapeWithLabel[][];
    blockHeight?: number;
  }) {
    const networkVars = getNetworkVariables(this.currentNetwork);
    const multi = new MultiCall(
      getWeb3(this.currentNetwork, Provider.Alchemy),
      networkVars.multiCall,
      [500, 100, 50, 10, 1]
    );

    const res = await multi.all(groupsOfShapes, {
      traditional: false,
      blockHeight
    });
    return res;
  }

  @action async refreshReserveBalances() {
    const v1Relays = this.relaysList.filter(
      relay => relay.converterType == PoolType.Traditional
    ) as TraditionalRelay[];
    const v2Relays = this.relaysList.filter(
      relay => relay.converterType == PoolType.ChainLink
    ) as ChainLinkRelay[];

    const v1RelayShapes = v1Relays.map(relay =>
      reserveBalanceShape(relay.contract, relay.reserves.map(r => r.contract))
    );
    const v2RelayPoolBalanceShapes = v2Relays.map(relay =>
      v2PoolBalanceShape(
        relay.contract,
        relay.reserves[0].contract,
        relay.reserves[1].contract
      )
    );

    const [v1RelayBalances, v2RelayBalances] = await this.multi({
      groupsOfShapes: [v1RelayShapes, v2RelayPoolBalanceShapes]
    });
  }

  @action async addPoolsV2(
    convertersAndAnchors: ConverterAndAnchor[]
  ): Promise<V2Response> {
    const allAnchors = convertersAndAnchors.map(item => item.anchorAddress);
    const allConverters = convertersAndAnchors.map(
      item => item.converterAddress
    );

    const [rawRelays, poolAndSmartTokens] = ((await this.multi({
      groupsOfShapes: [
        allConverters.map(relayShape),
        allAnchors.map(poolTokenShape)
      ]
    })) as [unknown, unknown]) as [AbiRelay[], AbiCentralPoolToken[]];

    const badRelays = rawRelays.filter(
      rawRelay => !(rawRelay.connectorToken1 && rawRelay.connectorToken2)
    );
    const badRelay = rawRelays
      .filter(x => x.connectorTokenCount == "2")
      .find(
        rawRelay =>
          compareString(
            rawRelay.connectorToken1,
            "0x57Ab1E02fEE23774580C119740129eAC7081e9D3"
          ) ||
          compareString(
            rawRelay.connectorToken2,
            "0x57Ab1E02fEE23774580C119740129eAC7081e9D3"
          )
      );

    const { poolTokenAddresses, smartTokens } = seperateMiniTokens(
      poolAndSmartTokens
    );

    const polished: RefinedAbiRelay[] = rawRelays
      .filter(x => Number(x.connectorTokenCount) == 2)
      .map(half => ({
        ...half,
        anchorAddress: findOrThrow(
          convertersAndAnchors,
          item => compareString(item.converterAddress, half.converterAddress),
          "failed to find anchor address"
        ).anchorAddress,
        reserves: [half.connectorToken1, half.connectorToken2] as [
          string,
          string
        ],
        version: Number(half.version),
        converterType: determineConverterType(half.converterType)
      }));

    const overWroteVersions = updateArray(
      polished,
      relay =>
        knownVersions.some(r =>
          compareString(r.converterAddress, relay.converterAddress)
        ),
      relay => ({
        ...relay,
        version: knownVersions.find(r =>
          compareString(r.converterAddress, relay.converterAddress)
        )!.version
      })
    );

    const passedFirstHalfs = overWroteVersions
      .filter(hasTwoConnectors)
      .filter(half =>
        poolTokenAddresses.some(poolTokenAddress =>
          compareString(poolTokenAddress.anchorAddress, half.anchorAddress)
        )
          ? poolTokenAddresses.find(poolTokenAddress =>
              compareString(poolTokenAddress.anchorAddress, half.anchorAddress)
            )!.poolTokenAddresses.length == 2
          : true
      );

    const verifiedV1Pools = passedFirstHalfs.filter(
      half => half.converterType == PoolType.Traditional
    );

    const verifiedV2Pools = passedFirstHalfs.filter(
      half => half.converterType == PoolType.ChainLink
    );

    console.log({ verifiedV1Pools, verifiedV2Pools });

    const reserveTokens = uniqWith(
      passedFirstHalfs.flatMap(half => half.reserves),
      compareString
    );

    console.time("secondWaterfall");

    const tokenInMeta = (tokenMeta: TokenMeta[]) => (address: string) =>
      tokenMeta.find(
        meta => compareString(address, meta.contract) && meta.precision
      );

    const allTokensRequired = [
      ...reserveTokens,
      ...poolTokenAddresses.flatMap(pool => pool.poolTokenAddresses)
    ].filter(tokenAddress => !compareString(tokenAddress, ethReserveAddress));

    const tokenAddressesKnown = allTokensRequired.filter(
      tokenInMeta(this.tokenMeta)
    );
    const tokensKnown = tokenAddressesKnown.map(address => {
      const meta = tokenInMeta(this.tokenMeta)(address)!;
      return metaToTokenAssumedPrecision(meta);
    });
    const tokenAddressesMissing = differenceWith(
      allTokensRequired,
      tokenAddressesKnown,
      compareString
    );

    const [
      reserveAndPoolTokensAbi,
      v1ReserveBalances,
      v2PoolReserveBalances
    ] = ((await this.multi({
      groupsOfShapes: [
        tokenAddressesMissing.map(tokenShape),
        verifiedV1Pools.map(v1Pool =>
          reserveBalanceShape(v1Pool.converterAddress, v1Pool.reserves)
        ),
        verifiedV2Pools.map(pool =>
          v2PoolBalanceShape(
            pool.converterAddress,
            pool.reserves[0],
            pool.reserves[1]
          )
        )
      ]
    })) as [unknown, unknown, unknown]) as [
      RawAbiToken[],
      RawAbiReserveBalance[],
      RawAbiV2PoolBalances[]
    ];

    const stakedAndReserveWeights = v2PoolReserveBalances.map(
      rawAbiV2ToStacked
    );

    const reserveAndPoolTokens = reserveAndPoolTokensAbi.map(
      (token): Token => ({
        contract: token.contract,
        decimals: Number(token.decimals),
        network: "ETH",
        symbol: token.symbol
      })
    );

    const allTokens = [...reserveAndPoolTokens, ...tokensKnown];

    const polishedReserveAndPoolTokens = polishTokens(
      this.tokenMeta,
      allTokens
    );

    const matched = stakedAndReserveWeights.map(relay => ({
      ...relay,
      anchorAddress: findOrThrow(
        convertersAndAnchors,
        item => compareString(item.converterAddress, relay.converterAddress),
        "failed to match anchor address"
      ).anchorAddress,
      reserves: relay.reserves.map(reserve => ({
        ...reserve,
        token: polishedReserveAndPoolTokens.find(token =>
          compareString(token.contract, reserve.reserveAddress)
        )
      }))
    }));

    const confirmedTokenMatch = matched.filter(match =>
      match.reserves.every(reserve => reserve.token)
    ) as RawV2Pool[];

    console.log(confirmedTokenMatch, "touchy");

    const v2RelayFeeds = buildRelayFeedChainkLink({
      relays: confirmedTokenMatch,
      usdPriceOfBnt: this.bntUsdPrice
    });

    console.timeEnd("secondWaterfall");

    const v2Pools = verifiedV2Pools.map(
      (pool): ChainLinkRelay => {
        const rawPool = findOrThrow(
          confirmedTokenMatch,
          match => compareString(match.converterAddress, pool.converterAddress),
          `failed to find raw pool ${pool.converterAddress}`
        );

        return {
          anchor: {
            poolContainerAddress: rawPool.anchorAddress,
            poolTokens: rawPool.reserves.map(reserve => ({
              reserveId: reserve.reserveAddress,
              poolToken: findOrThrow(
                polishedReserveAndPoolTokens,
                token =>
                  compareString(token.contract, reserve.poolTokenAddress),
                `failed to find the pool token for ${reserve.poolTokenAddress}`
              )
            }))
          },
          contract: pool.converterAddress,
          id: rawPool.anchorAddress,
          converterType: PoolType.ChainLink,
          isMultiContract: false,
          network: "ETH",
          owner: pool.owner,
          reserves: rawPool.reserves.map(reserve => ({
            ...reserve.token,
            reserveWeight:
              typeof reserve.reserveWeight !== "undefined"
                ? Number(reserve.reserveWeight) / oneMillion.toNumber()
                : undefined
          })),
          version: String(pool.version),
          fee: Number(pool.conversionFee) / 10000
        };
      }
    );

    const v1Pools = verifiedV1Pools.map(pool => {
      const smartTokenAddress = pool.anchorAddress;
      const converterAddress = convertersAndAnchors.find(item =>
        compareString(item.anchorAddress, smartTokenAddress)
      )!.converterAddress;
      const polishedHalf = overWroteVersions.find(pol =>
        compareString(pol.converterAddress, converterAddress)
      )!;
      const smartToken = smartTokens.find(token =>
        compareString(token.contract, smartTokenAddress)
      )!;
      const anchorProps = smartTokenAnchor({
        ...smartToken,
        network: "ETH",
        decimals: Number(smartToken.decimals)
      });
      const reserveBalances = v1ReserveBalances.find(reserve =>
        compareString(reserve.converterAddress, converterAddress)
      )!;
      if (!reserveBalances) {
        console.log(
          pool.anchorAddress,
          "was dropped because it has no reserve balances"
        );
        return;
      }
      const zippedReserveBalances = [
        {
          contract: polishedHalf.connectorToken1,
          amount: reserveBalances.reserveOne
        },
        {
          contract: polishedHalf.connectorToken2,
          amount: reserveBalances.reserveTwo
        }
      ];
      const reserveTokens = zippedReserveBalances.map(
        reserve =>
          polishedReserveAndPoolTokens.find(token =>
            compareString(token.contract, reserve.contract)
          )!
      );

      const relay: RelayWithReserveBalances = {
        id: smartTokenAddress,
        reserves: reserveTokens.map(x => ({
          ...x,
          reserveWeight: 0.5,
          decimals: Number(x.decimals)
        })),
        reserveBalances: zippedReserveBalances.map(zip => ({
          amount: zip.amount,
          id: zip.contract
        })),
        contract: converterAddress,
        fee: Number(polishedHalf.conversionFee) / 10000,
        isMultiContract: false,
        network: "ETH",
        owner: polishedHalf.owner,
        version: String(polishedHalf.version),
        anchor: anchorProps.anchor,
        converterType: anchorProps.converterType
      };

      return relay;
    });

    const completeV1Pools = (v1Pools.filter(
      Boolean
    ) as RelayWithReserveBalances[]).filter(x => x.reserves.every(Boolean));

    const bntTokenAddress = getNetworkVariables(this.currentNetwork).bntToken;

    const knownPrices = [
      { id: bntTokenAddress, usdPrice: String(this.bntUsdPrice) },
      ...trustedStables(this.currentNetwork)
    ];

    console.log(knownPrices, "are the known prices passed");
    const traditionalRelayFeeds = buildPossibleReserveFeedsTraditional(
      completeV1Pools,
      knownPrices
    );

    const poolsFailedToBeCovered = completeV1Pools.filter(
      pool =>
        !(
          traditionalRelayFeeds.filter(feed =>
            compareString(feed.poolId, pool.id)
          ).length == 2
        )
    );
    console.log(
      completeV1Pools.length,
      "pools in",
      traditionalRelayFeeds.length / 2,
      "came back out",
      poolsFailedToBeCovered.map(x => x.reserves.map(r => r.symbol).join("")),
      "pools failed to be covered"
    );

    const reserveFeeds = [...traditionalRelayFeeds, ...v2RelayFeeds];
    const pools = [...v2Pools, ...completeV1Pools];

    // debug
    const failed = differenceWith(convertersAndAnchors, pools, (a, b) =>
      compareString(a.converterAddress, b.contract)
    );
    if (failed.length > 0) {
      console.warn(failed, "FAILS");
    }

    // end debug

    return {
      reserveFeeds,
      pools
    };
  }

  @mutation deletePools(ids: string[]) {
    this.relaysList = this.relaysList.filter(
      relay => !ids.some(id => compareString(relay.id, id))
    );
  }

  @action async reloadPools(anchorAndConverters: ConverterAndAnchor[]) {
    this.deletePools(anchorAndConverters.map(x => x.anchorAddress));
    this.addPoolsBulk(anchorAndConverters);
  }

  @action async add(anchorAddresses: string[]) {
    const converters = await this.fetchConverterAddressesByAnchorAddresses(
      anchorAddresses
    );
    return zipAnchorAndConverters(anchorAddresses, converters);
  }

  @action async pullConverterEvents({
    converterAddress,
    network,
    fromBlock
  }: {
    converterAddress: string;
    network: EthNetworks;
    fromBlock: number;
  }) {
    const res = await getConverterLogs(network, converterAddress, fromBlock);
    console.log(res, "was res");

    const uniqueAddHashes = uniqWith(
      res.addLiquidity.map(event => event.txHash),
      compareString
    );
    const uniqueRemoveHashes = uniqWith(
      res.removeLiquidity.map(event => event.txHash),
      compareString
    );

    const groupedAddLiquidityEvents = uniqueAddHashes.map(hash =>
      res.addLiquidity.filter(event => compareString(event.txHash, hash))
    );

    const groupedRemoveLiquidityEvents = uniqueRemoveHashes.map(hash =>
      res.removeLiquidity.filter(event => compareString(event.txHash, hash))
    );

    const tokens = this.tokens;

    const blockNow = await this.blockNumberHoursAgo(0);
    const timeNow = moment().unix();

    const removeEvents = groupedRemoveLiquidityEvents
      .filter(events => {
        const res = events.every(event =>
          tokenAddressesInEvent(event).every(address =>
            tokens.some(token => compareString(token.id, address))
          )
        );
        return res;
      })
      .map(events =>
        events.map(event =>
          decodedToTimedDecoded(event, blockNow.currentBlock, timeNow)
        )
      )
      .map(events =>
        removeLiquidityEventToView(
          events,
          tokens,
          hash =>
            generateEtherscanTxLink(
              hash,
              this.currentNetwork == EthNetworks.Ropsten
            ),
          account => generateEtherscanAccountLink(account)
        )
      );

    const addEvents = groupedAddLiquidityEvents
      .filter(events =>
        events.every(event =>
          tokenAddressesInEvent(event).every(address =>
            tokens.some(token => compareString(token.id, address))
          )
        )
      )
      .map(events =>
        events.map(event =>
          decodedToTimedDecoded(event, blockNow.currentBlock, timeNow)
        )
      )
      .map(events =>
        addLiquidityEventToView(
          events,
          tokens,
          hash =>
            generateEtherscanTxLink(
              hash,
              this.currentNetwork == EthNetworks.Ropsten
            ),
          account => generateEtherscanAccountLink(account)
        )
      );

    const conversionEvents = res.conversions
      .filter((event, index) => {
        const res = tokenAddressesInEvent(event).every(address =>
          tokens.some(token => compareString(token.id, address))
        );
        return res;
      })
      .map(event =>
        decodedToTimedDecoded(event, blockNow.currentBlock, timeNow)
      )
      .map(conversion =>
        conversionEventToViewTradeEvent(
          conversion,
          tokens,
          hash =>
            generateEtherscanTxLink(
              hash,
              this.currentNetwork == EthNetworks.Ropsten
            ),
          account => generateEtherscanAccountLink(account)
        )
      );

    return {
      addEvents,
      removeEvents,
      conversionEvents
    };
  }

  @action async pullEvents({
    networkContract,
    network,
    fromBlock
  }: {
    networkContract: string;
    network: EthNetworks;
    fromBlock: number;
  }) {
    const res = await getLogs(network, networkContract, fromBlock);

    const uniqTxHashes = uniqWith(res.map(x => x.txHash), compareString);

    const groups = uniqTxHashes.map(hash =>
      res.filter(x => compareString(x.txHash, hash))
    );

    const joinStartingAndTerminating = groups.map(
      (trades): DecodedEvent<ConversionEventDecoded> => {
        const firstTrade = trades[0];
        const lastTrade = trades[trades.length - 1];
        const { txHash: firstHash, blockNumber: firstBlockNumber } = firstTrade;
        const haveSameBlockNumber = trades.every(
          trade => trade.blockNumber == firstBlockNumber
        );
        const haveSameTxHash = trades.every(trade => trade.txHash == firstHash);
        if (!(haveSameBlockNumber && haveSameTxHash))
          throw new Error("Trades do not share the same block number and hash");

        return {
          ...firstTrade,
          data: {
            ...firstTrade.data,
            to: lastTrade.data.to
          }
        };
      }
    );
    return {
      joinedTradeEvents: joinStartingAndTerminating,
      singleTraades: res
    };
  }

  liquidityHistoryArr: DecodedTimedEvent<ConversionEventDecoded>[] = [];
  singleTradeHistoryArr: DecodedEvent<ConversionEventDecoded>[] = [];

  @mutation setLiquidityHistory({
    joinedTradeEvents,
    singleTrades
  }: {
    joinedTradeEvents: DecodedTimedEvent<ConversionEventDecoded>[];
    singleTrades: DecodedEvent<ConversionEventDecoded>[];
  }) {
    console.log(singleTrades, "are single trades");
    this.singleTradeHistoryArr = singleTrades;
    this.liquidityHistoryArr = joinedTradeEvents
      .slice()
      .sort((a, b) => Number(b.blockNumber) - Number(a.blockNumber));
  }

  get previousRelayBalances() {
    const singleTrades = this.singleTradeHistoryArr;

    const anchorsRecentlyTradedAgainst = uniqWith(
      this.singleTradeHistoryArr
        .map(trade => trade.data.poolToken)
        .filter(Boolean) as string[],
      compareString
    );

    const relays = this.relaysList.filter(relay =>
      anchorsRecentlyTradedAgainst.some(anchor =>
        compareString(anchor, relay.id)
      )
    );

    const tradesCollected = relays.map(relay => {
      const trades = singleTrades.filter(trade =>
        compareString(trade.data.poolToken!, relay.id)
      );
      const decFee = relay.fee / 100;
      const accumulatedFees = trades.reduce((acc, item) => {
        const currentTally = findOrThrow(acc, balance =>
          compareString(balance.id, item.data.to.address)
        );
        const exitingAmount = new BigNumber(item.data.to.weiAmount);

        const feeLessMag = 1 - decFee;
        const feeLessAmount = exitingAmount.times(feeLessMag);
        const feePaid = exitingAmount.minus(feeLessAmount);

        const newTotalAmount = new BigNumber(
          currentTally.collectedFees.plus(feePaid).toFixed(0)
        );
        const newTotalVolume = new BigNumber(exitingAmount).plus(
          currentTally.totalVolume
        );
        return updateArray(
          acc,
          reserve => compareString(reserve.id, currentTally.id),
          reserve => ({
            ...reserve,
            collectedFees: newTotalAmount,
            totalVolume: newTotalVolume
          })
        );
      }, relay.reserves.map(reserve => ({ id: reserve.contract, collectedFees: new BigNumber(0), totalVolume: new BigNumber(0) })));

      return {
        relay,
        accumulatedFees: accumulatedFees.map(fee => ({
          ...fee,
          collectedFees: fee.collectedFees.toString(),
          totalVolume: fee.totalVolume.toString()
        }))
      };
    });

    const uniqueTokens = tradesCollected.flatMap(trade =>
      trade.accumulatedFees.map(x => x.id)
    );
    const allTokens = this.tokens;
    const tokens = uniqueTokens.map(
      id => allTokens.find(t => compareString(t.id, id))!
    );

    console.log(tradesCollected, "are the trades collected");
    const withUsdValues = tradesCollected.map(trade => ({
      ...trade,
      accumulatedFees: trade.accumulatedFees.map(fee => {
        const viewToken = tokens.find(x => compareString(x.id, fee.id))!;
        const decAmountFees = shrinkToken(
          fee.collectedFees,
          viewToken.precision
        );
        const decAmountVolume = shrinkToken(
          fee.totalVolume,
          viewToken.precision
        );
        const usdFees = new BigNumber(decAmountFees)
          .times(viewToken.price!)
          .toString();

        const usdVolume = new BigNumber(decAmountVolume)
          .times(viewToken.price!)
          .toString();

        return {
          ...fee,
          usdFees,
          usdVolume
        };
      })
    }));

    const accumulatedFee = withUsdValues.map(trade => {
      const totalFees = trade.accumulatedFees.reduce(
        (acc, item) => new BigNumber(acc).plus(item.usdFees).toString(),
        "0"
      );

      const totalVolume = trade.accumulatedFees.reduce(
        (acc, item) => new BigNumber(acc).plus(item.usdVolume).toString(),
        "0"
      );

      return {
        ...trade,
        totalFees,
        totalVolume
      };
    });
    return accumulatedFee;
  }

  get liquidityHistory() {
    const liquidityEvents = this.liquidityHistoryArr;
    const knownTokens = this.tokens;
    if (liquidityEvents.length == 0 || knownTokens.length == 0) {
      return {
        loading: true,
        data: []
      };
    }

    const conversionsSupported = liquidityEvents.filter(event =>
      tokenAddressesInEvent(event).every(tokenAddress =>
        knownTokens.some(t => compareString(tokenAddress, t.id))
      )
    );

    return {
      loading: false,
      data: conversionsSupported.map(conversion =>
        conversionEventToViewTradeEvent(
          conversion,
          knownTokens,
          hash =>
            generateEtherscanTxLink(
              hash,
              this.currentNetwork == EthNetworks.Ropsten
            ),
          account => generateEtherscanAccountLink(account)
        )
      )
    };
  }

  @action async blockNumberHoursAgo(hours: number) {
    const currentBlock = await web3.eth.getBlockNumber();
    const secondsPerBlock = 13.3;
    const secondsToRewind = moment.duration(hours, "hours").asSeconds();
    const blocksToRewind = parseInt(
      new BigNumber(secondsToRewind).div(secondsPerBlock).toString()
    );
    console.log(secondsToRewind, "are seconds to rewind", blocksToRewind);
    return {
      blockHoursAgo: currentBlock - blocksToRewind,
      currentBlock
    };
  }

  get availableBalances(): ViewLockedBalance[] {
    const now = moment();
    const bntPrice = this.bntUsdPrice;
    const balances = this.lockedBalancesArr.filter(lockedBalance =>
      moment.unix(lockedBalance.expirationTime).isSameOrBefore(now)
    );
    if (balances.length == 0) return [];

    if (balances.length == 1) {
      const balance = balances[0];
      const decBnt = shrinkToken(balance.amountWei, 18);
      const usdValue = new BigNumber(decBnt).times(bntPrice).toNumber();
      return [
        {
          id: String(balance.expirationTime),
          amount: decBnt,
          lockedUntil: balance.expirationTime,
          usdValue
        }
      ];
    }
    return [
      balances
        .map(
          (balance): ViewLockedBalance => {
            const decBnt = shrinkToken(balance.amountWei, 18);
            const usdValue = new BigNumber(decBnt).times(bntPrice).toNumber();
            return {
              id: String(balance.expirationTime),
              amount: decBnt,
              lockedUntil: balance.expirationTime,
              usdValue
            };
          }
        )
        .reduce((acc, item) => ({
          ...item,
          amount: new BigNumber(acc.amount).plus(item.amount).toString()
        }))
    ];
  }

  get lockedBalances(): ViewLockedBalance[] {
    const now = moment();
    const bntPrice = this.bntUsdPrice;
    const balances = this.lockedBalancesArr.filter(lockedBalance =>
      moment.unix(lockedBalance.expirationTime).isAfter(now)
    );
    return balances.map(
      (balance): ViewLockedBalance => {
        const decBnt = shrinkToken(balance.amountWei, 18);
        const usdValue = new BigNumber(decBnt).times(bntPrice).toNumber();
        return {
          id: String(balance.expirationTime),
          amount: decBnt,
          lockedUntil: balance.expirationTime,
          usdValue: usdValue
        };
      }
    );
  }

  @action async init(params?: ModuleParam) {
    console.log(params, "was init param on eth");
    console.time("ethResolved");
    console.time("timeToGetToInitialBulk");
    if (this.initiated) {
      console.log("returning already");
      return this.refresh();
    }

    BigNumber.config({ EXPONENTIAL_AT: 256 });

    const web3NetworkVersion = await web3.eth.getChainId();
    const currentNetwork: EthNetworks = web3NetworkVersion;
    console.log(currentNetwork, "is the current network");
    this.setNetwork(currentNetwork);
    const networkVariables = getNetworkVariables(currentNetwork);

    const testnetActive = currentNetwork == EthNetworks.Ropsten;

    if (
      params &&
      params.tradeQuery &&
      params.tradeQuery.quote &&
      testnetActive
    ) {
      params.tradeQuery.quote = networkVariables.bntToken;
    }

    try {
      let bancorApiTokens: TokenPrice[] = [];

      this.warmEthApi()
        .then(tokens => {
          bancorApiTokens = tokens;
        })
        .catch(_ => {});

      fetchSmartTokens()
        .then(availableSmartTokenHistories =>
          this.setAvailableHistories(
            availableSmartTokenHistories.map(history => history.id)
          )
        )
        .catch(_ => {});

      getTokenMeta(currentNetwork).then(this.setTokenMeta);
      this.fetchUsdPriceOfBnt();

      console.time("FirstPromise");
      const [
        contractAddresses,
        { currentBlock, blockHoursAgo }
      ] = await Promise.all([
        this.fetchContractAddresses(networkVariables.contractRegistry),
        this.blockNumberHoursAgo(24)
      ]);

      console.log(contractAddresses, "are contract addresses");

      this.fetchLiquidityProtectionSettings(
        contractAddresses.LiquidityProtection
      );
      this.fetchWhiteListedV1Pools(contractAddresses.LiquidityProtectionStore);
      if (this.isAuthenticated) {
        this.fetchProtectionPositions(
          contractAddresses.LiquidityProtectionStore
        );
        this.fetchLockedBalances(contractAddresses.LiquidityProtectionStore);
      }

      console.log(contractAddresses, "are contract addresses");
      console.timeEnd("FirstPromise");

      console.time("SecondPromise");
      const [registeredAnchorAddresses, currentBlockInfo] = await Promise.all([
        this.fetchAnchorAddresses(contractAddresses.BancorConverterRegistry),
        web3.eth.getBlock(currentBlock)
      ]);

      (async () => {
        const events = await this.pullEvents({
          network: currentNetwork,
          networkContract: contractAddresses.BancorNetwork,
          fromBlock: blockHoursAgo
        });
        const withDates = events.joinedTradeEvents.map(event =>
          decodedToTimedDecoded(
            event,
            currentBlock,
            Number(currentBlockInfo.timestamp)
          )
        );

        this.setLiquidityHistory({
          joinedTradeEvents: withDates,
          singleTrades: events.singleTraades
        });
      })();

      console.timeEnd("SecondPromise");

      this.setRegisteredAnchorAddresses(registeredAnchorAddresses);

      console.time("ThirdPromise");
      const [
        anchorAndConvertersMatched,
        bareMinimumAnchorAddresses
      ] = await Promise.all([
        this.add(registeredAnchorAddresses),
        this.bareMinimumPools({
          params,
          networkContractAddress: contractAddresses.BancorNetwork,
          anchorAddressess: registeredAnchorAddresses,
          ...(bancorApiTokens &&
            bancorApiTokens.length > 0 && { tokenPrices: bancorApiTokens })
        })
      ]);
      console.timeEnd("ThirdPromise");

      const blackListedAnchors = ["0x7Ef1fEDb73BD089eC1010bABA26Ca162DFa08144"];

      const passedAnchorAndConvertersMatched = anchorAndConvertersMatched.filter(
        notBlackListed(blackListedAnchors)
      );

      const requiredAnchors = bareMinimumAnchorAddresses.map(anchor =>
        findOrThrow(
          passedAnchorAndConvertersMatched,
          item => compareString(item.anchorAddress, anchor),
          "failed to find required anchors"
        )
      );

      const priorityAnchors = await this.poolsByPriority({
        anchorAddressess: passedAnchorAndConvertersMatched.map(
          x => x.anchorAddress
        ),
        tokenPrices: bancorApiTokens
      });

      const initialLoad = uniqWith(
        [...requiredAnchors],
        compareAnchorAndConverter
      );

      const remainingLoad = sortAlongSide(
        differenceWith(
          passedAnchorAndConvertersMatched,
          initialLoad,
          compareAnchorAndConverter
        ),
        anchor => anchor.anchorAddress,
        priorityAnchors
      );

      console.timeEnd("timeToGetToInitialBulk");

      const linkV2Anchor = "0xC42a9e06cEBF12AE96b11f8BAE9aCC3d6b016237";

      const linkPool = anchorAndConvertersMatched.find(anchor =>
        compareString(anchor.anchorAddress, linkV2Anchor)
      );
      if (linkPool) {
        const alreadyExisting = initialLoad.find(anchor =>
          compareString(anchor.anchorAddress, linkV2Anchor)
        );
        if (!alreadyExisting) {
          initialLoad.push(linkPool);
        }
      }

      const res = await this.addPools({
        sync: initialLoad,
        async: remainingLoad
      });
      console.log(res, "was res with initial pull of", initialLoad);
      console.timeEnd("initialPools");

      this.moduleInitiated();

      if (this.relaysList.length < 1) {
        console.error("Init resolved with less than 2 relay feeds or 1 relay.");
      }

      if (this.tokens.length == 0 || this.relays.length == 0) {
        throw new Error("Failed to load tokens or relays");
      }
      console.log("resolved with", this.tokens, this.relays);
      // @ts-ignore
      console.log("Eth resolving at", new Date() / 1);
      console.timeEnd("ethResolved");
    } catch (e) {
      console.error(`Threw inside ethBancor ${e.message}`);
      throw new Error(`Threw inside ethBancor ${e.message}`);
    }
  }

  @action async addPools({
    sync,
    async
  }: {
    sync: ConverterAndAnchor[];
    async: ConverterAndAnchor[];
  }) {
    const passedAsyncPools = async.filter(notBadRelay);
    const passedSyncPools = sync.filter(notBadRelay);

    const longToLoadConverters = [
      "0xfb64059D18BbfDc5EEdCc6e65C9F09de8ccAf5b6",
      "0xB485A5F793B1DEadA32783F99Fdccce9f28aB9a2",
      "0x444Bd9a308Bd2137208ABBcc3efF679A90d7A553",
      "0x5C8c7Ef16DaC7596C280E70C6905432F7470965E",
      "0x40c7998B5d94e00Cd675eDB3eFf4888404f6385F",
      "0x0429e43f488D2D24BB608EFbb0Ee3e646D61dE71",
      "0x7FF01DB7ae23b97B15Bc06f49C45d6e3d84df46f",
      "0x16ff969cC3A4AE925D9C0A2851e2386d61E75954",
      "0x72eC2FF62Eda1D5E9AcD6c4f6a016F0998ba1cB0",
      "0xcAf6Eb14c3A20B157439904a88F00a8bE929c887"
    ];

    const [slowLoadAnchorSets, quickLoadAnchorSet] = partition(
      passedAsyncPools,
      anchorSet =>
        longToLoadConverters.some(converter =>
          compareString(converter, anchorSet.converterAddress)
        )
    );

    const quickChunks = chunk(quickLoadAnchorSet, 30);

    const allASyncChunks = [...quickChunks, slowLoadAnchorSets];

    (async () => {
      try {
        const tokenAddresses = await Promise.all(
          allASyncChunks.map(this.addPoolsBulk)
        );
        const uniqueTokenAddreses = uniqWith(
          tokenAddresses
            .filter(Boolean)
            .filter(x => Array.isArray(x) && x.length > 0)
            .flat(1) as string[],
          compareString
        );
        if (this.isAuthenticated) {
          this.fetchAndSetTokenBalances(uniqueTokenAddreses);
        }
        this.addAprsToPools();
        this.setLoadingPools(false);
      } catch (e) {
        console.log("Failed loading pools");
        this.setLoadingPools(false);
      }
    })();

    const tokenAddresses = await this.addPoolsBulk(passedSyncPools);
    if (this.isAuthenticated) {
      this.fetchAndSetTokenBalances(uniqWith(tokenAddresses, compareString));
    }
    this.addAprsToPools();
  }

  poolAprs: PoolApr[] = [];

  @mutation updatePoolAprs(newPoolAprs: PoolApr[]) {
    const existing = this.poolAprs;
    const withoutOld = existing.filter(
      apr => !newPoolAprs.some(a => compareString(apr.poolId, a.poolId))
    );
    this.poolAprs = [...withoutOld, ...newPoolAprs];
  }

  @action async addAprsToPools() {
    const whitelistedPools = this.whiteListedPools
      .map(anchor =>
        this.relaysList.find(relay => compareString(relay.id, anchor))
      )
      .filter(Boolean) as Relay[];

    const poolsToCalculate = whitelistedPools.filter(
      pool => !this.poolAprs.some(apr => compareString(pool.id, apr.poolId))
    );

    const currentBlock = await web3.eth.getBlockNumber();
    const weekAgo = rewindBlocksByDays(currentBlock, 7);

    const reservesShapes = poolsToCalculate.map(pool =>
      reserveBalanceShape(
        pool.contract,
        pool.reserves.map(reserve => reserve.contract)
      )
    );

    const [tokenSupplys, reserveBalances] = ((await this.multi({
      groupsOfShapes: [
        poolsToCalculate.map(pool => tokenSupplyShape(pool.id)),
        reservesShapes
      ],
      blockHeight: weekAgo
    })) as [unknown, unknown]) as [
      {
        tokenContract: string;
        supply: string;
      }[],
      RawAbiReserveBalance[]
    ];

    console.log(poolsToCalculate, "are pools to calculate");
    const [passedReserveBalances, failedReserveBalances] = partition(
      reserveBalances,
      balance => balance.reserveOne && balance.reserveTwo
    );

    console.log({ failedReserveBalances });

    const poolRoiShapes = tokenSupplys
      .filter(supply => {
        const pool = findOrThrow(poolsToCalculate, pool =>
          compareString(pool.id, supply.tokenContract)
        );
        const found = passedReserveBalances.some(reserve =>
          compareString(pool.contract, reserve.converterAddress)
        );
        return found;
      })
      .map(supply => {
        const anchor = supply.tokenContract;

        const pool = findOrThrow(
          poolsToCalculate as RelayWithReserveBalances[],
          pool => compareString(pool.id, anchor),
          "failed finding pool for pool shape"
        );

        const converterAddress = pool.contract;
        const poolTokenSupply = supply.supply;
        const reserves = findOrThrow(reserveBalances, balance =>
          compareString(balance.converterAddress, converterAddress)
        );

        return dualPoolRoiShape(
          this.contracts.LiquidityProtection,
          supply.tokenContract,
          [
            {
              tokenContract: reserves.reserveOneAddress,
              weiAmount: reserves.reserveOne
            },
            {
              tokenContract: reserves.reserveTwoAddress,
              weiAmount: reserves.reserveTwo
            }
          ],
          poolTokenSupply
        );
      });

    try {
      const [poolRois] = ((await this.multi({
        groupsOfShapes: [poolRoiShapes]
      })) as [unknown]) as [
        {
          anchor: string;
          onePrimary: string;
          oneRoi: string;
          twoPrimary: string;
          twoRoi: string;
        }[]
      ];
      console.log("PoolROI Success:", poolRois);

      const successfulPoolRois = poolRois
        .filter(roi => roi.oneRoi && roi.twoRoi)
        .map(roi => ({
          ...roi,
          oneRoiCalculated: new BigNumber(roi.oneRoi)
            .div(1000000)
            .minus(1)
            .times(52)
            .toString(),
          twoRoiCalculated: new BigNumber(roi.twoRoi)
            .div(1000000)
            .minus(1)
            .times(52)
            .toString()
        }))
        .map(roi => ({
          ...roi,
          mean: calculateMean(roi.oneRoiCalculated, roi.twoRoiCalculated)
        }));

      console.log(
        successfulPoolRois,
        "allROIS",
        successfulPoolRois.map(x => x.anchor),
        "anchors"
      );
      this.updatePoolAprs(
        successfulPoolRois.map(
          (x): PoolApr => ({ poolId: x.anchor, oneWeekApr: x.mean })
        )
      );
    } catch (e) {
      console.error("PoolROI Failure:", e.message, poolRoiShapes);
    }
  }

  @action async addPoolsBulk(convertersAndAnchors: ConverterAndAnchor[]) {
    if (!convertersAndAnchors || convertersAndAnchors.length == 0) return;

    this.setLoadingPools(true);

    const { pools, reserveFeeds } = await this.addPoolsV2(convertersAndAnchors);

    const allPools = [...pools];
    const allReserveFeeds = [...reserveFeeds];

    const poolsFailed = differenceWith(convertersAndAnchors, allPools, (a, b) =>
      compareString(a.anchorAddress, b.id)
    );
    this.updateFailedPools(
      poolsFailed.map(failedPool => failedPool.anchorAddress)
    );

    this.updateRelays(allPools);
    this.updateRelayFeeds(
      await this.addPossiblePropsFromBancorApi(allReserveFeeds)
    );

    const tokenAddresses = pools
      .flatMap(tokensInRelay)
      .map(token => token.contract);

    return tokenAddresses;
  }

  @action async fetchAndSetTokenBalances(tokenContractAddresses: string[]) {
    const governanceToken =
      web3.utils.isAddress(this.liquidityProtectionSettings.govToken) &&
      this.liquidityProtectionSettings.govToken;

    if (governanceToken) {
      tokenContractAddresses.push(this.liquidityProtectionSettings.govToken);
    }

    const uniqueAddresses = uniqWith(
      tokenContractAddresses.filter(web3.utils.isAddress),
      compareString
    );

    const ethAddresses = [
      ethReserveAddress,
      "0xc0829421C1d260BD3cB3E0F06cfE2D52db2cE315"
    ];
    const includesEth = uniqueAddresses.some(address =>
      ethAddresses.some(a => compareString(address, a))
    );
    const withoutEth = uniqueAddresses.filter(
      address => !ethAddresses.some(a => compareString(address, a))
    );

    const [balances, ethBalance] = await Promise.all([
      this.fetchTokenBalances(withoutEth),
      (async () => {
        if (!includesEth) return;
        const weiBalance = await web3.eth.getBalance(this.isAuthenticated);
        return fromWei(weiBalance);
      })()
    ]);

    if (ethBalance) {
      this.updateUserBalances([
        ...balances,
        { id: ethReserveAddress, balance: ethBalance }
      ]);
    } else {
      this.updateUserBalances(balances);
    }
  }

  @action async fetchConverterAddressesByAnchorAddresses(
    anchorAddresses: string[]
  ) {
    return getConvertersByAnchors({
      anchorAddresses,
      converterRegistryAddress: this.contracts.BancorConverterRegistry
    });
  }

  @action async fetchAnchorAddresses(converterRegistryAddress: string) {
    return getAnchors(converterRegistryAddress);
  }

  @mutation updateRelays(relays: Relay[]) {
    const allReserves = this.relaysList
      .concat(relays)
      .flatMap(relay => relay.reserves);
    const uniqueTokens = uniqWith(allReserves, (a, b) =>
      compareString(a.contract, b.contract)
    );

    const decimalUniformityBetweenTokens = uniqueTokens.every(token => {
      const allReservesTokenFoundIn = allReserves.filter(reserve =>
        compareString(token.contract, reserve.contract)
      );
      return allReservesTokenFoundIn.every(
        (reserve, _, arr) => reserve.decimals == arr[0].decimals
      );
    });
    if (!decimalUniformityBetweenTokens) {
      console.error(
        `There is a mismatch of decimals between relays of the same token, will not store ${relays.length} new relays`
      );
      return;
    }

    const meshedRelays = uniqWith(
      [...relays, ...this.relaysList],
      compareRelayById
    ).map(relay => ({
      ...relay,
      reserves: sortByNetworkTokens(
        updateArray(
          relay.reserves,
          reserve => !reserve.meta,
          reserve => {
            const meta = this.tokenMeta.find(meta =>
              compareString(reserve.contract, meta.contract)
            );
            return {
              ...reserve,
              meta: {
                logo: (meta && meta.image) || defaultImage,
                ...(meta && meta!.name && { name: meta.name })
              }
            };
          }
        ),
        reserve => reserve.symbol
      )
    }));
    console.log(
      "vuex given",
      relays.length,
      "relays and setting",
      meshedRelays.length
    );
    this.relaysList = Object.freeze(meshedRelays);
  }

  @mutation wipeTokenBalances() {
    this.tokenBalances = [];
  }

  @action async onAuthChange(userAddress: string) {
    this.wipeTokenBalances();
    if (userAddress) {
      Sentry.setUser({ id: userAddress.toLowerCase() });
      const govAddress = web3.utils.isAddress(
        this.liquidityProtectionSettings.govToken
      );
      if (govAddress) {
        this.fetchAndSetTokenBalances([
          this.liquidityProtectionSettings.govToken
        ]);
      }
      console.log(userAddress, "fetching protected positions for");
      this.fetchProtectionPositions();
      this.fetchLockedBalances();
      const allTokens = this.relaysList.flatMap(tokensInRelay);
      const uniqueTokenAddresses = uniqWith(
        allTokens.map(token => token.contract),
        compareString
      );
<<<<<<< HEAD
      uniqueTokenAddresses.forEach(tokenContractAddress =>
        this.getUserBalance({
          tokenContractAddress,
          userAddress
        })
      );
    } else {
      Sentry.configureScope(scope => scope.setUser(null));
=======
      this.fetchAndSetTokenBalances(uniqueTokenAddresses);
>>>>>>> b5c87dc5
    }
  }

  @action async focusPool(id: string): Promise<FocusPoolRes> {
    const pool = await this.relayById(id);
    const converterAddress = pool.contract;
    const yesterday = await this.blockNumberHoursAgo(24);

    const res = await this.pullConverterEvents({
      converterAddress,
      network: this.currentNetwork,
      fromBlock: yesterday.blockHoursAgo
    });
    console.log(res, "was returned from focus pool");

    return res;
  }

  @action async focusSymbol(id: string) {
    if (!this.isAuthenticated) return;
    this.fetchTokenBalances([id]);

    const tokenTracked = this.tokens.find(token => compareString(token.id, id));
    if (!tokenTracked) {
      this.loadMoreTokens([id]);
    }
  }

  @action async refreshBalances(symbols?: BaseToken[]) {
    if (symbols) {
      symbols.forEach(symbol => this.focusSymbol(symbol.symbol));
    }
  }

  @action async mintEthErcIfRequired(decString: string) {
    const contract = buildTokenContract(ethErc20WrapperContract);
    const currentBalance = await contract.methods
      .balanceOf(this.isAuthenticated)
      .call();

    const currentBalanceDec = shrinkToken(currentBalance, 18);

    const mintingRequired = new BigNumber(decString).gt(currentBalanceDec);
    if (mintingRequired) {
      return this.mintEthErc(decString);
    }
  }

  @action async tokenById(id: string) {
    return findOrThrow(
      this.tokens,
      token => compareString(token.id, id),
      `tokenById failed to find token with ID ${id} `
    );
  }

  @action async tokensById(ids: string[]) {
    return Promise.all(ids.map(id => this.tokenById(id)));
  }

  @action async findPath({
    fromId,
    toId,
    relays
  }: {
    fromId: string;
    toId: string;
    relays: readonly Relay[];
  }) {
    const lowerCased = relays.map(relay => ({
      ...relay,
      reserves: relay.reserves.map(reserve => ({
        ...reserve,
        contract: reserve.contract.toLowerCase()
      }))
    }));
    const path = await findNewPath(
      fromId.toLowerCase(),
      toId.toLowerCase(),
      lowerCased,
      relay => [relay.reserves[0].contract, relay.reserves[1].contract]
    );

    const flattened = path.hops.flatMap(hop => hop[0]);
    return flattened.map(flat =>
      findOrThrow(
        relays,
        relay => compareString(relay.contract, flat.contract),
        "failed to find relays used in pathing"
      )
    );
  }

  @action async convert({
    from,
    to,
    onUpdate
  }: ProposedConvertTransaction): Promise<TxResponse> {
    if (compareString(from.id, to.id))
      throw new Error("Cannot convert a token to itself.");
    const [fromToken, toToken] = await this.tokensById([from.id, to.id]);
    const fromIsEth = compareString(fromToken.symbol, "eth");

    const steps: Section[] = [
      {
        name: "Pathing",
        description: "Finding path..."
      },
      {
        name: "SetApprovalAmount",
        description: "Setting approval amount..."
      },
      {
        name: "ConvertProcessing",
        description: "Processing conversion..."
      },
      {
        name: "WaitingTxConf",
        description: "Awaiting block confirmation..."
      },
      {
        name: "Done",
        description: "Done!"
      }
    ];

    onUpdate!(0, steps);

    const fromTokenDecimals = await this.getDecimalsByTokenAddress(
      fromToken.id
    );
    const toTokenDecimals = await this.getDecimalsByTokenAddress(toToken.id);

    const relaysByLiqDepth = this.relays.sort(sortByLiqDepth);
    const relaysList = sortAlongSide(
      this.relaysList,
      relay => relay.id,
      relaysByLiqDepth.map(relay => relay.id)
    );
    const winningRelays = uniqWith(relaysList, compareRelayByReserves);

    const relays = await this.findPath({
      relays: winningRelays,
      fromId: from.id,
      toId: to.id
    });

    const fromAmount = from.amount;
    const fromSymbol = fromToken.symbol;
    const fromTokenContract = fromToken.id;
    const toTokenContract = toToken.id;

    const ethPath = generateEthPath(fromSymbol, relays.map(relayToMinimal));

    const fromWei = expandToken(fromAmount, fromTokenDecimals);

    if (!fromIsEth) {
      onUpdate!(1, steps);
      await this.triggerApprovalIfRequired({
        owner: this.isAuthenticated,
        amount: fromWei,
        spender: this.contracts.BancorNetwork,
        tokenAddress: fromTokenContract
      });
    }

    onUpdate!(2, steps);

    const networkContract = buildNetworkContract(this.contracts.BancorNetwork);

    const expectedReturn = to.amount;
    const expectedReturnWei = expandToken(expectedReturn, toTokenDecimals);

    const confirmedHash = await this.resolveTxOnConfirmation({
      tx: networkContract.methods.convertByPath(
        ethPath,
        fromWei,
        await this.weiMinusSlippageTolerance(expectedReturnWei),
        zeroAddress,
        zeroAddress,
        0
      ),
      ...(fromIsEth && { value: fromWei }),
      onHash: () => onUpdate!(3, steps)
    });
    onUpdate!(4, steps);

    this.spamBalances([fromTokenContract, toTokenContract]);

    return {
      txId: confirmedHash,
      blockExplorerLink: await this.createExplorerLink(confirmedHash)
    };
  }

  @action async triggerApprovalIfRequired({
    owner,
    spender,
    amount,
    tokenAddress
  }: {
    owner: string;
    spender: string;
    tokenAddress: string;
    amount: string;
  }) {
    const currentApprovedBalance = await getApprovedBalanceWei({
      owner,
      spender,
      tokenAddress
    });

    const noNullingTokenContracts = [this.liquidityProtectionSettings.govToken];

    const sufficientBalanceAlreadyApproved = new BigNumber(
      currentApprovedBalance
    ).isGreaterThanOrEqualTo(amount);

    if (sufficientBalanceAlreadyApproved) return;

    const isNoNullingTokenContract = noNullingTokenContracts.some(contract =>
      compareString(tokenAddress, contract)
    );

    const nullingTxRequired =
      fromWei(currentApprovedBalance) !== "0" && !isNoNullingTokenContract;
    if (nullingTxRequired) {
      await this.approveTokenWithdrawals([
        { approvedAddress: spender, amount: toWei("0"), tokenAddress }
      ]);
    }

    return this.approveTokenWithdrawals([
      { approvedAddress: spender, amount, tokenAddress }
    ]);
  }

  @action async getReturnByPath({
    path,
    amount
  }: {
    path: string[];
    amount: string;
  }): Promise<string> {
    return getReturnByPath({
      networkContract: this.contracts.BancorNetwork,
      path,
      amount
    });
  }

  @action async getDecimalsByTokenAddress(tokenAddress: string) {
    if (compareString(tokenAddress, ethReserveAddress)) return 18;
    const reserve = this.relaysList
      .flatMap(relay => relay.reserves)
      .find(reserve => compareString(reserve.contract, tokenAddress));
    if (!reserve) {
      try {
        const contract = buildTokenContract(tokenAddress);
        const decimals = await contract.methods.decimals().call();
        return Number(decimals);
      } catch (e) {
        throw new Error(
          `Failed to find token address ${tokenAddress} in list of reserves. ${e.message}`
        );
      }
    }
    return reserve.decimals;
  }

  @action async calculateSingleWithdraw({
    id,
    decPercent
  }: {
    id: string;
    decPercent: number;
  }): Promise<{
    outputs: ViewAmountDetail[];
    expectedValue: ViewAmountDetail;
  }> {
    const [pool, posId] = id.split(":");
    const ppm = new BigNumber(decPercent).times(oneMillion).toString();
    const res = await getRemoveLiquidityReturn(
      this.contracts.LiquidityProtection,
      posId,
      ppm,
      moment().unix()
    );

    const position = findOrThrow(
      this.protectedPositionsArr,
      pos => compareString(pos.id, posId),
      "failed finding protected position"
    );
    const { reserveToken, reserveAmount } = position;

    const reserveTokenObj = findOrThrow(
      this.relaysList.flatMap(r => r.reserves),
      reserve => compareString(reserveToken, reserve.contract)
    );

    return {
      outputs: [
        {
          amount: shrinkToken(res.baseAmount, reserveTokenObj.decimals),
          id: reserveToken,
          symbol: reserveTokenObj.symbol
        },
        {
          amount: shrinkToken(res.networkAmount, 18),
          id: this.liquidityProtectionSettings.networkToken,
          symbol: "BNT"
        }
      ].filter(output => new BigNumber(output.amount).isGreaterThan(0)),
      expectedValue: {
        amount: shrinkToken(res.targetAmount, reserveTokenObj.decimals),
        id: reserveToken,
        symbol: reserveTokenObj.symbol
      }
    };
  }

  @action async getReturn({
    from,
    toId
  }: ProposedFromTransaction): Promise<ConvertReturn> {
    if (compareString(from.id, toId))
      throw new Error("Cannot convert a token to itself.");
    const [fromToken, toToken] = await this.tokensById([from.id, toId]);

    const [fromTokenContract, toTokenContract] = [fromToken.id, toToken.id];
    const amount = from.amount;

    const fromTokenDecimals = await this.getDecimalsByTokenAddress(
      fromTokenContract
    );
    const toTokenDecimals = await this.getDecimalsByTokenAddress(
      toTokenContract
    );

    const relaysByLiqDepth = this.relays.sort(sortByLiqDepth);
    const relaysList = sortAlongSide(
      this.relaysList,
      relay => relay.id,
      relaysByLiqDepth.map(relay => relay.id)
    );
    const winningRelays = uniqWith(relaysList, compareRelayByReserves);

    const relays = await this.findPath({
      fromId: from.id,
      toId,
      relays: winningRelays
    });

    const path = generateEthPath(fromToken.symbol, relays.map(relayToMinimal));

    console.log(path, "is the path");

    const fromWei = expandToken(amount, fromTokenDecimals);
    try {
      const wei = await this.getReturnByPath({
        path,
        amount: fromWei
      });
      const weiNumber = new BigNumber(wei);

      const userReturnRate = buildRate(new BigNumber(fromWei), weiNumber);

      let slippage: number | undefined;
      try {
        const contract = buildConverterContract(relays[0].contract);
        const fromReserveBalanceWei = await contract.methods
          .getConnectorBalance(fromTokenContract)
          .call();

        const smallPortionOfReserveBalance = new BigNumber(
          fromReserveBalanceWei
        ).times(0.00001);

        if (smallPortionOfReserveBalance.isLessThan(fromWei)) {
          const smallPortionOfReserveBalanceWei = smallPortionOfReserveBalance.toFixed(
            0
          );

          const smallPortionReturn = await this.getReturnByPath({
            path,
            amount: smallPortionOfReserveBalanceWei
          });

          const tinyReturnRate = buildRate(
            new BigNumber(smallPortionOfReserveBalanceWei),
            new BigNumber(smallPortionReturn)
          );

          const slippageNumber = calculateSlippage(
            tinyReturnRate,
            userReturnRate
          );
          slippage = slippageNumber.toNumber();
        }
      } catch (e) {
        console.warn("Failed calculating slippage", e.message);
      }

      return {
        amount: shrinkToken(wei, toTokenDecimals),
        slippage
      };
    } catch (e) {
      if (
        e.message.includes(
          `Returned values aren't valid, did it run Out of Gas? You might also see this error if you are not using the correct ABI for the contract you are retrieving data from`
        )
      ) {
        const relayBalances = await Promise.all(
          relays.map(async relay => ({
            relay,
            balances: await this.fetchRelayBalances({ poolId: relay.id })
          }))
        );
        const relaysWithNoBalances = relayBalances.filter(
          relay =>
            !relay.balances.reserves.every(reserve => reserve.weiAmount !== "0")
        );
        if (relaysWithNoBalances.length > 0) {
          const moreThanOne = relayBalances.length > 1;
          throw new Error(
            moreThanOne
              ? "Pool does not have sufficient reserve balances"
              : "Pool does not have a sufficient reserve balance"
          );
        } else {
          throw new Error(e);
        }
      } else {
        throw new Error(e);
      }
    }
  }

  @action async getCost({ fromId, to }: ProposedToTransaction) {
    if (compareString(fromId, to.id))
      throw new Error("Cannot convert a token to itself.");
    const fromToken = await this.tokenById(fromId);
    const toToken = await this.tokenById(to.id);

    const amount = to.amount;

    const [fromTokenContract, toTokenContract] = [fromToken.id, toToken.id];

    const fromTokenDecimals = await this.getDecimalsByTokenAddress(
      fromTokenContract
    );
    const toTokenDecimals = await this.getDecimalsByTokenAddress(
      toTokenContract
    );

    const relays = this.relaysList;

    const poolIds = relays.map(relay => relay.id);
    const allCoveredUnderBancorApi = poolIds.every(poolId =>
      ethBancorApiDictionary.some(dic =>
        compareString(poolId, dic.smartTokenAddress)
      )
    );
    if (!allCoveredUnderBancorApi)
      throw new Error("Fetching the cost of this token is not yet supported.");

    const [fromTokenTicker, toTokenTicker] = await Promise.all([
      ethBancorApi.getToken(fromToken.symbol),
      ethBancorApi.getToken(toToken.symbol)
    ]);
    const fromTokenId = fromTokenTicker._id;
    const toTokenId = toTokenTicker._id;

    const result = await ethBancorApi.calculateCost(
      fromTokenId,
      toTokenId,
      expandToken(amount, toTokenDecimals)
    );

    return {
      amount: shrinkToken(result, fromTokenDecimals)
    };
  }
}<|MERGE_RESOLUTION|>--- conflicted
+++ resolved
@@ -6248,18 +6248,9 @@
         allTokens.map(token => token.contract),
         compareString
       );
-<<<<<<< HEAD
-      uniqueTokenAddresses.forEach(tokenContractAddress =>
-        this.getUserBalance({
-          tokenContractAddress,
-          userAddress
-        })
-      );
+      this.fetchAndSetTokenBalances(uniqueTokenAddresses);
     } else {
       Sentry.configureScope(scope => scope.setUser(null));
-=======
-      this.fetchAndSetTokenBalances(uniqueTokenAddresses);
->>>>>>> b5c87dc5
     }
   }
 
