--- conflicted
+++ resolved
@@ -41,11 +41,8 @@
   ConverterAndAnchor,
   ViewReserve,
   RegisteredContracts,
-<<<<<<< HEAD
   RawLiquidityProtectionSettings,
   LiquidityProtectionSettings,
-=======
->>>>>>> c369d454
   OnPrompt
 } from "@/types/bancor";
 import { RfqOrder, Signature, SignatureType } from "@0x/protocol-utils";
@@ -185,11 +182,8 @@
   currentBlock$,
   usdPriceOfBnt$,
   poolPrograms$,
-<<<<<<< HEAD
   fetchPositionsTrigger$,
   lockedBalancesTrigger$,
-=======
->>>>>>> c369d454
   newPools$,
   selectedPromptReceiver$
 } from "@/api/observables";
@@ -1565,367 +1559,8 @@
     return protectedLiquidity;
   }
 
-<<<<<<< HEAD
   @action async fetchProtectionPositions() {
     fetchPositionsTrigger$.next(null);
-=======
-  @action async fetchProtectionPositions({
-    storeAddress,
-    blockNumberNow,
-    userAddress,
-    supportedAnchors
-  }: {
-    storeAddress?: string;
-    blockNumberNow?: number;
-    userAddress?: string;
-    supportedAnchors?: string[];
-  }) {
-    const liquidityStore =
-      storeAddress || this.contracts.LiquidityProtectionStore;
-
-    const isValidAddress = web3.utils.isAddress(liquidityStore);
-    if (!isValidAddress) {
-      console.error(
-        `Failed to find liquidity store address of ${storeAddress}`
-      );
-      this.setLoadingPositions(false);
-      throw new Error(`Invalid liquidity store address of ${storeAddress}`);
-    }
-
-    if (!this.currentUser) {
-      this.setLoadingPositions(false);
-      return;
-    }
-    try {
-      const contract = buildLiquidityProtectionStoreContract(
-        liquidityStore,
-        w3
-      );
-      const owner = userAddress || this.currentUser;
-      const idCount = Number(
-        await contract.methods.protectedLiquidityCount(owner).call()
-      );
-      if (idCount == 0) {
-        this.setLoadingPositions(false);
-        return;
-      }
-      const positionIds = await contract.methods
-        .protectedLiquidityIds(owner)
-        .call();
-
-      const [rawPositions, currentBlockNumber] = await Promise.all([
-        this.fetchPositionsMulti({
-          positionIds,
-          liquidityStore
-        }),
-        (async () => {
-          return blockNumberNow || w3.eth.getBlockNumber();
-        })()
-      ]);
-
-      if (rawPositions.length !== idCount) {
-        this.setLoadingPositions(false);
-        throw new Error("ID count does not match returned positions");
-      }
-
-      const theSupportedAnchors =
-        supportedAnchors ||
-        (this.apiData && this.apiData.pools.map(pool => pool.pool_dlt_id));
-      if (!theSupportedAnchors) {
-        throw new Error("ID count does not match returned positions");
-        throw new Error(
-          "Race condition error, unable to determine supported anchors"
-        );
-      }
-
-      const allPositions = filterAndWarn(
-        rawPositions,
-        pos =>
-          theSupportedAnchors.some(anchor =>
-            compareString(pos.poolToken, anchor)
-          ),
-        "position lost due to anchor not being supported"
-      );
-
-      const lpContract = buildLiquidityProtectionContract(
-        this.contracts.LiquidityProtection,
-        w3
-      );
-
-      const uniqueAnchors = uniqWith(
-        allPositions.map(pos => pos.poolToken),
-        compareString
-      ) as string[];
-
-      const timeScales: {
-        blockHeight: number;
-        days: number;
-        label: string;
-      }[] = ([
-        [1, "day"],
-        [7, "week"]
-      ] as [number, string][]).map(([days, label]) => ({
-        blockHeight: rewindBlocksByDays(currentBlockNumber, days),
-        days,
-        label
-      }));
-
-      const [withAprs, withLiquidityReturn] = await Promise.all([
-        (async () => {
-          try {
-            const poolHistoricalBalances = await Promise.all(
-              uniqueAnchors.map(async anchor => {
-                const historicalBalances = await Promise.all(
-                  timeScales.map(async scale => {
-                    const balance = await this.fetchRelayBalances({
-                      poolId: anchor,
-                      blockHeight: scale.blockHeight
-                    });
-                    return {
-                      balance,
-                      scale: scale.label
-                    };
-                  })
-                );
-
-                return {
-                  poolId: anchor,
-                  historicalBalances
-                };
-              })
-            );
-
-            return await Promise.all(
-              allPositions.map(async position => {
-                const pool = findOrThrow(poolHistoricalBalances, pool =>
-                  compareString(pool.poolId, position.poolToken)
-                );
-                const aprs = await Promise.all(
-                  timeScales.map(async scale => {
-                    const poolBalance = findOrThrow(
-                      pool.historicalBalances,
-                      balance => compareString(balance.scale, scale.label),
-                      "failed finding historical balance"
-                    ).balance;
-
-                    const historicalReserveBalances = poolBalance.reserves.map(
-                      (reserve): WeiExtendedAsset => ({
-                        weiAmount: reserve.weiAmount,
-                        contract: reserve.contract
-                      })
-                    );
-
-                    const poolTokenSupply = poolBalance.smartTokenSupplyWei;
-
-                    const [
-                      tknReserveBalance,
-                      opposingTknBalance
-                    ] = sortAlongSide(
-                      historicalReserveBalances,
-                      balance => balance.contract,
-                      [position.reserveToken]
-                    );
-
-                    const poolToken = position.poolToken;
-                    const reserveToken = position.reserveToken;
-                    const reserveAmount = position.reserveAmount;
-                    const poolRateN = new BigNumber(tknReserveBalance.weiAmount)
-                      .times(2)
-                      .toString();
-                    const poolRateD = poolTokenSupply;
-
-                    const reserveRateN = opposingTknBalance.weiAmount;
-                    const reserveRateD = tknReserveBalance.weiAmount;
-
-                    let poolRoi = "";
-
-                    try {
-                      poolRoi = await lpContract.methods
-                        .poolROI(
-                          poolToken,
-                          reserveToken,
-                          reserveAmount,
-                          poolRateN,
-                          poolRateD,
-                          reserveRateN,
-                          reserveRateD
-                        )
-                        .call();
-                    } catch (err) {
-                      console.error("getting pool roi failed!", err, {
-                        address: this.contracts.LiquidityProtection,
-                        poolToken,
-                        reserveToken,
-                        reserveAmount,
-                        poolRateN,
-                        poolRateD,
-                        reserveRateN,
-                        reserveRateD
-                      });
-                    }
-
-                    const magnitude =
-                      scale.label == "day"
-                        ? 365
-                        : scale.label == "week"
-                        ? 52
-                        : 365 / scale.days;
-
-                    const calculatedAprDec = new BigNumber(poolRoi)
-                      .div(1000000)
-                      .minus(1)
-                      .times(magnitude);
-
-                    return {
-                      calculatedAprDec: calculatedAprDec.isNegative()
-                        ? "0"
-                        : calculatedAprDec.toString(),
-                      scaleId: scale.label
-                    };
-                  })
-                );
-
-                return {
-                  positionId: position.id,
-                  oneDayDec: aprs.find(apr => apr.scaleId == "day")!
-                    .calculatedAprDec,
-                  oneWeekDec: aprs.find(apr => apr.scaleId == "week")!
-                    .calculatedAprDec
-                };
-              })
-            );
-          } catch (e) {
-            console.error(e, "error doing rois");
-          }
-        })(),
-        Promise.all(
-          allPositions.map(async position => {
-            const now = dayjs();
-            const fullWaitTime = now.clone().add(1, "year").unix();
-
-            const timeNow = dayjs().unix();
-
-            const [
-              fullLiquidityReturn,
-              currentLiquidityReturn
-            ] = await Promise.all([
-              getRemoveLiquidityReturn(
-                this.contracts.LiquidityProtection,
-                position.id,
-                oneMillion.toString(),
-                fullWaitTime,
-                w3
-              ),
-              getRemoveLiquidityReturn(
-                this.contracts.LiquidityProtection,
-                position.id,
-                oneMillion.toString(),
-                timeNow,
-                w3
-              )
-            ]);
-
-            return {
-              positionId: position.id,
-              fullLiquidityReturn,
-              currentLiquidityReturn,
-              roiDec: calculateReturnOnInvestment(
-                position.reserveAmount,
-                fullLiquidityReturn.targetAmount
-              )
-            };
-          })
-        ).catch(e => {
-          console.error("Error fetching ROIs", e);
-        })
-      ]);
-
-      const poolReserveIds = allPositions.map(position => {
-        return { poolId: position.poolToken, reserveId: position.reserveToken };
-      });
-
-      const uniquePoolReserveIds = uniqWith(poolReserveIds, isEqual);
-
-      const fetchedRewards = await Promise.all(
-        uniquePoolReserveIds.map(async item => {
-          const pendingReserveReward = await vxm.rewards.fetchPendingReserveRewards(
-            {
-              poolId: item.poolId,
-              reserveId: item.reserveId
-            }
-          );
-
-          return {
-            id: `${item.poolId}-${item.reserveId}`,
-            pendingReserveReward
-          };
-        })
-      );
-
-      const rewardsMultiplier: {
-        id: string;
-        rewardsMultiplier: number;
-      }[] = await Promise.all(
-        uniquePoolReserveIds.map(async item => {
-          const rewardsMultiplier = await vxm.rewards.fetchRewardsMultiplier({
-            poolId: item.poolId,
-            reserveId: item.reserveId
-          });
-          return {
-            id: `${item.poolId}-${item.reserveId}`,
-            rewardsMultiplier
-          };
-        })
-      );
-
-      const poolPrograms = await vxm.rewards.fetchPoolPrograms();
-
-      const positions = allPositions.map(
-        (position): ProtectedLiquidityCalculated => {
-          const liqReturn =
-            withLiquidityReturn &&
-            withLiquidityReturn.find(p => position.id == p.positionId);
-          const roiReturn =
-            withAprs && withAprs.find(p => position.id == p.positionId);
-
-          const pendingReserveReward = fetchedRewards.find(
-            x => x.id === `${position.poolToken}-${position.reserveToken}`
-          );
-
-          const multiplier = poolPrograms?.some(
-            x => x.poolToken === position.poolToken
-          )
-            ? rewardsMultiplier.find(
-                x => x.id === `${position.poolToken}-${position.reserveToken}`
-              )
-            : null;
-
-          return {
-            ...position,
-            ...(liqReturn && omit(liqReturn, ["positionId"])),
-            ...(roiReturn && omit(roiReturn, ["positionId"])),
-            pendingReserveReward: pendingReserveReward
-              ? pendingReserveReward.pendingReserveReward
-              : new BigNumber(0),
-            rewardsMultiplier:
-              multiplier && pendingReserveReward
-                ? multiplier.rewardsMultiplier
-                : 0
-          };
-        }
-      );
-
-      this.setProtectedPositions(positions);
-      if (this.loadingProtectedPositions) {
-        await wait(2);
-        this.setLoadingPositions(false);
-      }
-      return positions;
-    } catch (e) {
-      console.error("Failed fetching protection positions", e.message);
-      this.setLoadingPositions(false);
-    }
->>>>>>> c369d454
   }
 
   @action async addProtection({
@@ -1969,15 +1604,12 @@
               tokenAddress: reserveTokenAddress,
               onPrompt
             });
-<<<<<<< HEAD
           }
         },
         {
           description: "Confirm",
           task: () => {
             return this.awaitConfirmation(onPrompt);
-=======
->>>>>>> c369d454
           }
         },
         {
@@ -2052,8 +1684,6 @@
         tokenAddress: this.liquidityProtectionSettings.govToken,
         onPrompt
       });
-    } else {
-      await this.awaitConfirmation(onPrompt);
     }
     await this.awaitConfirmation(onPrompt);
 
@@ -2660,13 +2290,10 @@
     );
   }
 
-<<<<<<< HEAD
   @action async fetchAndSetLockedBalances() {
     lockedBalancesTrigger$.next(null);
   }
 
-=======
->>>>>>> c369d454
   @action async claimBnt(onPrompt: OnPrompt): Promise<TxResponse> {
     await this.awaitConfirmation(onPrompt);
     const contract = buildLiquidityProtectionContract(
@@ -4761,7 +4388,6 @@
 
     const approvalStatuses = await Promise.all(
       matchedBalances.map(async balance => {
-<<<<<<< HEAD
         const balanceWei = expandToken(balance.amount!, balance.decimals);
         const { approvalIsRequired } = await this.isApprovalRequired({
           owner: this.currentUser,
@@ -4807,60 +4433,13 @@
         }
 
         return this.triggerApprovalIfRequired({
-=======
-        const { approvalIsRequired } = await this.isApprovalRequired({
->>>>>>> c369d454
           owner: this.currentUser,
           amount: type.unlimitedApproval ? unlimitedWei : type.balanceWei,
           spender: converterAddress,
           tokenAddress: type.contract
         });
-        return {
-          contract: balance.contract,
-          approvalIsRequired
-        };
       })
     );
-
-    const requiredApprovals = approvalStatuses.filter(
-      status => status.approvalIsRequired
-    );
-
-    if (requiredApprovals.length > 0) {
-      const { unlimitedApproval } = await this.promptUserForApprovalType(
-        onPrompt!
-      );
-
-      await Promise.all(
-        matchedBalances.map(async balance => {
-          if (
-            compareString(balance.contract, ethErc20WrapperContract) &&
-            !postV28
-          ) {
-            await this.mintEthErc(balance.amount!);
-          }
-        })
-      );
-
-      await Promise.all(
-        matchedBalances
-          .filter(balance =>
-            requiredApprovals.some(status =>
-              compareString(balance.contract, status.contract)
-            )
-          )
-          .map(async balance => {
-            return this.triggerApprovalIfRequired({
-              owner: this.currentUser,
-              amount: unlimitedApproval
-                ? unlimitedWei
-                : expandToken(balance.amount!, balance.decimals),
-              spender: converterAddress,
-              tokenAddress: balance.contract
-            });
-          })
-      );
-    }
 
     onUpdate!(1, steps);
 
@@ -6680,21 +6259,12 @@
     const promptId = String(Date.now());
 
     enum ApproveTypes {
-<<<<<<< HEAD
-      unlimited = "Unlimited Approve",
-      limited = "Approve"
-    }
-    const questions = [
-      ApproveTypes.limited,
-      ApproveTypes.unlimited
-=======
       limited = "limited",
       unlimited = "unlimited"
     }
     const questions = [
       ApproveTypes.unlimited,
       ApproveTypes.limited
->>>>>>> c369d454
     ].map(label => ({ id: [promptId, label].join(":"), label }));
 
     onPrompt({ questions });
@@ -6889,11 +6459,7 @@
     const promptId = String(Date.now());
 
     enum ApproveTypes {
-<<<<<<< HEAD
-      confirm = "Confirm"
-=======
       confirm = "confirm"
->>>>>>> c369d454
     }
     const questions = [ApproveTypes.confirm].map(label => ({
       id: [promptId, label].join(":"),
