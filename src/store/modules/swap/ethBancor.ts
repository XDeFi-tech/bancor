import { createModule, mutation, action } from "vuex-class-component";
import {
  ProposedFromTransaction,
  ProposedToTransaction,
  ProposedConvertTransaction,
  ProposedCreateOrder,
  LiquidityParams,
  OpposingLiquidParams,
  OpposingLiquid,
  TradingModule,
  LiquidityModule,
  BaseToken,
  CreatePoolModule,
  ModalChoice,
  ViewToken,
  ViewRelay,
  TokenPrice,
  Section,
  Step,
  HistoryModule,
  ViewAmount,
  ModuleParam,
  ConvertReturn,
  UserPoolBalances,
  ReserveFeed,
  PoolTokenPosition,
  CreateV1PoolEthParams,
  TxResponse,
  V1PoolResponse,
  ViewTradeEvent,
  ViewLiquidityEvent,
  ProtectLiquidityParams,
  OnUpdate,
  ViewProtectedLiquidity,
  ViewLockedBalance,
  ProtectionRes,
  ViewAmountDetail,
  TokenWei,
  PoolLiqMiningApr,
  ProtectedLiquidity,
  ConverterAndAnchor,
  ViewReserve,
  RegisteredContracts,
  RawLiquidityProtectionSettings,
  LiquidityProtectionSettings
} from "@/types/bancor";
import { ethBancorApi } from "@/api/bancorApiWrapper";
import { RfqOrder, Signature, SignatureType } from "@0x/protocol-utils";
import {
  Relay,
  Token,
  fetchReserveBalance,
  compareString,
  findOrThrow,
  updateArray,
  isOdd,
  multiSteps,
  PoolType,
  TraditionalRelay,
  ChainLinkRelay,
  SmartToken,
  PoolContainer,
  sortAlongSide,
  RelayWithReserveBalances,
  sortByLiqDepth,
  matchReserveFeed,
  zeroAddress,
  buildSingleUnitCosts,
  findChangedReserve,
  LockedBalance,
  rewindBlocksByDays,
<<<<<<< HEAD
  buildPoolNameFromReserves
=======
  calculateProgressLevel,
  buildPoolNameFromReserves,
  calculatePercentageChange
>>>>>>> 5915a2e0
} from "@/api/helpers";
import { ContractSendMethod } from "web3-eth-contract";
import { ethErc20WrapperContract, ethReserveAddress } from "@/api/eth/ethAbis";
import {
  getApprovedBalanceWei,
  getReturnByPath,
  liquidationLimit,
  getConvertersByAnchors,
  getAnchors,
  conversionPath,
  getTokenSupplyWei,
  existingPool,
  getRemoveLiquidityReturn,
  addLiquidityDisabled
} from "@/api/eth/contractWrappers";
import { toWei, fromWei, toHex, asciiToHex } from "web3-utils";
import Decimal from "decimal.js";
import { vxm } from "@/store";
import wait from "waait";
import {
  uniqWith,
  differenceWith,
  zip,
  partition,
  toPairs,
  fromPairs,
  chunk,
  last,
  groupBy,
  first
} from "lodash";
import {
  buildNetworkContract,
  buildRegistryContract,
  buildV28ConverterContract,
  buildV2Converter,
  buildConverterContract,
  buildTokenContract,
  buildLiquidityProtectionContract,
  buildLiquidityProtectionStoreContract,
  buildLiquidityProtectionSettingsContract,
  buildAddressLookupContract,
  buildLiquidityProtectionSystemStoreContract
} from "@/api/eth/contractTypes";
import {
  MinimalRelay,
  generateEthPath,
  shrinkToken,
  TokenSymbol,
  removeLeadingZeros
} from "@/api/eth/helpers";
import { ethBancorApiDictionary } from "@/api/eth/bancorApiRelayDictionary";
import { getSmartTokenHistory } from "@/api/eth/zumZoom";
import { sortByNetworkTokens } from "@/api/sortByNetworkTokens";
import { findNewPath } from "@/api/eos/eosBancorCalc";
import {
  priorityEthPools,
  knownPools,
  PreviousPoolFee,
  moreStaticRelays,
  previousPoolFees,
  v2Pools
} from "./staticRelays";
import BigNumber from "bignumber.js";
import { knownVersions } from "@/api/eth/knownConverterVersions";
import { MultiCall, ShapeWithLabel, DataTypes } from "eth-multicall";
import dayjs from "@/utils/dayjs";
import { getNetworkVariables } from "@/api/config";
import { EthNetworks, web3 } from "@/api/web3";
import * as Sentry from "@sentry/browser";
import {
  Subject,
  combineLatest,
  from,
  Observable,
  partition as partitionOb,
  merge
} from "rxjs";
import {
  map,
  filter,
  concatMap,
  mergeMap,
  tap,
  switchMap,
  shareReplay,
  pluck,
  scan,
  first as firstItem,
  bufferTime,
  delay,
  buffer,
  share
} from "rxjs/operators";
import {
  decToPpm,
  compareStaticRelayAndSet,
  expandToken,
  calculatePriceDeviationTooHigh,
  reserveContractsInStatic,
  parseRawDynamic,
  filterAndWarn,
  staticToConverterAndAnchor,
  miningBntReward,
  miningTknReward,
  calculateAmountToGetSpace
} from "@/api/pureHelpers";
import {
  currentBlockReceiver$,
  currentBlock$,
  usdPriceOfBnt$,
  newPools$,
  poolPrograms$,
  fetchPositionsTrigger$,
  lockedBalancesTrigger$
} from "@/api/observables";
import {
  dualPoolRoiShape,
  reserveBalanceShape,
  tokenShape,
  tokenSupplyShape,
  slimBalanceShape,
  balanceShape,
  v2PoolBalanceShape,
  relayShape,
  poolTokenShape,
  protectedReservesShape,
  dynamicRelayShape,
  staticRelayShape,
  liquidityProtectionSettingsShape,
  liquidityProtectionShape,
  protectedPositionShape
} from "@/api/eth/shapes";
import Web3 from "web3";
import { nullApprovals } from "@/api/eth/nullApprovals";
import { NewPool, WelcomeData } from "@/api/eth/bancorApi";
import { PoolProgram } from "../rewards";
import { distinctArrayItem } from "@/api/observables/customOperators";
import {
  networkVersion$,
  networkVersionReceiver$
} from "@/api/observables/network";
import {
  bancorConverterRegistry$,
  liquidityProtectionStore$
} from "@/api/observables/contracts";
import { authenticatedReceiver$ } from "@/api/observables/auth";
import {
  limitOrders$,
  RfqOrderJson,
  sendOrder
} from "@/api/observables/keeperDao";
import { createOrder } from "@/api/orderSigning";

interface ViewRelayConverter extends ViewRelay {
  converterAddress: string;
}

const viewRelayConverterToMinimal = (
  relay: ViewRelayConverter
): MinimalRelay => ({
  anchorAddress: relay.id,
  contract: relay.converterAddress,
  reserves: relay.reserves.map(reserve => ({
    contract: reserve.id,
    symbol: reserve.symbol
  }))
});

const currentBlockTwo$ = new Subject<number>();
const convertersAndAnchors$ = new Subject<ConverterAndAnchor>();
const bufferToggle$ = new Subject();

convertersAndAnchors$
  .pipe(firstItem(), delay(1))
  .subscribe(() => bufferToggle$.next());

const bufferedAnchorsAndConverters$ = convertersAndAnchors$.pipe(
  buffer(bufferToggle$),
  scan(
    (acc, item) => {
      const allData = [...acc.data, ...item];

      const sortedData = sortAlongSide(
        allData,
        x => x.anchorAddress,
        priorityEthPools
      );
      const toEmit = sortedData[0];

      return {
        data: sortedData.slice(1),
        toEmit
      };
    },
    {
      data: [] as ConverterAndAnchor[],
      // @ts-ignore
      toEmit: (undefined as ConverterAndAnchor)!
    }
  ),
  filter(x => Boolean(x.toEmit)),
  map(x => x.toEmit)
);

combineLatest([currentBlockTwo$, bufferedAnchorsAndConverters$])
  .pipe(
    concatMap(([currentBlock, converterAndAnchor]) => {
      const blockYesterday = rewindBlocksByDays(currentBlock, 0.98);
      const { converterAddress, anchorAddress } = converterAndAnchor;
      return getHistoricFees(
        w3,
        anchorAddress,
        converterAddress,
        blockYesterday
      );
    }),
    tap(() => bufferToggle$.next()),
    filter(feeEvents => feeEvents.length > 0)
  )
  .subscribe(fees => {
    vxm.ethBancor.updateHistoricPoolFees(fees);
  });

const w3: Web3 = web3;

interface Balance {
  balance: string;
  id: string;
}

interface PoolApr {
  poolId: string;
  oneWeekApr: string;
}

const calculateReturnOnInvestment = (
  investment: string,
  newReturn: string
): string => {
  return new BigNumber(newReturn).div(investment).minus(1).toString();
};

// returns the rate of 1 pool token in reserve token units
const calculatePoolTokenRate = (
  poolTokenSupply: string,
  reserveTokenBalance: string
) => new BigNumber(reserveTokenBalance).times(2).div(poolTokenSupply);

type Wei = string;

const calculateExpectedPoolTokenReturnV2 = (
  poolTokenSupply: Wei,
  stakedReserveBalance: Wei,
  reserveTokenAmountToDeposit: Wei
): Wei =>
  new BigNumber(poolTokenSupply)
    .div(stakedReserveBalance)
    .times(reserveTokenAmountToDeposit)
    .toFixed(0);

const calculateShareOfPool = (
  poolTokensToAdd: Wei,
  poolTokenSupply: Wei,
  existingUserPoolTokenBalance?: Wei
): number => {
  if (new BigNumber(poolTokenSupply).eq(0)) return 1;

  const suggestedSmartTokens = new BigNumber(poolTokensToAdd).plus(
    existingUserPoolTokenBalance || 0
  );

  const suggestedSmartTokenSupply = new BigNumber(poolTokenSupply).plus(
    poolTokensToAdd
  );

  const shareOfPool = suggestedSmartTokens
    .div(suggestedSmartTokenSupply)
    .toNumber();

  return shareOfPool;
};

const compareRelayByReserves = (a: ViewRelay, b: ViewRelay) =>
  a.reserves.every(reserve =>
    b.reserves.some(r => compareString(reserve.contract, r.contract))
  );

const rawAbiV2ToStacked = (
  rawAbiV2: RawAbiV2PoolBalances
): StakedAndReserve => {
  const primaryReserveWeight =
    rawAbiV2.effectiveReserveWeights && rawAbiV2.effectiveReserveWeights[0];
  const secondaryReserveWeight =
    rawAbiV2.effectiveReserveWeights && rawAbiV2.effectiveReserveWeights[1];

  const reserveOneIsPrimaryReserve = compareString(
    rawAbiV2.reserveOne,
    rawAbiV2.primaryReserveToken
  );

  const reserveOneReserveWeight = reserveOneIsPrimaryReserve
    ? primaryReserveWeight
    : secondaryReserveWeight;
  const reserveTwoReserveWeight = reserveOneIsPrimaryReserve
    ? secondaryReserveWeight
    : primaryReserveWeight;

  return {
    converterAddress: rawAbiV2.converterAddress,
    reserves: [
      {
        reserveAddress: rawAbiV2.reserveOne,
        stakedBalance: rawAbiV2.reserveOneStakedBalance,
        reserveWeight: reserveOneReserveWeight,
        poolTokenAddress: rawAbiV2.reserveOnePoolToken
      },
      {
        reserveAddress: rawAbiV2.reserveTwo,
        stakedBalance: rawAbiV2.reserveTwoStakedBalance,
        reserveWeight: reserveTwoReserveWeight,
        poolTokenAddress: rawAbiV2.reserveTwoPoolToken
      }
    ]
  };
};

const getAnchorTokenAddresses = (relay: Relay): string[] => {
  if (relay.converterType == PoolType.ChainLink) {
    const actualRelay = relay as ChainLinkRelay;
    return actualRelay.anchor.poolTokens.map(x => x.poolToken.contract);
  } else if (relay.converterType == PoolType.Traditional) {
    const actualRelay = relay as TraditionalRelay;
    return [actualRelay.anchor.contract];
  } else {
    throw new Error("Failed to identify type of relay passed");
  }
};

interface RefinedAbiRelay {
  anchorAddress: string;
  reserves: [string, string];
  version: number;
  converterType: PoolType;
  converterAddress: string;
  connectorToken1: string;
  connectorToken2: string;
  connectorTokenCount: string;
  conversionFee: string;
  owner: string;
}

export const ppmToDec = (ppm: number | string): number =>
  new BigNumber(ppm).dividedBy(oneMillion).toNumber();

const determineConverterType = (
  converterType: string | undefined
): PoolType => {
  if (typeof converterType == "undefined") {
    return PoolType.Traditional;
  } else if (Number(converterType) == 32) {
    return PoolType.Traditional;
  } else if (Number(converterType) == 1) {
    return PoolType.Traditional;
  } else if (Number(converterType) == 3) {
    return PoolType.Traditional;
  } else if (Number(converterType) == 2) {
    return PoolType.ChainLink;
  } else if (Number(converterType) == 0) {
    return PoolType.Liquid;
  }
  throw new Error(`Failed to determine the converter type "${converterType}"`);
};

const getHistoricFees = async (
  w3: Web3,
  id: string,
  converterAddress: string,
  fromBlock: number
): Promise<PreviousPoolFee[]> => {
  const contract = buildV28ConverterContract(converterAddress, w3);
  const options = {
    fromBlock,
    toBlock: "latest"
  };

  try {
    const events = await contract.getPastEvents("ConversionFeeUpdate", options);

    const previousPoolFees = events
      .filter(event => event.blockNumber >= fromBlock)
      .map(
        (event): PreviousPoolFee => ({
          id,
          oldDecFee: ppmToDec(event.returnValues["_prevFee"]),
          blockNumber: event.blockNumber
        })
      );

    return previousPoolFees;
  } catch (err) {
    console.error(
      "Failed fetching pool fees for converterer",
      converterAddress,
      err,
      "from block",
      fromBlock
    );
    return [];
  }
};

const smartTokenAnchor = (smartToken: Token) => ({
  anchor: smartToken,
  converterType: PoolType.Traditional
});

limitOrders$.subscribe(x => console.log("orders came out", x));

const newRelayToRelayWithBalances = (
  newRelay: NewRelay
): RelayWithReserveBalances => ({
  anchor: {
    ...newRelay.poolToken,
    decimals: Number(newRelay.poolToken.decimals),
    network: "ETH"
  },
  contract: newRelay.converterAddress,
  converterType: newRelay.converterType,
  fee: newRelay.fee,
  id: newRelay.poolToken.contract,
  isMultiContract: false,
  network: "ETH",
  reserveBalances: newRelay.reserves.map(x => ({
    amount: x.reserveBalance,
    id: x.contract
  })),
  reserves: newRelay.reserves.map(x => ({
    ...x,
    reserveWeight: 0.5,
    network: "ETH",
    reserveBalance: x.reserveBalance,
    decimals: Number(x.decimals),
    symbol: x.symbol,
    contract: x.contract
  })),
  version: String(newRelay.version)
});

interface UsdValue {
  id: string;
  usdPrice: string;
}

const trustedStables = (network: EthNetworks): UsdValue[] => {
  if (network == EthNetworks.Mainnet) {
    return [
      { id: "0x309627af60f0926daa6041b8279484312f2bf060", usdPrice: "1" }
    ];
  }
  return [];
};

const calculateSlippage = (
  slippageLessRate: BigNumber,
  slippagedRate: BigNumber
): BigNumber => {
  if (slippagedRate.gt(slippageLessRate)) throw new Error("Rates are bad");
  const result = slippageLessRate.minus(slippagedRate).abs();
  return result.div(slippageLessRate);
};

const buildRate = (amountEntered: BigNumber, returnAmount: BigNumber) =>
  returnAmount.div(amountEntered);

const buildRelayFeedChainkLink = ({
  relays,
  usdPriceOfBnt
}: {
  relays: RawV2Pool[];
  usdPriceOfBnt: number;
}) => relays.flatMap(relay => buildReserveFeedsChainlink(relay, usdPriceOfBnt));

const buildReserveFeedsTraditional = (
  relay: RelayWithReserveBalances,
  knownUsdPrices: UsdValue[]
): ReserveFeed[] => {
  const reservesBalances = relay.reserves.map(reserve => {
    const reserveBalance = findOrThrow(
      relay.reserveBalances,
      balance => compareString(balance.id, reserve.contract),
      "failed to find a reserve balance for reserve"
    );

    const decAmount = shrinkToken(reserveBalance.amount, reserve.decimals);
    const knownUsdPrice = knownUsdPrices.find(price =>
      compareString(price.id, reserve.contract)
    );
    return {
      reserve,
      decAmount,
      knownUsdPrice
    };
  });

  const [networkReserve, tokenReserve] = sortByNetworkTokens(
    reservesBalances,
    balance => balance.reserve.symbol.toUpperCase()
  );

  const cryptoCostOfTokenReserve = new BigNumber(networkReserve.decAmount)
    .dividedBy(tokenReserve.decAmount)
    .toNumber();
  const cryptoCostOfNetworkReserve = new BigNumber(
    tokenReserve.decAmount
  ).dividedBy(networkReserve.decAmount);

  let usdCostOfTokenReserve: number;
  let usdCostOfNetworkReserve: number;

  if (networkReserve.knownUsdPrice) {
    usdCostOfTokenReserve = new BigNumber(cryptoCostOfTokenReserve)
      .times(networkReserve.knownUsdPrice.usdPrice)
      .toNumber();
    usdCostOfNetworkReserve = new BigNumber(cryptoCostOfNetworkReserve)
      .times(usdCostOfTokenReserve)
      .toNumber();
  } else if (tokenReserve.knownUsdPrice) {
    usdCostOfNetworkReserve = new BigNumber(cryptoCostOfNetworkReserve)
      .times(tokenReserve.knownUsdPrice.usdPrice)
      .toNumber();
    usdCostOfTokenReserve = new BigNumber(cryptoCostOfTokenReserve)
      .times(usdCostOfNetworkReserve)
      .toNumber();
  } else {
    throw new Error(
      `Cannot determine the price without knowing one of the reserve prices ${JSON.stringify(
        knownUsdPrices
      )}`
    );
  }

  if (Number.isNaN(usdCostOfNetworkReserve)) usdCostOfNetworkReserve = 0;

  const liqDepth = new BigNumber(networkReserve.decAmount)
    .times(usdCostOfNetworkReserve)
    .toNumber();

  return [
    {
      reserveAddress: tokenReserve.reserve.contract,
      poolId: relay.id,
      costByNetworkUsd: usdCostOfTokenReserve,
      liqDepth,
      priority: 10
    },
    {
      reserveAddress: networkReserve.reserve.contract,
      poolId: relay.id,
      liqDepth,
      costByNetworkUsd: usdCostOfNetworkReserve,
      priority: 10
    }
  ];
};

const duplicateWith = <T>(
  arr: readonly T[],
  comparator: (a: T, b: T) => boolean
) =>
  arr.filter(
    (item, index, arr) => arr.findIndex(i => comparator(item, i)) !== index
  );

const compareById = (a: { id: string }, b: { id: string }) =>
  compareString(a.id, b.id);

const compareReserveFeedByReserveAddress = (a: ReserveFeed, b: ReserveFeed) =>
  compareString(a.reserveAddress, b.reserveAddress);

const reserveFeedToUsdPrice = (reserveFeed: ReserveFeed): UsdValue => ({
  id: reserveFeed.reserveAddress,
  usdPrice: String(reserveFeed.costByNetworkUsd)
});

const buildPossibleReserveFeedsTraditional = (
  v1Pools: RelayWithReserveBalances[],
  initialKnownPrices: UsdValue[]
): ReserveFeed[] => {
  if (initialKnownPrices.length == 0)
    throw new Error("Must know the price of at least one token");
  const duplicatePrices = duplicateWith(initialKnownPrices, compareById);
  if (duplicatePrices.length > 0)
    throw new Error("Cannot pass multiple prices of a single token");

  const attemptedRelays = v1Pools.map(pool => {
    try {
      const res = buildReserveFeedsTraditional(pool, initialKnownPrices);
      return res;
    } catch (e) {
      return false;
    }
  });

  const [fulfilled, failed] = partition(attemptedRelays, Boolean);
  const flatReserveFeeds = ((fulfilled as unknown) as ReserveFeed[][])
    .flat(2)
    .sort(sortByLiqDepth);
  if (failed.length == 0) return flatReserveFeeds;
  const uniquePrices = uniqWith(
    flatReserveFeeds,
    compareReserveFeedByReserveAddress
  ).map(reserveFeedToUsdPrice);
  const learntPrices = uniqWith(
    [...initialKnownPrices, ...uniquePrices],
    compareById
  );
  const hasLearntNewPrices = learntPrices.length > initialKnownPrices.length;
  return hasLearntNewPrices
    ? buildPossibleReserveFeedsTraditional(v1Pools, learntPrices)
    : flatReserveFeeds;
};

const buildReserveFeedsChainlink = (
  relay: RawV2Pool,
  usdPriceOfBnt: number
): ReserveFeed[] => {
  const reserveBalances = relay.reserves;
  const reserveWeights = relay.reserves.map(balance => balance.reserveWeight);

  const noReserveWeights = reserveWeights.every(
    weight => typeof weight == "undefined"
  );
  if (noReserveWeights) return [];

  const sortedTokens = sortByNetworkTokens(
    reserveBalances,
    reserve => reserve.token.symbol
  ).map(token => ({
    ...token,
    decAmount: shrinkToken(token.stakedBalance, token.token.decimals),
    decWeight: new BigNumber(token.reserveWeight as string).div(oneMillion)
  }));

  const [secondaryReserveToken, primaryReserveToken] = sortedTokens;

  const secondarysPrice =
    secondaryReserveToken.token.symbol == "USDB" ? 1 : usdPriceOfBnt;

  const secondarysLiqDepth = new BigNumber(
    secondaryReserveToken.decAmount
  ).times(secondarysPrice);

  const wholeLiquidityDepth = secondarysLiqDepth.div(
    secondaryReserveToken.decWeight
  );
  const primaryLiquidityDepth = wholeLiquidityDepth.minus(secondarysLiqDepth);

  const result = [
    {
      reserveAddress: primaryReserveToken.token.contract,
      poolId: relay.anchorAddress,
      priority: 10,
      liqDepth: primaryLiquidityDepth.toNumber(),
      costByNetworkUsd: primaryLiquidityDepth
        .div(primaryReserveToken.decAmount)
        .toNumber()
    },
    {
      reserveAddress: secondaryReserveToken.token.contract,
      poolId: relay.anchorAddress,
      priority: 10,
      liqDepth: secondarysLiqDepth.toNumber(),
      costByNetworkUsd: secondarysPrice
    }
  ];
  return result;
};

export const defaultImage =
  "https://ropsten.etherscan.io/images/main/empty-token.png";
const ORIGIN_ADDRESS = DataTypes.originAddress;

interface RawV2Pool {
  reserves: {
    token: Token;
    reserveAddress: string;
    stakedBalance: string;
    reserveWeight: string | undefined;
    poolTokenAddress: string;
  }[];
  converterAddress: string;
  anchorAddress: string;
}

interface NewReserve extends RawAbiToken {
  reserveBalance: string;
}

interface NewRelay {
  reserves: NewReserve[];
  fee: number;
  converterAddress: string;
  converterType: number;
  version: number;
  poolToken: {
    symbol: string;
    decimals: string;
    contract: string;
  };
}

const calculateMean = (a: string, b: string) =>
  new BigNumber(a).plus(b).div(2).toString();

interface V2Response {
  reserveFeeds: ReserveFeed[];
  pools: (RelayWithReserveBalances | ChainLinkRelay)[];
}

const compareAnchorAndConverter = (
  a: ConverterAndAnchor,
  b: ConverterAndAnchor
) =>
  compareString(a.anchorAddress, b.anchorAddress) &&
  compareString(a.converterAddress, b.converterAddress);

interface RawAbiRelay {
  connectorToken1: string;
  connectorToken2: string;
  connectorTokenCount: string;
  conversionFee: string;
  owner: string;
  version: string;
  converterType?: string;
}

const poolsToOldRelay = (
  pools: NewPool[],
  tokens: WelcomeData["tokens"]
): Relay[] => {
  const allReserves = pools.flatMap(pool => pool.reserveTokens);
  const allReservesHaveToken = allReserves.every(reserve =>
    tokens.some(token => compareString(reserve.contract, token.dlt_id))
  );
  if (!allReservesHaveToken) throw new Error("Not enough tokens not passed");

  return pools.map(pool => ({
    anchor: {
      contract: pool.pool_dlt_id,
      decimals: pool.decimals,
      network: "eth",
      symbol: pool.name
    },
    contract: pool.converter_dlt_id,
    converterType: 1,
    fee: pool.decFee,
    id: pool.pool_dlt_id,
    isMultiContract: false,
    network: "eth",
    version: String(pool.version),
    reserves: pool.reserveTokens.map(reserve => ({
      network: "eth",
      contract: reserve.contract,
      symbol: reserve.symbol,
      decimals: findOrThrow(tokens, token =>
        compareString(token.dlt_id, reserve.contract)
      ).decimals,
      reserveWeight: reserve.reserveWeight
    }))
  }));
};

const zipAnchorAndConverters = (
  anchorAddresses: string[],
  converterAddresses: string[]
): ConverterAndAnchor[] => {
  if (anchorAddresses.length !== converterAddresses.length)
    throw new Error(
      "was expecting as many anchor addresses as converter addresses"
    );
  const zipped = zip(anchorAddresses, converterAddresses) as [string, string][];
  return zipped.map(([anchorAddress, converterAddress]) => ({
    anchorAddress: anchorAddress!,
    converterAddress: converterAddress!
  }));
};

const pickEthToken = (obj: any): Token => ({
  contract: obj.contract,
  decimals: obj.decimals,
  network: "ETH",
  symbol: obj.symbol
});

interface AbiRelay extends RawAbiRelay {
  converterAddress: string;
}

export interface AbiStaticRelay {
  converterAddress: string;
  converterType: string;
  version: string;
  connectorToken1: string;
  connectorToken2: string;
}

export interface RawABIDynamicRelay {
  connectorTokenCount: string;
  conversionFee: string;
  converterAddress: string;
  reserveOne: string;
  reserveOneAddress: string;
  reserveTwo: string;
  reserveTwoAddress: string;
}

export interface ABIDynamicRelay {
  connectorTokenCount: string;
  conversionFee: string;
  converterAddress: string;
  reserves: {
    reserveAddress: string;
    reserveBalance: string;
  }[];
}

export interface AbiDynamicRelay {
  converterAddress: string;
  reserves: {
    contract: string;
    balance: string;
  }[];
  fee: string;
}

interface RawAbiToken {
  contract: string;
  symbol: string;
  decimals: string;
}

export interface HalfStaticRelay {
  converterAddress: string;
  converterType: number;
  version: number;
  reserves: string[];
  poolToken: RawAbiToken;
}
export interface StaticRelay {
  converterAddress: string;
  converterType: number;
  version: number;
  reserves: RawAbiToken[];
  poolToken: RawAbiToken;
}

const prioritiseV2Pools = (a: ViewRelay, b: ViewRelay) => {
  if (a.v2 && b.v2) return 0;
  if (!a.v2 && !b.v2) return 0;
  if (a.v2 && !b.v2) return -1;
  if (!a.v2 && b.v2) return 1;
  return 0;
};

interface RawAbiCentralPoolToken extends RawAbiToken {
  poolTokens?: string[];
}

interface AbiCentralPoolToken extends RawAbiCentralPoolToken {
  contract: string;
}

const metaToModalChoice = (meta: TokenMeta): ModalChoice => ({
  id: meta.contract,
  contract: meta.contract,
  symbol: meta.symbol,
  img: meta.image
});

const isTraditional = (relay: Relay): boolean =>
  typeof relay.anchor == "object" &&
  relay.converterType == PoolType.Traditional;

const isChainLink = (relay: Relay): boolean =>
  Array.isArray((relay.anchor as PoolContainer).poolTokens) &&
  relay.converterType == PoolType.ChainLink;

const assertTraditional = (relay: Relay): TraditionalRelay => {
  if (isTraditional(relay)) {
    return relay as TraditionalRelay;
  }
  throw new Error("Not a traditional relay");
};

const assertChainlink = (relay: Relay): ChainLinkRelay => {
  if (isChainLink(relay)) {
    return relay as ChainLinkRelay;
  }
  throw new Error("Not a chainlink relay");
};

const generateEtherscanTxLink = (txHash: string, ropsten: boolean = false) =>
  `https://${ropsten ? "ropsten." : ""}etherscan.io/tx/${txHash}`;

const generateEtherscanAccountLink = (
  account: string,
  ropsten: boolean = false
) => `https://${ropsten ? "ropsten." : ""}etherscan.io/address/${account}`;

const iouTokensInRelay = (relay: Relay): Token[] => {
  if (relay.converterType == PoolType.ChainLink) {
    const poolContainer = relay.anchor as PoolContainer;
    const poolTokens = poolContainer.poolTokens;
    const tokens = poolTokens.map(token => token.poolToken);
    return tokens;
  } else if (relay.converterType == PoolType.Traditional) {
    const smartToken = relay.anchor as SmartToken;
    return [smartToken];
  } else throw new Error("Failed to identify pool");
};

const reserveTokensInRelay = (relay: Relay): Token[] => relay.reserves;

const tokensInRelay = (relay: Relay): Token[] => [
  ...reserveTokensInRelay(relay),
  ...iouTokensInRelay(relay)
];

const relayToMinimal = (relay: Relay): MinimalRelay => ({
  contract: relay.contract,
  reserves: relay.reserves.map(
    (reserve): TokenSymbol => ({
      contract: reserve.contract,
      symbol: reserve.symbol
    })
  ),
  anchorAddress: isTraditional(relay)
    ? (relay.anchor as SmartToken).contract
    : (relay.anchor as PoolContainer).poolContainerAddress
});

const sortSmartTokenAddressesByHighestLiquidity = (
  tokens: TokenPrice[],
  smartTokenAddresses: string[]
): string[] => {
  const sortedTokens = tokens
    .slice()
    .sort((a, b) => b.liquidityDepth - a.liquidityDepth);

  const sortedDictionary = sortedTokens
    .map(
      token =>
        ethBancorApiDictionary.find(dic =>
          compareString(token.id, dic.tokenId)
        )!
    )
    .filter(Boolean);

  const res = sortAlongSide(
    smartTokenAddresses,
    pool => pool,
    sortedDictionary.map(x => x.smartTokenAddress)
  );

  const isSame = res.every((item, index) => smartTokenAddresses[index] == item);
  if (isSame)
    console.warn(
      "Sorted by Highest liquidity sorter is returning the same array passed"
    );
  return res;
};

interface EthOpposingLiquid {
  smartTokenAmountWei: ViewAmount;
  opposingAmount?: string;
  shareOfPool: number;
  singleUnitCosts: ViewAmount[];
  reserveBalancesAboveZero: boolean;
}

interface RawAbiV2PoolBalances {
  converterAddress: string;
  reserveOne: string;
  reserveTwo: string;
  reserveOnePoolToken: string;
  reserveTwoPoolToken: string;
  primaryReserveToken: string;
  secondaryReserveToken: string;
  reserveOneStakedBalance: string;
  reserveTwoStakedBalance: string;
  effectiveReserveWeights: { 0: string; 1: string } | undefined;
}

interface RawAbiReserveBalance {
  converterAddress: string;
  reserveOne: string;
  reserveOneAddress: string;
  reserveTwoAddress: string;
  reserveTwo: string;
}

const hasTwoConnectors = (relay: RefinedAbiRelay | AbiRelay) => {
  const test = Number(relay.connectorTokenCount) == 2;
  if (!test)
    console.warn(
      "Dropping relay",
      relay,
      "because it does not have a connector count of two"
    );
  return test;
};

interface StakedAndReserve {
  converterAddress: string;
  reserves: {
    reserveAddress: string;
    stakedBalance: string;
    reserveWeight: string | undefined;
    poolTokenAddress: string;
  }[];
}

const polishTokens = (tokenMeta: TokenMeta[], tokens: Token[]) => {
  const ethReserveToken: Token = {
    contract: ethReserveAddress,
    decimals: 18,
    network: "ETH",
    symbol: "ETH"
  };

  const ethHardCode = updateArray(
    tokens,
    token => compareString(token.contract, ethReserveAddress),
    () => ethReserveToken
  );

  const decimalIsWrong = (decimals: number | undefined) =>
    typeof decimals == "undefined" || Number.isNaN(decimals);

  const missingDecimals = updateArray(
    ethHardCode,
    token => decimalIsWrong(token.decimals),
    missingDecimal => {
      const meta = tokenMeta.find(x =>
        compareString(x.contract, missingDecimal.contract)
      )!;
      if (Object.keys(meta).includes("precision")) {
        return {
          ...missingDecimal,
          decimals: meta.precision!
        };
      }
      console.warn(
        "Token Meta couldnt help determine decimals of token address",
        missingDecimal.contract
      );
      return {
        ...missingDecimal
      };
    }
  ).filter(token => !decimalIsWrong(token.decimals));

  const missingSymbol = updateArray(
    missingDecimals,
    token => !token.symbol,
    tokenWithoutSymbol => {
      const meta = tokenMeta.find(x =>
        compareString(x.contract, tokenWithoutSymbol.contract)
      )!;
      if (meta.symbol) {
        return {
          ...tokenWithoutSymbol,
          symbol: meta.symbol
        };
      } else {
        console.warn("Dropping", tokenWithoutSymbol, "due to no symbol");
        return {
          ...tokenWithoutSymbol
        };
      }
    }
  ).filter(token => token.symbol);

  const addedEth = [...missingSymbol, ethReserveToken];
  const uniqueTokens = uniqWith(addedEth, (a, b) =>
    compareString(a.contract, b.contract)
  );

  const difference = differenceWith(tokens, uniqueTokens, (a, b) =>
    compareString(a.contract, b.contract)
  );
  if (difference.length > 0) {
    console.warn(
      "Polish tokens is dropping",
      difference,
      "tokens",
      "sending back",
      uniqueTokens
    );
  }
  return uniqueTokens;
};

const priceChangePercent = (priceThen: number, priceNow: number): number => {
  const difference = priceNow - priceThen;
  return difference / priceThen;
};

const seperateMiniTokens = (tokens: AbiCentralPoolToken[]) => {
  const smartTokens = tokens
    .filter(token => !token.poolTokens)
    .map(pickEthToken);

  const poolTokenAddresses = tokens
    .filter(token => Array.isArray(token.poolTokens))
    .map(token => ({
      anchorAddress: token.contract,
      poolTokenAddresses: token.poolTokens as string[]
    }));

  const rebuiltLength = poolTokenAddresses.length + smartTokens.length;
  if (rebuiltLength !== tokens.length) {
    console.error("failed to rebuild properly");
  }
  return { smartTokens, poolTokenAddresses };
};

const percentageOfReserve = (
  percent: BigNumber,
  existingSupply: string
): string =>
  new BigNumber(percent).times(existingSupply).toFixed(0, BigNumber.ROUND_DOWN);

const percentageIncrease = (
  deposit: string,
  existingSupply: string
): BigNumber => new BigNumber(deposit).div(existingSupply);

const calculateOppositeFundRequirement = (
  deposit: string,
  depositsSupply: string,
  oppositesSupply: string
): string => {
  const increase = percentageIncrease(deposit, depositsSupply);
  return percentageOfReserve(increase, oppositesSupply);
};

const calculateOppositeLiquidateRequirement = (
  reserveAmount: string,
  reserveBalance: string,
  oppositeReserveBalance: string
): string => {
  const increase = percentageIncrease(reserveAmount, reserveBalance);
  return percentageOfReserve(increase, oppositeReserveBalance);
};

const oneMillion = new BigNumber(1000000);

const calculateFundReward = (
  reserveAmount: string,
  reserveSupply: string,
  smartSupply: string
) => {
  Decimal.set({ rounding: 0 });

  const smartSupplyNumber = new Decimal(smartSupply);
  if (smartSupplyNumber.eq(0)) {
    throw new Error("Client side geometric mean not yet supported");
  }
  return new Decimal(reserveAmount)
    .div(reserveSupply)
    .times(smartSupplyNumber)
    .times(0.99)
    .toFixed(0);
};

const calculateLiquidateCost = (
  reserveAmount: string,
  reserveBalance: string,
  smartSupply: string
) => {
  const percent = percentageIncrease(reserveAmount, reserveBalance);
  return percentageOfReserve(percent, smartSupply);
};

const percentDifference = (smallAmount: string, bigAmount: string) =>
  new Decimal(smallAmount).div(bigAmount).toNumber();

const tokenMetaDataEndpoint =
  "https://raw.githubusercontent.com/Velua/eth-tokens-registry/master/tokens.json";

interface TokenMeta {
  id: string;
  image: string;
  contract: string;
  symbol: string;
  name: string;
  precision?: number;
}

const metaToTokenAssumedPrecision = (token: TokenMeta): Token => ({
  contract: token.contract,
  decimals: token.precision!,
  network: "ETH",
  symbol: token.symbol
});

const compareRelayById = (a: Relay, b: Relay) => compareString(a.id, b.id);

const VuexModule = createModule({
  strict: false
});

export class EthBancorModule
  extends VuexModule.With({ namespaced: "ethBancor/" })
  implements TradingModule, LiquidityModule, CreatePoolModule, HistoryModule {
  registeredAnchorAddresses: string[] = [];
  convertibleTokenAddresses: string[] = [];
  loadingPools: boolean = false;

  bancorApiTokens: TokenPrice[] = [];
  relaysList: readonly Relay[] = [];
  tokenBalances: Balance[] = [];
  bntUsdPrice: number = 0;
  tokenMeta: TokenMeta[] = [];
  availableHistories: string[] = [];
  contracts: RegisteredContracts = {
    BancorNetwork: "",
    BancorConverterRegistry: "",
    LiquidityProtection: "",
    LiquidityProtectionStore: "",
    StakingRewards: ""
  };
  initiated: boolean = false;
  failedPools: string[] = [];
  currentNetwork: EthNetworks = EthNetworks.Mainnet;
  slippageTolerance = 0;

  liquidityProtectionSettings: LiquidityProtectionSettings = {
    contract: "",
    minDelay: dayjs.duration(30, "days").asSeconds(),
    maxDelay: dayjs.duration(100, "days").asSeconds(),
    lockedDelay: dayjs.duration(24, "hours").asSeconds(),
    networkToken: "",
    govToken: "",
    defaultNetworkTokenMintingLimit: "0"
  };

  @mutation setLiquidityProtectionSettings(
    settings: LiquidityProtectionSettings
  ) {
    this.liquidityProtectionSettings = settings;
  }

  @action async fetchLiquidityProtectionSettings({
    settingsContractAddress,
    protectionContractAddress
  }: {
    settingsContractAddress: string;
    protectionContractAddress: string;
  }) {
    const [[settings], [protection]] = ((await this.multi({
      groupsOfShapes: [
        [liquidityProtectionSettingsShape(settingsContractAddress, w3)],
        [liquidityProtectionShape(protectionContractAddress, w3)]
      ]
    })) as [unknown, unknown]) as [
      RawLiquidityProtectionSettings[],
      { govToken: string }[]
    ];

    const newSettings = {
      contract: settingsContractAddress,
      minDelay: Number(settings.minProtectionDelay),
      maxDelay: Number(settings.maxProtectionDelay),
      lockedDelay: Number(settings.lockDuration),
      govToken: protection.govToken,
      networkToken: settings.networkToken,
      defaultNetworkTokenMintingLimit: settings.defaultNetworkTokenMintingLimit
    } as LiquidityProtectionSettings;
    return newSettings;
  }

  get stats() {
    const apiData = this.apiData!;
    const bntUsdPrice = Number(apiData.bnt_price.usd);
    const bntPrice24Change = calculatePercentageChange(bntUsdPrice, Number(apiData.bnt_price_24h_ago.usd))
    const bntSupply = this.bntSupply;

    const { pools, tokens } = apiData;
    const ethToken = findOrThrow(
      tokens,
      token => compareString(token.symbol, "ETH"),
      "failed finding ETH token in API data"
    );
    const bntToken = findOrThrow(
      tokens,
      token => compareString(token.symbol, "BNT"),
      "failed finding BNT token in API data"
    );
    const totalVolume24h = pools.reduce(
      (acc, item) => Number(item.volume_24h.usd || 0) + acc,
      0
    );
    const totalLiquidityDepth = pools.reduce(
      (acc, item) => Number(item.liquidity.usd || 0) + acc,
      0
    );

    const totalBntStaked = pools.reduce((acc, item) => {
      const bntReserve = item.reserves.find(reserve =>
        compareString(reserve.address, bntToken.dlt_id)
      );
      if (!bntReserve) return acc;
      return new BigNumber(bntReserve.balance).plus(acc);
    }, new BigNumber(0));

    const stakedBntPercent = totalBntStaked
      .div(shrinkToken(bntSupply, bntToken.decimals))
      .toNumber();

    return {
      totalLiquidityDepth,
      totalPoolCount: pools.length,
      totalTokenCount: tokens.length,
      stakedBntPercent,
      nativeTokenPrice: {
        symbol: "ETH",
        price: Number(ethToken.rate.usd)
      },
      twentyFourHourTradeCount: apiData.swaps.length,
      totalVolume24h,
      bntUsdPrice,
      bntPrice24Change
    };
  }

  whiteListedPools: string[] = [];
  whiteListedPoolsLoading = true;

  @mutation setWhiteListedPools(anchors: string[]) {
    this.whiteListedPools = anchors;
  }

  @mutation setWhiteListedPoolsLoading(state: boolean) {
    this.whiteListedPoolsLoading = state;
  }

  @action async fetchWhiteListedV1Pools(
    liquidityProtectionSettingsAddress: string
  ) {
    try {
      const contractAddress = liquidityProtectionSettingsAddress;
      const liquidityProtection = buildLiquidityProtectionSettingsContract(
        contractAddress,
        w3
      );
      const whiteListedPools = await liquidityProtection.methods
        .poolWhitelist()
        .call();

      return whiteListedPools;
    } catch (e) {
      console.error("Failed fetching whitelisted pools");
      throw new Error(`Failed to fetch whitelisted pools ${e}`);
    } finally {
      this.setWhiteListedPoolsLoading(false);
    }
  }

  @action async protectLiquidityTx({
    anchorAddress,
    amountWei,
    onConfirmation,
    resolveImmediately = false
  }: {
    anchorAddress: string;
    amountWei: string;
    onConfirmation?: (hash: string) => void;
    resolveImmediately: boolean;
  }) {
    const liquidityProtectionAddress = this.contracts.LiquidityProtection;
    const contract = buildLiquidityProtectionContract(
      liquidityProtectionAddress
    );
    return this.resolveTxOnConfirmation({
      tx: contract.methods.protectLiquidity(anchorAddress, amountWei),
      onConfirmation,
      resolveImmediately
    });
  }

  @action async fetchPositionsMulti({
    positionIds,
    liquidityStore
  }: {
    positionIds: string[];
    liquidityStore: string;
  }): Promise<ProtectedLiquidity[]> {
    const positionShapes = positionIds.map(id =>
      protectedPositionShape(liquidityStore, id)
    );

    const [multiPositions] = await this.multi({
      groupsOfShapes: [positionShapes]
    });

    const keys = [
      "owner",
      "poolToken",
      "reserveToken",
      "poolAmount",
      "reserveAmount",
      "reserveRateN",
      "reserveRateD",
      "timestamp",
      "id"
    ];

    const protectedLiquidity = multiPositions
      .map(res => ({ ...res.position, "8": res.positionId }))
      .map(res =>
        fromPairs(keys.map((key, index) => [key, res[index]]))
      ) as ProtectedLiquidity[];

    return protectedLiquidity;
  }

  @action async fetchProtectionPositions() {
    fetchPositionsTrigger$.next(null);
  }

  @action async addProtection({
    poolId,
    reserveAmount,
    onUpdate
  }: {
    poolId: string;
    reserveAmount: ViewAmount;
    onUpdate: OnUpdate;
  }): Promise<TxResponse> {
    const pool = this.relay(poolId);

    if (!pool.whitelisted) {
      throw new Error("Pool must be whitelisted to protect liquidity");
    }

    const liqudityProtectionContractAddress = this.contracts
      .LiquidityProtection;
    const contract = buildLiquidityProtectionContract(
      liqudityProtectionContractAddress
    );

    const reserveTokenAddress = reserveAmount.id;
    const token = this.token(reserveTokenAddress);
    const reserveAmountWei = expandToken(reserveAmount.amount, token.precision);

    const depositIsEth = compareString(reserveAmount.id, ethReserveAddress);

    const txHash = (await multiSteps({
      items: [
        {
          description: "Triggering approval..",
          task: async () => {
            if (!depositIsEth) {
              await this.triggerApprovalIfRequired({
                owner: this.currentUser,
                spender: liqudityProtectionContractAddress,
                amount: reserveAmountWei,
                tokenAddress: reserveTokenAddress
              });
            }
          }
        },
        {
          description: "Adding liquidity..",
          task: async () => {
            return this.resolveTxOnConfirmation({
              tx: contract.methods.addLiquidity(
                poolId,
                reserveTokenAddress,
                reserveAmountWei
              ),
              onConfirmation: async () => {
                this.spamBalances([
                  this.liquidityProtectionSettings.govToken,
                  reserveTokenAddress
                ]);
                this.fetchProtectionPositions();
                await wait(3000);
                this.fetchProtectionPositions();
              },
              resolveImmediately: true,
              ...(depositIsEth && { value: reserveAmountWei })
            });
          }
        }
      ],
      onUpdate
    })) as string;

    return this.createTxResponse(txHash);
  }

  @action async removeProtection({
    decPercent,
    id
  }: {
    decPercent: number;
    id: string;
  }): Promise<TxResponse> {
    const dbId = id.split(":")[1];

    const liquidityProtectionContract = this.contracts.LiquidityProtection;
    const contract = buildLiquidityProtectionContract(
      this.contracts.LiquidityProtection
    );

    const position = findOrThrow(
      this.protectedViewPositions,
      position => compareString(position.id, dbId),
      `failed to find the referenced position of ${dbId}`
    );
    const isDissolvingNetworkToken = compareString(
      this.liquidityProtectionSettings.networkToken,
      position.inititalProtectedToken
    );
    const ppmPercent = decToPpm(decPercent);

    if (isDissolvingNetworkToken) {
      const dissolvingFullPosition = decPercent === 1;
      const roundingBuffer = 0.01;
      const weiApprovalAmount = dissolvingFullPosition
        ? position.initialProtectedWei
        : new BigNumber(position.initialProtectedWei)
            .times(decPercent + roundingBuffer)
            .toFixed(0);
      await this.triggerApprovalIfRequired({
        owner: this.currentUser,
        spender: liquidityProtectionContract,
        amount: weiApprovalAmount,
        tokenAddress: this.liquidityProtectionSettings.govToken
      });
    }

    const txHash = await this.resolveTxOnConfirmation({
      tx: contract.methods.removeLiquidity(dbId, ppmPercent),
      resolveImmediately: true,
      onConfirmation: async () => {
        await wait(600);
        this.fetchAndSetLockedBalances();
        this.fetchProtectionPositions();
        await wait(2000);
        this.fetchAndSetLockedBalances();
        this.fetchProtectionPositions();
      }
    });

    return this.createTxResponse(txHash);
  }

  @action async protectLiquidity({
    amount,
    onUpdate
  }: ProtectLiquidityParams): Promise<TxResponse> {
    const liquidityProtectionContractAddress = this.contracts
      .LiquidityProtection;

    const pool = await this.traditionalRelayById(amount.id);
    const poolToken = pool.anchor;
    if (!compareString(amount.id, poolToken.contract))
      throw new Error("Pool token does not match anchor ID");
    const poolTokenWei = expandToken(amount.amount, poolToken.decimals);

    const txHash = await multiSteps({
      items: [
        {
          description: "Approving transfer...",
          task: async () => {
            await this.triggerApprovalIfRequired({
              amount: poolTokenWei,
              owner: this.currentUser,
              spender: liquidityProtectionContractAddress,
              tokenAddress: poolToken.contract
            });
          }
        },
        {
          description: "Adding liquidity protection...",
          task: async () => {
            return this.protectLiquidityTx({
              anchorAddress: poolToken.contract,
              amountWei: poolTokenWei,
              onConfirmation: async () => {
                this.spamBalances([
                  poolToken.contract,
                  this.liquidityProtectionSettings.govToken
                ]);
                this.fetchProtectionPositions();
                await wait(3000);
                this.fetchProtectionPositions();
              },
              resolveImmediately: true
            });
          }
        }
      ],
      onUpdate
    });

    return this.createTxResponse(txHash);
  }

  @mutation setTolerance(tolerance: number) {
    this.slippageTolerance = tolerance;
  }

  @action async setSlippageTolerance(tolerance: number) {
    this.setTolerance(tolerance);
  }

  get isSupportedNetwork() {
    return this.currentNetwork == EthNetworks.Mainnet;
  }

  @mutation setNetwork(network: EthNetworks) {
    this.currentNetwork = network;
  }

  @mutation setBancorApiTokens(tokens: TokenPrice[]) {
    this.bancorApiTokens = tokens;
  }

  lockedBalancesArr: LockedBalance[] = [];

  get lockedEth() {
    return this.lockedBalancesArr;
  }

  @mutation setLockedBalances(lockedBalances: LockedBalance[]) {
    this.lockedBalancesArr = lockedBalances;
  }

  @mutation setLoadingPositions(value: boolean) {
    this.loadingProtectedPositions = value;
  }

  @mutation updateHistoricPoolFees(newFees: PreviousPoolFee[]) {
    const currentFees = this.previousPoolFeesArr;
    this.previousPoolFeesArr = [...currentFees, ...newFees];
  }

  loadingProtectedPositions = true;
  protectedViewPositions: ViewProtectedLiquidity[] = [];

  @mutation setProtectedViewPositions(positions: ViewProtectedLiquidity[]) {
    this.protectedViewPositions = positions;
  }

  get protectedPositions(): ViewProtectedLiquidity[] {
    const positions = this.protectedViewPositions;

    console.log("getter positions", positions);
    return positions;
  }

  get poolTokenPositions(): PoolTokenPosition[] {
    const poolAnchors = this.newPools.map(pool => pool.pool_dlt_id);
    const balances = this.tokenBalances;
    const smartTokenBalances = balances.filter(balance =>
      poolAnchors.some(anchor => compareString(balance.id, anchor))
    );
    const newPositions = smartTokenBalances.map(balance => ({
      relay: findOrThrow(this.relays, relay =>
        compareString(relay.id, balance.id)
      ),
      smartTokenAmount: balance.balance
    })) as PoolTokenPosition[];

    const relaysList = this.relaysList;
    const allIouTokens = relaysList.flatMap(iouTokensInRelay);
    const existingBalances = this.tokenBalances.filter(
      balance =>
        balance.balance !== "0" &&
        allIouTokens.some(iouToken =>
          compareString(balance.id, iouToken.contract)
        )
    );

    const relevantRelays = relaysList
      .filter(x => x.converterType == PoolType.ChainLink)
      .filter(relay =>
        iouTokensInRelay(relay).some(token =>
          existingBalances.some(balance =>
            compareString(balance.id, token.contract)
          )
        )
      );

    const oldMethod = relevantRelays.map(
      (relay): PoolTokenPosition => {
        const anchorTokens = iouTokensInRelay(relay);
        const iouTokens = existingBalances.filter(existingBalance =>
          anchorTokens.some(anchor =>
            compareString(existingBalance.id, anchor.contract)
          )
        );

        const viewRelay = this.relay(relay.id);
        const isV1 = relay.converterType == PoolType.Traditional;
        if (isV1) {
          return {
            relay: viewRelay,
            smartTokenAmount: iouTokens[0].balance
          };
        } else {
          const chainkLinkRelay = relay as ChainLinkRelay;
          const reserveBalances = iouTokens.map(iouToken => {
            const relevantPoolTokenData = chainkLinkRelay.anchor.poolTokens.find(
              poolToken =>
                compareString(poolToken.poolToken.contract, iouToken.id)
            )!;
            return {
              balance: iouToken.balance,
              reserveId: relevantPoolTokenData.reserveId
            };
          });
          return {
            relay: viewRelay,
            poolTokens: reserveBalances
          };
        }
      }
    );

    return [...newPositions, ...oldMethod];
  }

  get morePoolsAvailable() {
    return !this.apiData;
  }

  @mutation setLoadingPools(status: boolean) {
    this.loadingPools = status;
  }

  @mutation updateFailedPools(ids: string[]) {
    this.failedPools = uniqWith([...this.failedPools, ...ids], compareString);
  }

  @action async loadMorePools() {}

  @action async checkPriceDeviationTooHigh({
    relayId,
    selectedTokenAddress
  }: {
    relayId: string;
    selectedTokenAddress: string;
  }): Promise<boolean> {
    const relay = await this.relayById(relayId);

    const converter = buildV28ConverterContract(relay.contract, w3);
    const liquidityProtectionSettings = buildLiquidityProtectionSettingsContract(
      this.liquidityProtectionSettings.contract,
      w3
    );

    const [
      primaryReserveContract,
      secondaryReserveContract
    ] = sortAlongSide(relay.reserves, reserve => reserve.contract, [
      selectedTokenAddress
    ]).map(x => x.contract);

    const [
      recentAverageRateResult,
      averageRateMaxDeviationResult,
      primaryReserveBalanceResult,
      secondaryReserveBalanceResult
    ] = await Promise.all([
      converter.methods.recentAverageRate(selectedTokenAddress).call(),
      liquidityProtectionSettings.methods.averageRateMaxDeviation().call(),
      converter.methods.reserveBalance(primaryReserveContract).call(),
      converter.methods.reserveBalance(secondaryReserveContract).call()
    ]);

    const averageRate = new BigNumber(recentAverageRateResult["1"]).dividedBy(
      recentAverageRateResult["0"]
    );

    console.log("/// PRICE DEVIATION DEBUG START");
    console.log("relayId", relayId);
    console.log("selectedTokenAddress", selectedTokenAddress);
    console.log("primaryReserveContract", primaryReserveContract);
    console.log("secondaryReserveContract", secondaryReserveContract);
    console.log("recentAverageRate", recentAverageRateResult);
    console.log("averageRateMaxDeviationResult", averageRateMaxDeviationResult);
    console.log("primaryReserveBalanceResult", primaryReserveBalanceResult);
    console.log("secondaryReserveBalanceResult", secondaryReserveBalanceResult);
    console.log("/// PRICE DEVIATION DEBUG END");

    if (averageRate.isNaN()) {
      throw new Error(
        "Price deviation calculation failed. Please contact support."
      );
    }

    const priceDeviationTooHigh = calculatePriceDeviationTooHigh(
      averageRate,
      new BigNumber(primaryReserveBalanceResult),
      new BigNumber(secondaryReserveBalanceResult),
      new BigNumber(averageRateMaxDeviationResult)
    );

    return priceDeviationTooHigh;
  }

  get secondaryReserveChoices(): ModalChoice[] {
    return this.newNetworkTokenChoices;
  }

  get primaryReserveChoices() {
    return (secondaryReserveId: string): ModalChoice[] => {
      const metaTokens = this.tokenMeta.filter(
        meta => !compareString(meta.id, secondaryReserveId)
      );
      const modalChoices = metaTokens.map(metaToModalChoice);
      const balances = this.tokenBalances;
      const tokensWithBalances = updateArray(
        modalChoices,
        token => balances.some(balance => compareString(balance.id, token.id)),
        token => ({
          ...token,
          balance: findOrThrow(balances, balance =>
            compareString(balance.id, token.id)
          ).balance
        })
      );

      return sortAlongSide(
        tokensWithBalances,
        choice => choice.id.toLowerCase(),
        this.tokens.map(token => token.id.toLowerCase())
      );
    };
  }

  get newNetworkTokenChoices(): ModalChoice[] {
    const toOffer = [
      { symbolName: "BNT", value: this.bntUsdPrice },
      { symbolName: "USDB", value: 1 }
    ];

    const addedMeta = toOffer
      .map(offer => ({
        ...offer,
        meta: this.tokenMeta.find(meta =>
          compareString(meta.symbol, offer.symbolName)
        )!
      }))
      .filter(offer => offer.meta);

    return addedMeta.map(meta => {
      const balance = this.tokenBalance(meta.meta.contract);
      const stringBalance =
        balance && new BigNumber(balance.balance).toString();
      return {
        id: meta.meta.id,
        contract: meta.meta.contract,
        img: meta.meta.image,
        symbol: meta.meta.symbol,
        balance: stringBalance,
        usdValue: meta.value
      };
    });
  }

  get newPoolTokenChoices() {
    return (networkToken: string): ModalChoice[] => {
      const tokenChoices = this.tokenMeta
        .map(metaToModalChoice)
        .map(modalChoice => {
          const balance = this.tokenBalance(modalChoice.contract);
          const stringBalance =
            balance && new BigNumber(balance.balance).toString();
          return {
            ...modalChoice,
            balance: stringBalance
          };
        })
        .filter(meta =>
          this.newNetworkTokenChoices.some(
            networkChoice => !compareString(networkChoice.id, meta.id)
          )
        )
        .filter(tokenChoice => tokenChoice.id !== networkToken)
        .filter(meta => {
          const suggestedReserveIds = [meta.id, networkToken];
          const existingRelayWithSameReserves = this.relays.some(relay => {
            const reserves = relay.reserves.map(reserve => reserve.contract);
            return suggestedReserveIds.every(id =>
              reserves.some(r => compareString(id, r))
            );
          });
          return !existingRelayWithSameReserves;
        })
        .filter((_, index) => index < 200);

      const sorted = sortAlongSide(
        tokenChoices,
        token => token.id.toLowerCase(),
        this.tokens.map(token => token.id.toLowerCase())
      ).sort((a, b) => Number(b.balance) - Number(a.balance));
      return sorted;
    };
  }

  get currentUser() {
    return vxm.wallet.currentUser;
  }

  @mutation moduleInitiated() {
    this.initiated = true;
  }

  @action async fetchNewConverterAddressFromHash(
    hash: string
  ): Promise<string> {
    const interval = 1000;
    const attempts = 10;

    for (let i = 0; i < attempts; i++) {
      const info = await web3.eth.getTransactionReceipt(hash);
      if (info) {
        return removeLeadingZeros(info.logs[0].address);
      }
      await wait(interval);
    }
    throw new Error("Failed to find new address in decent time");
  }

  @mutation resetData() {
    this.apiData = undefined;
    this.relaysList = [];
    this.tokenBalances = [];
    this.initiated = false;
  }

  @action async onNetworkChange(updatedNetwork: EthNetworks) {
    if (this.currentNetwork !== updatedNetwork) {
      this.resetData();
      this.init();
      this.setNetwork(updatedNetwork);
    }
  }

  @action async deployV1Converter({
    poolTokenName,
    poolTokenSymbol,
    poolTokenPrecision,
    reserves
  }: {
    poolTokenName: string;
    poolTokenSymbol: string;
    poolTokenPrecision: number;
    reserves: { contract: string; ppmReserveWeight: string }[];
  }): Promise<string> {
    if (reserves.length == 0) throw new Error("Must have at least one reserve");
    const converterRegistryAddress = this.contracts.BancorConverterRegistry;
    const contract = buildRegistryContract(converterRegistryAddress);

    const reserveTokenAddresses = reserves.map(reserve => reserve.contract);
    const reserveWeights = reserves.map(reserve => reserve.ppmReserveWeight);

    const poolType = PoolType.Traditional;

    const poolAlreadyExists = await existingPool(
      converterRegistryAddress,
      poolType,
      reserveTokenAddresses,
      reserveWeights,
      this.currentNetwork
    );
    if (poolAlreadyExists)
      throw new Error(`Similar pool already exists (${poolAlreadyExists})`);

    return this.resolveTxOnConfirmation({
      tx: contract.methods.newConverter(
        poolType,
        poolTokenName,
        poolTokenSymbol,
        poolTokenPrecision,
        50000,
        reserveTokenAddresses,
        reserveWeights
      )
    });
  }

  @action async fetchHistoryData(poolId: string) {
    const pool = await this.relayById(poolId);
    const reserveSymbols = pool.reserves.map(reserve => reserve.symbol);
    const sortedSymbols = sortByNetworkTokens(reserveSymbols, x => x);
    const [, primaryReserveToken] = sortedSymbols;
    return getSmartTokenHistory(primaryReserveToken.toLowerCase());
  }

  @action async createV1Pool({
    onUpdate,
    decFee,
    decimals,
    poolName,
    poolSymbol,
    reserves
  }: CreateV1PoolEthParams): Promise<V1PoolResponse> {
    const hasFee = new BigNumber(decFee).isGreaterThan(0);

    const {
      poolId,
      newConverterTx
    }: { poolId: string; newConverterTx: string } = await multiSteps({
      items: [
        {
          description: "Creating pool...",
          task: async () => {
            const converterRes = await this.deployV1Converter({
              reserves: reserves.map(reserve => ({
                contract: reserve.tokenId,
                ppmReserveWeight: decToPpm(reserve.decReserveWeight)
              })),
              poolTokenName: poolName,
              poolTokenSymbol: poolSymbol,
              poolTokenPrecision: decimals
            });

            const converterAddress = await this.fetchNewConverterAddressFromHash(
              converterRes
            );
            return { converterAddress, newConverterTx: converterRes };
          }
        },
        {
          description: "Transferring ownership...",
          task: async ({ converterAddress, newConverterTx }) => {
            await this.claimOwnership(converterAddress);
            return { converterAddress, newConverterTx };
          }
        },
        ...(hasFee
          ? [
              {
                description: "Setting fee...",
                task: async ({
                  converterAddress,
                  newConverterTx
                }: {
                  converterAddress: string;
                  newConverterTx: string;
                }) => {
                  await this.setFee({
                    converterAddress,
                    ppmFee: decToPpm(decFee)
                  });
                  return { converterAddress, newConverterTx };
                }
              }
            ]
          : []),
        {
          description: "Adding pool...",
          task: async ({
            converterAddress,
            newConverterTx
          }: {
            converterAddress: string;
            newConverterTx: string;
          }) => {
            const registeredAnchorAddresses = await this.fetchAnchorAddresses({
              converterRegistryAddress: this.contracts.BancorConverterRegistry
            });
            const convertersAndAnchors = await this.add(
              registeredAnchorAddresses
            );
            const converterAndAnchor = findOrThrow(
              convertersAndAnchors,
              converterAndAnchor =>
                compareString(
                  converterAndAnchor.converterAddress,
                  converterAddress
                ),
              "failed to find new pool in the contract registry"
            );
            await this.addPoolsBulk([converterAndAnchor]);
            return { newConverterTx, poolId: converterAndAnchor.anchorAddress };
          }
        }
      ],
      onUpdate
    });

    const txResponse = await this.createTxResponse(newConverterTx);
    return {
      ...txResponse,
      poolId
    };
  }

  @action async createTxResponse(txHash: string): Promise<TxResponse> {
    const txLink = generateEtherscanTxLink(
      txHash,
      this.currentNetwork == EthNetworks.Ropsten
    );
    return {
      blockExplorerName: "Etherscan",
      blockExplorerLink: txLink,
      txId: txHash
    };
  }

  @action async approveTokenWithdrawals(
    approvals: {
      approvedAddress: string;
      amount: string;
      tokenAddress: string;
    }[]
  ) {
    return Promise.all(
      approvals.map(approval => {
        const tokenContract = buildTokenContract(approval.tokenAddress);

        return this.resolveTxOnConfirmation({
          tx: tokenContract.methods.approve(
            approval.approvedAddress,
            approval.amount
          )
        });
      })
    );
  }

  @action async fetchAndSetLockedBalances() {
    lockedBalancesTrigger$.next(null);
  }

  @action async claimBnt(): Promise<TxResponse> {
    const contract = buildLiquidityProtectionContract(
      this.contracts.LiquidityProtection
    );

    const now = dayjs();
    const availableClaims = this.lockedBalancesArr
      .filter(balance => dayjs.unix(balance.expirationTime).isBefore(now))
      .sort((a, b) => a.index - b.index);

    const chunked = chunk(availableClaims, 5);
    const txRes = await Promise.all(
      chunked.map(arr => {
        const first = arr[0].index;
        return this.resolveTxOnConfirmation({
          tx: contract.methods.claimBalance(String(first), String(50))
        });
      })
    );
    const hash = last(txRes) as string;

    const bntAddress = getNetworkVariables(this.currentNetwork).bntToken;
    this.spamBalances([bntAddress]);

    (async () => {
      await wait(2000);
      this.fetchAndSetLockedBalances();
    })();
    this.fetchAndSetLockedBalances();

    return {
      ...(await this.createTxResponse(hash)),
      txId: hash
    };
  }

  @action async claimOwnership(converterAddress: string) {
    const converter = buildConverterContract(converterAddress);

    return this.resolveTxOnConfirmation({
      tx: converter.methods.acceptOwnership()
    });
  }

  @action async setFee({
    converterAddress,
    ppmFee
  }: {
    converterAddress: string;
    ppmFee: string;
  }) {
    const converterContract = buildConverterContract(converterAddress);

    return this.resolveTxOnConfirmation({
      tx: converterContract.methods.setConversionFee(ppmFee),
      resolveImmediately: true
    });
  }

  @action async determineTxGas(tx: ContractSendMethod): Promise<number> {
    const from = this.currentUser;
    if (!from)
      throw new Error("Cannot estimate gas without being authenticated");
    const buffer = 1.1;

    let adjustedGas: number;
    try {
      const withUser = await tx.estimateGas({ from });
      adjustedGas = withUser;
    } catch (e) {
      try {
        const withoutUser = await tx.estimateGas();
        adjustedGas = withoutUser;
      } catch (e) {
        throw new Error(`Failed estimating gas for tx ${e}`);
      }
    }
    const bufferedResult = adjustedGas * buffer;
    return new BigNumber(bufferedResult.toFixed(0)).toNumber();
  }

  @action async resolveTxOnConfirmation({
    tx,
    gas,
    value,
    resolveImmediately = false,
    onHash,
    onConfirmation
  }: {
    tx: ContractSendMethod;
    value?: string;
    gas?: number;
    resolveImmediately?: boolean;
    onHash?: (hash: string) => void;
    onConfirmation?: (hash: string) => void;
  }): Promise<string> {
    let adjustedGas: number | boolean = false;
    if (gas) {
      adjustedGas = gas;
    } else {
      try {
        adjustedGas = await this.determineTxGas(tx);
      } catch (e) {
        console.error("Failed to estimate gas");
      }
    }

    return new Promise((resolve, reject) => {
      let txHash: string;
      tx.send({
        from: this.currentUser,
        ...(adjustedGas && { gas: adjustedGas as number }),
        ...(value && { value: toHex(value) })
      })
        .on("transactionHash", (hash: string) => {
          txHash = hash;
          if (onHash) onHash(hash);
          if (resolveImmediately) {
            resolve(txHash);
          }
        })
        .on("confirmation", () => {
          if (onConfirmation) onConfirmation(txHash);
          resolve(txHash);
        })
        .on("error", (error: any) => reject(error));
    });
  }

  @action async addReserveToken({
    converterAddress,
    reserveTokenAddress
  }: {
    converterAddress: string;
    reserveTokenAddress: string;
  }) {
    const converter = buildConverterContract(converterAddress);

    return this.resolveTxOnConfirmation({
      tx: converter.methods.addReserve(reserveTokenAddress, 500000)
    });
  }

  get supportedFeatures() {
    return () => {
      return ["addLiquidity", "removeLiquidity"];
    };
  }

  get wallet() {
    return "eth";
  }

  get tokens(): ViewToken[] {
    console.time("tokens");
    const liquidityProtectionNetworkToken =
      this.liquidityProtectionSettings.networkToken ||
      "0x1F573D6Fb3F13d689FF844B4cE37794d79a7FF1C";
    const whitelistedPools = this.whiteListedPools;
    if (!this.apiData) {
      return [];
    }
    const tokensWithPoolBackground = this.newPools
      .flatMap(pool => {
        const whitelisted = whitelistedPools.some(anchor =>
          compareString(anchor, pool.pool_dlt_id)
        );

        const liquidityProtection =
          whitelisted &&
          pool.reserves.some(reserve =>
            compareString(reserve.address, liquidityProtectionNetworkToken)
          ) &&
          pool.reserves.length == 2 &&
          pool.reserves.every(reserve => reserve.weight == decToPpm(0.5)) &&
          Number(pool.version) >= 41;

        const tradeSupported = pool.reserves.every(
          reserve => reserve.balance !== "0"
        );

        return pool.reserves.map(reserve => ({
          contract: reserve.address,
          liquidityProtection,
          tradeSupported
        }));
      })
      .reduce((acc, item) => {
        const existingToken = acc.find(token =>
          compareString(token.contract!, item.contract)
        );
        return existingToken
          ? updateArray(
              acc,
              token => compareString(token.contract!, item.contract),
              token => ({
                ...token,
                liquidityProtection:
                  token.liquidityProtection || item.liquidityProtection,
                tradeSupported: token.tradeSupported || item.tradeSupported
              })
            )
          : [...acc, item];
      }, [] as { contract: string; liquidityProtection: boolean; tradeSupported: boolean }[]);

    const tokenBalances = this.tokenBalances;
    const tokenMeta = this.tokenMeta;
    const finalTokens = this.apiData.tokens
      .map(token => {
        const tokenWithBackground = tokensWithPoolBackground.find(t =>
          compareString(t.contract, token.dlt_id)
        );
        const liquidityProtection = !!(
          tokenWithBackground && tokenWithBackground.liquidityProtection
        );
        const tradeSupported = !!(
          tokenWithBackground && tokenWithBackground.tradeSupported
        );

        const change24h =
          priceChangePercent(
            Number(token.rate_24h_ago.usd),
            Number(token.rate.usd)
          ) * 100;
        const meta = tokenMeta.find(meta =>
          compareString(meta.contract, token.dlt_id)
        );
        const balance = tokenBalances.find(balance =>
          compareString(balance.id, token.dlt_id)
        );
        const balanceString =
          balance && new BigNumber(balance.balance).toString();

        return {
          contract: token.dlt_id,
          id: token.dlt_id,
          name: token.symbol,
          symbol: token.symbol,
          precision: token.decimals,
          logo: (meta && meta.image) || defaultImage,
          change24h,
          ...(balance && { balance: balanceString }),
          liqDepth: Number(token.liquidity.usd || 0),
          liquidityProtection,
          price: Number(token.rate.usd),
          volume24h: Number(1),
          tradeSupported
        };
      })
      .sort(sortByLiqDepth);

    return finalTokens;
  }

  get tokenMetaObj() {
    return (id: string) => {
      return findOrThrow(
        this.tokenMeta,
        meta => compareString(id, meta.id),
        `Failed to find token meta for symbol with token contract of ${id}`
      );
    };
  }

  get tokenBalance() {
    return (tokenId: string) =>
      this.tokenBalances.find(token => compareString(token.id, tokenId));
  }

  get token(): (arg0: string) => ViewToken {
    return (id: string) =>
      findOrThrow(
        this.tokens,
        token => compareString(token.id, id),
        `failed to find token() with ID ${id} ethBancor`
      );
  }

  get relay() {
    return (id: string) =>
      findOrThrow(
        this.relays,
        relay => compareString(relay.id, id),
        `failed to find relay with id of ${id} in eth relay getter`
      );
  }

  get relays(): ViewRelay[] {
    const toReturn = [...this.chainkLinkRelays, ...this.traditionalRelays]
      .sort(sortByLiqDepth)
      .sort(prioritiseV2Pools);

    return toReturn;
  }

  get chainkLinkRelays(): ViewRelay[] {
    return (this.relaysList.filter(isChainLink) as ChainLinkRelay[])
      .filter(relay =>
        relay.reserves.every(reserve => reserve.reserveFeed && reserve.meta)
      )
      .map(relay => {
        const [, tokenReserve] = relay.reserves;

        const { poolContainerAddress } = relay.anchor;

        const reserves = relay.reserves.map(
          reserve =>
            ({
              reserveWeight: reserve.reserveWeight,
              id: reserve.contract,
              reserveId: poolContainerAddress + reserve.contract,
              logo: [reserve.meta!.logo],
              symbol: reserve.symbol,
              contract: reserve.contract,
              smartTokenSymbol: poolContainerAddress
            } as ViewReserve)
        );

        const bntTokenAddress = getNetworkVariables(this.currentNetwork)
          .bntToken;
        const relayBalances = relay as RelayWithReserveBalances;
        const bntReserveBalance =
          relayBalances.reserveBalances?.find(reserve =>
            compareString(reserve.id, bntTokenAddress)
          )?.amount || "0";

        const tradeSupported = relayBalances.reserveBalances.every(
          balance => balance.amount !== "0"
        );

        return {
          id: poolContainerAddress,
          tradeSupported,
          name: buildPoolNameFromReserves(reserves),
          version: Number(relay.version),
          reserves,
          fee: relay.fee,
          liqDepth: relay.reserves.reduce(
            (acc, item) => acc + item.reserveFeed!.liqDepth,
            0
          ),
          symbol: tokenReserve.symbol,
          addProtectionSupported: false,
          addLiquiditySupported: true,
          removeLiquiditySupported: true,
          whitelisted: false,
          liquidityProtection: false,
          bntReserveBalance: shrinkToken(bntReserveBalance, 18),
          v2: true
        } as ViewRelay;
      });
  }

  get traditionalRelays(): ViewRelay[] {
    if (!this.apiData) return [];

    const aprs = this.poolAprs;
    const poolLiquidityMiningAprs = this.poolLiqMiningAprs;
    const whiteListedPools = this.whiteListedPools;
    const limit = vxm.minting.minNetworkTokenLiquidityforMinting;

    const liquidityProtectionNetworkToken =
      this.liquidityProtectionSettings.networkToken ||
      "0x1F573D6Fb3F13d689FF844B4cE37794d79a7FF1C";

    return this.newPools.map(relay => {
      const liqDepth = Number(relay.liquidity.usd);
      const tradeSupported = relay.reserves.every(
        reserve => reserve.balance !== "0"
      );

      const whitelisted = whiteListedPools.some(whitelistedAnchor =>
        compareString(whitelistedAnchor, relay.pool_dlt_id)
      );
      const lpNetworkTokenReserve = relay.reserves.find(reserve =>
        compareString(reserve.address, liquidityProtectionNetworkToken)
      );

      const hasEnoughLpNetworkToken =
        lpNetworkTokenReserve &&
        limit &&
        limit.isLessThan(lpNetworkTokenReserve!.balance);

      const liquidityProtection =
        relay.reserveTokens.some(reserve =>
          compareString(reserve.contract, liquidityProtectionNetworkToken)
        ) &&
        relay.reserveTokens.length == 2 &&
        relay.reserveTokens.every(reserve => reserve.reserveWeight == 0.5) &&
        whitelisted &&
        hasEnoughLpNetworkToken;

      const bntReserve = relay.reserves.find(reserve =>
        compareString(reserve.address, liquidityProtectionNetworkToken)
      );
      const addProtectionSupported = liquidityProtection && bntReserve;

      const apr = aprs.find(apr =>
        compareString(apr.poolId, relay.pool_dlt_id)
      );

      const feesGenerated = relay.fees_24h.usd || 0;
      const feesVsLiquidity = new BigNumber(feesGenerated)
        .times(365)
        .div(liqDepth)
        .toString();

      const volume = relay.volume_24h.usd;

      const aprMiningRewards = poolLiquidityMiningAprs.find(apr =>
        compareString(apr.poolId, relay.pool_dlt_id)
      );

      const reserves = sortAlongSide(
        relay.reserveTokens.map(
          reserve =>
            ({
              id: reserve.contract,
              reserveWeight: reserve.reserveWeight,
              reserveId: relay.pool_dlt_id + reserve.contract,
              logo: [reserve.image],
              symbol: reserve.symbol,
              contract: reserve.contract,
              smartTokenSymbol: reserve.symbol
            } as ViewReserve)
        ),
        reserve => reserve.contract,
        [liquidityProtectionNetworkToken]
      );

      return {
        id: relay.pool_dlt_id,
        tradeSupported,
        name: buildPoolNameFromReserves(reserves),
        reserves,
        addProtectionSupported,
        fee: relay.decFee,
        liqDepth,
        symbol: relay.name,
        addLiquiditySupported: true,
        removeLiquiditySupported: true,
        liquidityProtection,
        whitelisted,
        v2: false,
        volume,
        feesGenerated,
        ...(apr && { apr: apr.oneWeekApr }),
        ...(feesVsLiquidity && { feesVsLiquidity }),
        aprMiningRewards
      } as ViewRelay;
    });
  }

  @action async getGeometricMean(amounts: string[]) {
    const converter = buildConverterContract(
      getNetworkVariables(this.currentNetwork).converterContractForMaths,
      w3
    );
    return converter.methods.geometricMean(amounts).call();
  }

  @mutation setTokenMeta(tokenMeta: TokenMeta[]) {
    this.tokenMeta = tokenMeta.map(meta => {
      const hasDecimals = typeof meta.precision !== "undefined";
      return hasDecimals
        ? { ...meta, precision: Number(meta.precision!) }
        : meta;
    });
  }

  @action async triggerTx(actions: any[]) {
    // @ts-ignore
    return this.$store.dispatch("ethWallet/tx", actions, { root: true });
  }

  @action async fetchRelayBalances({
    poolId,
    blockHeight
  }: {
    poolId: string;
    blockHeight?: number;
  }) {
    const apiData = this.apiData;
    if (!apiData)
      throw new Error("Cannot fetch relay balances without API data");
    const pool = findOrThrow(
      apiData.pools,
      pool => compareString(pool.pool_dlt_id, poolId),
      "failed finding pool"
    );
    const { reserves, version } = pool;
    const contract = pool.converter_dlt_id;

    const converterContract = buildConverterContract(contract, w3);
    const smartTokenContract = buildTokenContract(poolId, w3);

    const requestAtParticularBlock = typeof blockHeight !== undefined;

    let [reserveBalances, smartTokenSupplyWei] = [reserves.map(() => "0"), "0"];

    try {
      [reserveBalances, smartTokenSupplyWei] = await Promise.all([
        Promise.all(
          reserves.map(reserve =>
            fetchReserveBalance(
              converterContract,
              reserve.address,
              version,
              blockHeight
            )
          )
        ),
        requestAtParticularBlock
          ? // @ts-ignore
            smartTokenContract.methods.totalSupply().call(null, blockHeight)
          : smartTokenContract.methods.totalSupply().call()
      ]);
    } catch (err) {
      console.error(`fetchRelayBalances failed ${err.message} for ${poolId}`);
    }

    const tokenReserves = reserves.map(reserve =>
      findOrThrow(apiData.tokens, token =>
        compareString(reserve.address, token.dlt_id)
      )
    );
    return {
      reserves: reserves.map((reserve, index) => {
        const token = findOrThrow(tokenReserves, token =>
          compareString(token.dlt_id, reserve.address)
        );
        return {
          ...reserve,
          contract: reserve.address,
          decimals: token.decimals,
          symbol: token.symbol,
          weiAmount: reserveBalances[index]
        };
      }),
      smartTokenSupplyWei
    };
  }

  @action async calculateOpposingDepositInfo(
    opposingDeposit: OpposingLiquidParams
  ): Promise<EthOpposingLiquid> {
    const {
      id,
      reserves: reservesViewAmounts,
      changedReserveId
    } = opposingDeposit;
    const reserve = findChangedReserve(reservesViewAmounts, changedReserveId);

    const relay = await this.traditionalRelayById(id);

    const reserveToken = await this.tokenById(reserve.id);

    const tokenSymbol = reserveToken.symbol;
    const tokenAmount = reserve.amount;

    const smartTokenAddress = relay.anchor.contract;
    const smartTokenDecimals = relay.anchor.decimals;

    this.getUserBalance({ tokenContractAddress: smartTokenAddress });
    const { reserves, smartTokenSupplyWei } = await this.fetchRelayBalances({
      poolId: smartTokenAddress
    });

    const [sameReserve, opposingReserve] = sortByNetworkTokens(
      reserves,
      reserve => reserve.symbol,
      [tokenSymbol]
    );

    const reserveBalancesAboveZero = reserves.every(reserve =>
      new BigNumber(reserve.weiAmount).gt(0)
    );
    const sameReserveWei = expandToken(tokenAmount, sameReserve.decimals);

    const userSmartTokenBalance = this.tokenBalances.find(balance =>
      compareString(balance.id, smartTokenAddress)
    );

    const userSmartTokenBalanceWei =
      userSmartTokenBalance &&
      new BigNumber(userSmartTokenBalance.balance).gt(0)
        ? expandToken(userSmartTokenBalance.balance, smartTokenDecimals)
        : "0";

    if (!reserveBalancesAboveZero) {
      const matchedInputs = reservesViewAmounts.map(viewAmount => ({
        decAmount: viewAmount.amount,
        decimals: findOrThrow(reserves, reserve =>
          compareString(reserve.contract, viewAmount.id)
        ).decimals
      }));

      const notAllInputsAreNumbers = matchedInputs.some(input =>
        new BigNumber(input.decAmount).isNaN()
      );
      if (notAllInputsAreNumbers) {
        return {
          shareOfPool: 0,
          smartTokenAmountWei: { amount: "1", id: smartTokenAddress },
          singleUnitCosts: [],
          opposingAmount: undefined,
          reserveBalancesAboveZero
        };
      }
      const weiInputs = matchedInputs.map(input =>
        expandToken(input.decAmount, input.decimals)
      );
      const fundReward = await this.getGeometricMean(weiInputs);

      const shareOfPool = calculateShareOfPool(
        fundReward,
        smartTokenSupplyWei,
        userSmartTokenBalanceWei
      );

      const singleUnitCosts =
        matchedInputs.length == 2
          ? buildSingleUnitCosts(reservesViewAmounts[0], reservesViewAmounts[1])
          : [];

      return {
        shareOfPool,
        smartTokenAmountWei: { amount: fundReward, id: smartTokenAddress },
        singleUnitCosts,
        opposingAmount: undefined,
        reserveBalancesAboveZero
      };
    }

    const opposingAmount = calculateOppositeFundRequirement(
      sameReserveWei,
      sameReserve.weiAmount,
      opposingReserve.weiAmount
    );
    const fundReward = calculateFundReward(
      sameReserveWei,
      sameReserve.weiAmount,
      smartTokenSupplyWei
    );

    const shareOfPool = calculateShareOfPool(
      fundReward,
      smartTokenSupplyWei,
      userSmartTokenBalanceWei
    );

    const opposingReserveSupplyDec = shrinkToken(
      opposingReserve.weiAmount,
      opposingReserve.decimals
    );
    const sameReserveSupplyDec = shrinkToken(
      sameReserve.weiAmount,
      sameReserve.decimals
    );

    const singleUnitCosts = buildSingleUnitCosts(
      { id: opposingReserve.contract, amount: opposingReserveSupplyDec },
      { id: sameReserve.contract, amount: sameReserveSupplyDec }
    );

    const res = {
      opposingAmount: shrinkToken(
        opposingAmount.toString(),
        opposingReserve.decimals
      ),
      smartTokenAmountWei: { id: smartTokenAddress, amount: fundReward },
      shareOfPool,
      singleUnitCosts: sortAlongSide(
        singleUnitCosts,
        unitCost => unitCost.id,
        relay.reserves.map(reserve => reserve.contract)
      ),
      reserveBalancesAboveZero
    };
    return res;
  }

  @action async fetchV2PoolBalances(
    relay: ChainLinkRelay
  ): Promise<StakedAndReserve> {
    const [reserveOne, reserveTwo] = relay.reserves;
    const [[poolBalace]] = ((await this.multi({
      groupsOfShapes: [
        [
          v2PoolBalanceShape(
            relay.contract,
            reserveOne.contract,
            reserveTwo.contract,
            this.currentNetwork
          )
        ]
      ]
    })) as unknown) as [RawAbiV2PoolBalances][];

    return rawAbiV2ToStacked(poolBalace);
  }

  @action async calculateOpposingDepositV2(
    opposingDeposit: OpposingLiquidParams
  ): Promise<OpposingLiquid> {
    const relay = await this.chainLinkRelayById(opposingDeposit.id);

    const changedReserve = findChangedReserve(
      opposingDeposit.reserves,
      opposingDeposit.changedReserveId
    );
    const suggestedDepositDec = changedReserve.amount;

    const stakedAndReserveWeight = await this.fetchV2PoolBalances(relay);

    const [biggerWeight, smallerWeight] = stakedAndReserveWeight.reserves
      .map(reserve => ({
        ...reserve,
        decReserveWeight: new BigNumber(reserve.reserveWeight as string).div(
          oneMillion
        ),
        token: findOrThrow(
          relay.reserves,
          r => compareString(r.contract, reserve.reserveAddress),
          "failed to find token for weight"
        )
      }))
      .sort((a, b) => b.decReserveWeight.minus(a.decReserveWeight).toNumber());

    const weightsEqualOneMillion = new BigNumber(
      biggerWeight.reserveWeight as string
    )
      .plus(smallerWeight.reserveWeight as string)
      .eq(oneMillion);
    if (!weightsEqualOneMillion)
      throw new Error("Was expecting reserve weights to equal 100%");
    const distanceFromMiddle = biggerWeight.decReserveWeight.minus(0.5);

    const adjustedBiggerWeight = new BigNumber(biggerWeight.stakedBalance).div(
      new BigNumber(1).minus(distanceFromMiddle)
    );
    const adjustedSmallerWeight = new BigNumber(
      smallerWeight.stakedBalance
    ).div(new BigNumber(1).plus(distanceFromMiddle));

    const singleUnitCosts = buildSingleUnitCosts(
      {
        id: biggerWeight.reserveAddress,
        amount: shrinkToken(
          adjustedBiggerWeight.toString(),
          biggerWeight.token.decimals
        )
      },
      {
        id: smallerWeight.reserveAddress,
        amount: shrinkToken(
          adjustedSmallerWeight.toString(),
          smallerWeight.token.decimals
        )
      }
    );

    const sameReserve = findOrThrow(
      [biggerWeight, smallerWeight],
      weight => compareString(weight.reserveAddress, changedReserve.id),
      "failed to find same reserve"
    );

    const suggestedDepositWei = expandToken(
      suggestedDepositDec,
      sameReserve.token.decimals
    );

    const shareOfPool = new BigNumber(suggestedDepositWei)
      .div(sameReserve.stakedBalance)
      .toNumber();

    const v2Converter = buildV2Converter(relay.contract, w3);
    const maxStakingEnabled = await v2Converter.methods
      .maxStakedBalanceEnabled()
      .call();
    if (maxStakingEnabled) {
      const maxStakedBalance = await v2Converter.methods
        .maxStakedBalances(sameReserve.reserveAddress)
        .call();

      if (maxStakedBalance !== "0") {
        const currentBalance = new BigNumber(sameReserve.stakedBalance);
        const proposedTotalBalance = new BigNumber(suggestedDepositWei).plus(
          currentBalance
        );
        const maxStakedBalanceWei = new BigNumber(maxStakedBalance);
        if (proposedTotalBalance.gt(maxStakedBalanceWei)) {
          const remainingSpaceAvailableWei = maxStakedBalanceWei.minus(
            currentBalance
          );
          const remainingSpaceAvailableDec = shrinkToken(
            remainingSpaceAvailableWei.toString(),
            sameReserve.token.decimals
          );
          if (remainingSpaceAvailableWei.isLessThanOrEqualTo(0))
            throw new Error("This pool has reached the max liquidity cap");
          throw new Error(
            `This pool is currently capped and can receive ${remainingSpaceAvailableDec} additional tokens`
          );
        }
      }
    }

    const result = {
      opposingAmount: undefined,
      shareOfPool,
      singleUnitCosts
    };
    return result;
  }

  @action async fetchSystemBalance(tokenAddress: string): Promise<string> {
    const isValidAddress = web3.utils.isAddress(tokenAddress);
    if (!isValidAddress)
      throw new Error(`${tokenAddress} is not a valid address`);
    const contract = buildLiquidityProtectionStoreContract(
      this.contracts.LiquidityProtectionStore,
      w3
    );
    return contract.methods.systemBalance(tokenAddress).call();
  }

  @action async getMaxStakes({ poolId }: { poolId: string }) {
    const contract = await buildLiquidityProtectionContract(
      this.contracts.LiquidityProtection,
      w3
    );
    const result = await contract.methods.poolAvailableSpace(poolId).call();

    const maxStakes = {
      maxAllowedBntWei: result["1"].toString(),
      maxAllowedTknWei: result["0"].toString()
    };

    return { maxStakes };
  }

  @action async getMaxStakesView({ poolId }: { poolId: string }) {
    const { maxStakes } = await this.getMaxStakes({
      poolId
    });

    const pool = this.relay(poolId);

    const bntTknArr = pool.reserves.map(r => {
      return {
        contract: r.contract,
        symbol: r.symbol,
        decimals: this.token(r.id).precision
      };
    });

    const [bnt, tkn] = sortAlongSide(bntTknArr, item => item.contract, [
      this.liquidityProtectionSettings.networkToken
    ]);

    return [
      {
        amount: shrinkToken(maxStakes.maxAllowedBntWei, bnt.decimals),
        token: bnt.symbol
      },
      {
        amount: shrinkToken(maxStakes.maxAllowedTknWei, tkn.decimals),
        token: tkn.symbol
      }
    ];
  }

  @action async fetchDisabledReserves(poolId: string): Promise<string[]> {
    const pool = findOrThrow(
      this.newPools,
      pool => compareString(pool.pool_dlt_id, poolId),
      `failed to find pool with id of ${poolId}`
    );
    const reserveIds = pool.reserves.map(reserve => reserve.address);
    const settingsContract = this.liquidityProtectionSettings.contract;

    const reserveStatuses = await Promise.all(
      reserveIds.map(async reserveId => ({
        reserveId,
        disabled: await addLiquidityDisabled(
          settingsContract,
          pool.pool_dlt_id,
          reserveId
        )
      }))
    );
    const disabledReserves = reserveStatuses
      .filter(reserve => reserve.disabled)
      .map(reserve => reserve.reserveId);

    return disabledReserves;
  }

  @action async getAvailableAndAmountToGetSpace({
    poolId
  }: {
    poolId: string;
  }): Promise<{
    availableSpace: {
      amount: string;
      token: string;
    }[];
    amountToGetSpace?: string;
  }> {
    const { maxStakes } = await this.getMaxStakes({
      poolId
    });
    const pool = this.relay(poolId);
    const bntTknArr = pool.reserves.map(r => {
      return {
        contract: r.contract,
        symbol: r.symbol,
        decimals: this.token(r.id).precision
      };
    });

    const [bnt, tkn] = sortAlongSide(bntTknArr, item => item.contract, [
      this.liquidityProtectionSettings.networkToken
    ]);

    const availableSpace = [
      {
        amount: shrinkToken(maxStakes.maxAllowedBntWei, bnt.decimals),
        token: bnt.symbol
      },
      {
        amount: shrinkToken(maxStakes.maxAllowedTknWei, tkn.decimals),
        token: tkn.symbol
      }
    ];
    const tknSpaceAvailableLTOne = new BigNumber(availableSpace[1].amount).lt(
      1
    );
    if (tknSpaceAvailableLTOne) {
      const liquidityProtectionSettings = buildLiquidityProtectionSettingsContract(
        this.liquidityProtectionSettings.contract,
        w3
      );
      const liqContract = await buildLiquidityProtectionContract(
        this.contracts.LiquidityProtection,
        w3
      );
      const systemStore = await liqContract.methods.systemStore().call();
      const liquidityProtectionSystemStore = buildLiquidityProtectionSystemStoreContract(
        systemStore,
        w3
      );
      const [balances, limit, tokensMintedWei] = await Promise.all([
        this.fetchRelayBalances({ poolId }),
        liquidityProtectionSettings.methods
          .networkTokenMintingLimits(poolId)
          .call(),
        liquidityProtectionSystemStore.methods
          .networkTokensMinted(poolId)
          .call()
      ]);
      const [bntReserve, tknReserve] = sortAlongSide(
        balances.reserves,
        reserve => reserve.symbol,
        ["BNT"]
      );

      const bntAmount = shrinkToken(bntReserve.weiAmount, bntReserve.decimals);
      const tknAmount = shrinkToken(tknReserve.weiAmount, tknReserve.decimals);
      const tokensMinted = shrinkToken(tokensMintedWei, bntReserve.decimals);
      const limitShrinked = shrinkToken(limit, bntReserve.decimals);

      const amountToGetSpace = calculateAmountToGetSpace(
        bntAmount,
        tknAmount,
        tokensMinted,
        limitShrinked
      );

      return {
        availableSpace,
        amountToGetSpace: amountToGetSpace
      };
    }
    return { availableSpace };
  }

  @action async calculateProtectionSingle({
    poolId,
    reserveAmount
  }: {
    poolId: string;
    reserveAmount: ViewAmount;
  }): Promise<ProtectionRes> {
    const depositingNetworkToken = compareString(
      this.liquidityProtectionSettings.networkToken,
      reserveAmount.id
    );

    const inputToken = this.token(reserveAmount.id);

    const { maxStakes } = await this.getMaxStakes({ poolId });

    const inputAmountWei = expandToken(
      reserveAmount.amount,
      inputToken.precision
    );

    const overMaxLimit = new BigNumber(inputAmountWei).isGreaterThan(
      depositingNetworkToken
        ? maxStakes.maxAllowedBntWei
        : maxStakes.maxAllowedTknWei
    );

    return {
      outputs: [],
      ...(overMaxLimit && { error: "overMaxLimit" })
    };
  }

  @action async calculateProtectionDouble({
    poolTokenAmount
  }: {
    poolTokenAmount: ViewAmount;
  }): Promise<ProtectionRes> {
    const balances = await this.fetchRelayBalances({
      poolId: poolTokenAmount.id
    });

    const outputs = balances.reserves.map(reserve => {
      const rate = new BigNumber(
        calculatePoolTokenRate(balances.smartTokenSupplyWei, reserve.weiAmount)
      ).div(2);

      const reserveAmount = rate.times(poolTokenAmount.amount);
      return {
        id: reserve.contract,
        amount: reserveAmount.toString(),
        symbol: reserve.symbol
      };
    });

    return {
      outputs
    };
  }

  @action async calculateOpposingDeposit(
    opposingDeposit: OpposingLiquidParams
  ): Promise<OpposingLiquid> {
    const relay = await this.relayById(opposingDeposit.id);

    if (relay.converterType == PoolType.ChainLink) {
      return this.calculateOpposingDepositV2(opposingDeposit);
    } else {
      return this.calculateOpposingDepositInfo(opposingDeposit);
    }
  }

  @action async fetchTokenBalances(
    tokenAddresses: string[]
  ): Promise<Balance[]> {
    if (!this.currentUser)
      throw new Error("Cannot fetch balances when not logged in");
    const uniqueAddresses = uniqWith(tokenAddresses, compareString);

    const withPrecision =
      this.apiData &&
      uniqueAddresses.map(address => {
        const foundToken = this.apiData!.tokens.find(token =>
          compareString(token.dlt_id, address)
        );

        return {
          address,
          ...(foundToken && { precision: foundToken.decimals })
        };
      });

    if (withPrecision) {
      const [knownPrecisions, unknownPrecisions] = partition(
        withPrecision,
        token => Object.keys(token).includes("precision")
      );
      const owner = this.currentUser;
      const currentNetwork = this.currentNetwork;

      const knownDecimalShapes = knownPrecisions.map(token =>
        slimBalanceShape(token.address, owner, currentNetwork)
      );

      const unknownDecimalShapes = unknownPrecisions.map(token =>
        balanceShape(token.address, owner, currentNetwork)
      );

      try {
        const [knownDecimalsRes, unknownDecimalsRes] = (await this.multi({
          groupsOfShapes: [knownDecimalShapes, unknownDecimalShapes]
        })) as [
          { contract: string; balance: string }[],
          { contract: string; balance: string; decimals: string }[]
        ];

        const rebuiltDecimals = knownDecimalsRes.map(token => {
          const previouslyKnownPrecision = findOrThrow(knownPrecisions, t =>
            compareString(token.contract, t.address)
          );
          return {
            ...token,
            decimals: previouslyKnownPrecision.precision!
          };
        });

        const parsedNumbers = unknownDecimalsRes.map(res => ({
          ...res,
          decimals: Number(res.decimals)
        }));

        const mergedWei = [...rebuiltDecimals, ...parsedNumbers];
        const mergedDecimal = mergedWei.map(balance => ({
          ...balance,
          balance:
            balance.balance !== "0"
              ? shrinkToken(balance.balance, balance.decimals)
              : balance.balance
        }));

        return mergedDecimal.map(
          (balance): Balance => ({
            balance: balance.balance,
            id: balance.contract
          })
        );
      } catch (e) {
        throw new Error("Failed fetching balances");
      }
    } else {
      return [];
    }
  }

  @action async getUserBalance({
    tokenContractAddress,
    userAddress,
    keepWei = false
  }: {
    tokenContractAddress: string;
    userAddress?: string;
    keepWei?: boolean;
  }) {
    if (!tokenContractAddress)
      throw new Error("Token contract address cannot be falsy");
    const balance = await vxm.ethWallet.getBalance({
      accountHolder: userAddress || vxm.wallet.currentUser,
      tokenContractAddress,
      keepWei
    });
    const currentBalance = this.tokenBalance(tokenContractAddress);
    const balanceDifferentToAlreadyStored =
      currentBalance && currentBalance.balance !== balance && !keepWei;
    const balanceNotStoredAndNotZero = new BigNumber(balance).gt(0) && !keepWei;

    if (balanceDifferentToAlreadyStored || balanceNotStoredAndNotZero) {
      this.updateUserBalances([{ id: tokenContractAddress, balance }]);
    }
    return balance;
  }

  @mutation updateUserBalances(incomingBalances: Balance[]) {
    const freshBalances = uniqWith(incomingBalances, (a, b) =>
      compareString(a.id, b.id)
    );
    const currentBalances = this.tokenBalances;

    const [actualIncomingBalances, nullBalances] = partition(
      freshBalances,
      balance => new BigNumber(balance.balance).isGreaterThan(0)
    );
    const droppedNullBalances = currentBalances.filter(
      balance => !nullBalances.some(b => compareString(balance.id, b.id))
    );

    const balancesToAdd = actualIncomingBalances.filter(
      balance => !droppedNullBalances.some(b => compareString(b.id, balance.id))
    );

    const balancesToUpdate = actualIncomingBalances.filter(balance => {
      const alreadyExists = droppedNullBalances.find(b =>
        compareString(b.id, balance.id)
      );
      return alreadyExists && alreadyExists.balance !== balance.balance;
    });

    const updatedBalances = updateArray(
      droppedNullBalances,
      balance => balancesToUpdate.some(b => compareString(balance.id, b.id)),
      balance => balancesToUpdate.find(b => compareString(balance.id, b.id))!
    );
    const addedBalances = [...updatedBalances, ...balancesToAdd];

    this.tokenBalances = addedBalances;
  }

  @action async relayById(relayId: string): Promise<Relay> {
    if (!this.apiData) {
      console.error("API data not downloaded yet");
      throw new Error("API data not downloaded yet");
    }
    const oldPools = poolsToOldRelay(this.newPools, this.apiData.tokens);

    return findOrThrow(
      oldPools,
      relay => compareString(relay.id, relayId),
      `failed to find relay by id ${relayId}`
    );
  }

  @action async getUserBalancesTraditional({
    relayId,
    smartTokenDec
  }: {
    relayId: string;
    smartTokenDec?: string;
  }): Promise<UserPoolBalances> {
    const relay = await this.traditionalRelayById(relayId);

    const smartTokenUserBalance =
      smartTokenDec ||
      (await this.getUserBalance({
        tokenContractAddress: relay.anchor.contract
      }));

    const { smartTokenSupplyWei, reserves } = await this.fetchRelayBalances({
      poolId: relay.anchor.contract
    });

    const smartTokenDecimals = relay.anchor.decimals;

    const percent = new Decimal(smartTokenUserBalance).div(
      shrinkToken(smartTokenSupplyWei, smartTokenDecimals)
    );

    const maxWithdrawals: ViewAmount[] = reserves.map(reserve => ({
      id: reserve.contract,
      amount: shrinkToken(
        percent.times(reserve.weiAmount).toString(),
        reserve.decimals
      )
    }));

    return {
      maxWithdrawals,
      iouBalances: [{ id: "", amount: String(smartTokenUserBalance) }]
    };
  }

  @action async getPoolType(pool: string | Relay): Promise<PoolType> {
    let relay: Relay;
    if (typeof pool == "undefined") {
      throw new Error("Pool is undefined");
    } else if (typeof pool == "string") {
      const poolId = pool as string;
      relay = await this.relayById(poolId);
    } else {
      relay = pool as Relay;
    }
    return typeof relay.converterType !== "undefined" &&
      relay.converterType == PoolType.ChainLink
      ? PoolType.ChainLink
      : PoolType.Traditional;
  }

  @action async removeLiquidityReturn({
    converterAddress,
    poolTokenWei,
    poolTokenContract
  }: {
    converterAddress: string;
    poolTokenWei: string;
    poolTokenContract: string;
  }) {
    const v2Converter = buildV2Converter(converterAddress, w3);

    const res = await v2Converter.methods
      .removeLiquidityReturnAndFee(poolTokenContract, poolTokenWei)
      .call();

    return { feeAmountWei: res[1], returnAmountWei: res[0] };
  }

  @action async getUserBalancesChainLink(
    relayId: string
  ): Promise<UserPoolBalances> {
    const relay = await this.chainLinkRelayById(relayId);
    const poolTokenBalances = await Promise.all(
      relay.anchor.poolTokens.map(async reserveAndPool => {
        const poolUserBalance = await this.getUserBalance({
          tokenContractAddress: reserveAndPool.poolToken.contract,
          keepWei: false
        });

        BigNumber.config({ EXPONENTIAL_AT: 256 });

        return {
          ...reserveAndPool,
          poolUserBalance: Number(poolUserBalance),
          reserveToken: findOrThrow(
            relay.reserves,
            reserve =>
              compareString(reserve.contract, reserveAndPool.reserveId),
            "failed to find reserve token"
          )
        };
      })
    );

    const v2Converter = buildV2Converter(relay.contract, w3);
    const data = await Promise.all(
      poolTokenBalances.map(async poolTokenBalance => {
        const poolTokenBalanceWei = expandToken(
          poolTokenBalance.poolUserBalance,
          poolTokenBalance.poolToken.decimals
        );

        const maxWithdrawWei = (
          await v2Converter.methods
            .removeLiquidityReturnAndFee(
              poolTokenBalance.poolToken.contract,
              poolTokenBalanceWei
            )
            .call()
        )[0];

        return {
          ...poolTokenBalance,
          maxWithdraw: shrinkToken(
            maxWithdrawWei,
            poolTokenBalance.reserveToken.decimals
          )
        };
      })
    );

    const maxWithdrawals = data.map(
      (x): ViewAmount => ({
        id: x.reserveId,
        amount: String(x.maxWithdraw)
      })
    );

    const iouBalances = data.map(
      (x): ViewAmount => ({
        id: x.reserveId,
        amount: new BigNumber(x.poolUserBalance).toString()
      })
    );

    return { iouBalances, maxWithdrawals };
  }

  @action async getUserBalances(relayId: string): Promise<UserPoolBalances> {
    if (!vxm.wallet.currentUser)
      throw new Error("Cannot find users .currentUser");

    const poolType = await this.getPoolType(relayId);
    return poolType == PoolType.Traditional
      ? this.getUserBalancesTraditional({ relayId })
      : this.getUserBalancesChainLink(relayId);
  }

  @action async getTokenSupply(tokenAddress: string) {
    const contract = buildTokenContract(tokenAddress, w3);
    return contract.methods.totalSupply().call();
  }

  @action async calculateOpposingWithdrawV2(
    opposingWithdraw: OpposingLiquidParams
  ): Promise<OpposingLiquid> {
    const relay = await this.chainLinkRelayById(opposingWithdraw.id);

    const changedReserve = findChangedReserve(
      opposingWithdraw.reserves,
      opposingWithdraw.changedReserveId
    );
    const suggestedPoolTokenWithdrawDec = changedReserve.amount;

    const stakedAndReserveWeight = await this.fetchV2PoolBalances(relay);

    const matchedWeights = stakedAndReserveWeight.reserves.map(reserve => ({
      reserveWeight: reserve.reserveWeight,
      stakedBalance: reserve.stakedBalance,
      decReserveWeight: new BigNumber(reserve.reserveWeight as string).div(
        oneMillion
      ),
      reserveToken: findOrThrow(
        relay.reserves,
        r => compareString(r.contract, reserve.reserveAddress),
        "failed to find reserve token"
      ),
      poolToken: findOrThrow(
        relay.anchor.poolTokens,
        poolToken =>
          compareString(reserve.poolTokenAddress, poolToken.poolToken.contract),
        "failed to find pool token"
      )
    }));

    const [biggerWeight, smallerWeight] = matchedWeights.sort((a, b) =>
      b.decReserveWeight.minus(a.decReserveWeight).toNumber()
    );

    const weightsEqualOneMillion = new BigNumber(
      biggerWeight.reserveWeight as string
    )
      .plus(smallerWeight.reserveWeight as string)
      .eq(oneMillion);
    if (!weightsEqualOneMillion)
      throw new Error("Was expecting reserve weights to equal 100%");

    const distanceFromMiddle = biggerWeight.decReserveWeight.minus(0.5);

    const adjustedBiggerWeight = new BigNumber(biggerWeight.stakedBalance).div(
      new BigNumber(1).minus(distanceFromMiddle)
    );
    const adjustedSmallerWeight = new BigNumber(
      smallerWeight.stakedBalance
    ).div(new BigNumber(1).plus(distanceFromMiddle));

    const singleUnitCosts = sortAlongSide(
      buildSingleUnitCosts(
        {
          id: biggerWeight.reserveToken.contract,
          amount: shrinkToken(
            adjustedBiggerWeight.toString(),
            biggerWeight.reserveToken.decimals
          )
        },
        {
          id: smallerWeight.reserveToken.contract,
          amount: shrinkToken(
            adjustedSmallerWeight.toString(),
            smallerWeight.reserveToken.decimals
          )
        }
      ),
      unitCost => unitCost.id,
      relay.reserves.map(x => x.contract)
    );

    const sameReserve = findOrThrow(
      matchedWeights,
      weight => compareString(weight.reserveToken.contract, changedReserve.id),
      "failed to find same reserve"
    );

    const shareOfPool = new BigNumber(suggestedPoolTokenWithdrawDec)
      .div(
        shrinkToken(
          sameReserve.stakedBalance,
          sameReserve.reserveToken.decimals
        )
      )
      .toNumber();

    const suggestedWithdrawWei = expandToken(
      suggestedPoolTokenWithdrawDec,
      sameReserve.poolToken.poolToken.decimals
    );

    const [
      { returnAmountWei, feeAmountWei },
      liquidatationLimitWei
    ] = await Promise.all([
      this.removeLiquidityReturn({
        converterAddress: relay.contract,
        poolTokenContract: sameReserve.poolToken.poolToken.contract,
        poolTokenWei: suggestedWithdrawWei
      }),
      liquidationLimit({
        converterContract: relay.contract,
        poolTokenAddress: sameReserve.poolToken.poolToken.contract,
        web3: w3
      })
    ]);

    if (new BigNumber(suggestedWithdrawWei).gt(liquidatationLimitWei))
      throw new Error("Withdrawal amount above current liquidation limit");

    const noFeeLiquidityReturn = new BigNumber(returnAmountWei).plus(
      feeAmountWei
    );

    const feePercent = new BigNumber(feeAmountWei)
      .div(noFeeLiquidityReturn)
      .toNumber();

    const removeLiquidityReturnDec = shrinkToken(
      returnAmountWei,
      sameReserve.reserveToken.decimals
    );

    const result = {
      opposingAmount: undefined,
      shareOfPool,
      singleUnitCosts,
      withdrawFee: feePercent,
      expectedReturn: {
        id: sameReserve.reserveToken.contract,
        amount: removeLiquidityReturnDec
      }
    };
    return result;
  }

  @action async calculateOpposingWithdraw(
    opposingWithdraw: OpposingLiquidParams
  ): Promise<OpposingLiquid> {
    const relay = await this.relayById(opposingWithdraw.id);
    if (relay.converterType == PoolType.ChainLink) {
      return this.calculateOpposingWithdrawV2(opposingWithdraw);
    } else {
      return this.calculateOpposingWithdrawInfo(opposingWithdraw);
    }
  }

  @action async traditionalRelayById(
    poolId: string
  ): Promise<TraditionalRelay> {
    const relay = await this.relayById(poolId);
    const traditionalRelay = assertTraditional(relay);
    return traditionalRelay;
  }

  @action async chainLinkRelayById(poolId: string): Promise<ChainLinkRelay> {
    const relay = await this.relayById(poolId);
    const chainlinkRelay = assertChainlink(relay);
    return chainlinkRelay;
  }

  @action async calculateOpposingWithdrawInfo(
    opposingWithdraw: OpposingLiquidParams
  ): Promise<EthOpposingLiquid> {
    const {
      id,
      reserves: reservesViewAmounts,
      changedReserveId
    } = opposingWithdraw;

    const reserve = findChangedReserve(reservesViewAmounts, changedReserveId);
    const tokenAmount = reserve.amount;
    const sameReserveToken = await this.tokenById(reserve.id);

    const relay = await this.traditionalRelayById(id);
    const smartTokenAddress = relay.anchor.contract;

    const { reserves, smartTokenSupplyWei } = await this.fetchRelayBalances({
      poolId: smartTokenAddress
    });

    const reserveBalancesAboveZero = reserves.every(reserve =>
      new BigNumber(reserve.weiAmount).gt(0)
    );

    const [sameReserve, opposingReserve] = sortByNetworkTokens(
      reserves,
      reserve => reserve.symbol,
      [sameReserveToken.symbol]
    );

    const sameReserveWei = expandToken(tokenAmount, sameReserve.decimals);
    const shareOfPool = new BigNumber(sameReserveWei)
      .div(sameReserve.weiAmount)
      .toNumber();

    const opposingValue = calculateOppositeLiquidateRequirement(
      sameReserveWei,
      sameReserve.weiAmount,
      opposingReserve.weiAmount
    );
    const liquidateCostWei = calculateLiquidateCost(
      sameReserveWei,
      sameReserve.weiAmount,
      smartTokenSupplyWei
    );

    const smartUserBalanceWei = await vxm.ethWallet.getBalance({
      accountHolder: vxm.wallet.currentUser,
      tokenContractAddress: smartTokenAddress,
      keepWei: true
    });

    const percentDifferenceBetweenSmartBalance = percentDifference(
      liquidateCostWei.toString(),
      String(smartUserBalanceWei)
    );
    let smartTokenAmount: string;
    if (percentDifferenceBetweenSmartBalance > 0.99) {
      smartTokenAmount = String(smartUserBalanceWei);
    } else {
      smartTokenAmount = liquidateCostWei.toString();
    }

    const sameReserveCost = shrinkToken(
      new BigNumber(opposingReserve.weiAmount)
        .div(sameReserve.weiAmount)
        .toString(),
      sameReserve.decimals
    );
    const opposingReserveCost = shrinkToken(
      new BigNumber(sameReserve.weiAmount)
        .div(opposingReserve.weiAmount)
        .toString(),
      opposingReserve.decimals
    );

    return {
      opposingAmount: shrinkToken(
        opposingValue.toString(),
        opposingReserve.decimals
      ),
      shareOfPool,
      smartTokenAmountWei: {
        id: smartTokenAddress,
        amount: smartTokenAmount
      },
      singleUnitCosts: [
        { id: sameReserve.contract, amount: sameReserveCost },
        { id: opposingReserve.contract, amount: opposingReserveCost }
      ],
      reserveBalancesAboveZero
    };
  }

  @action async removeLiquidityV2({
    converterAddress,
    poolToken,
    miniumReserveReturnWei = "1",
    onHash,
    onConfirmation,
    resolveImmediately = false
  }: {
    converterAddress: string;
    poolToken: TokenWei;
    miniumReserveReturnWei: string;
    onHash?: (hash: string) => void;
    onConfirmation?: (hash: string) => void;
    resolveImmediately: boolean;
  }) {
    const contract = buildV2Converter(converterAddress);

    return this.resolveTxOnConfirmation({
      tx: contract.methods.removeLiquidity(
        poolToken.tokenContract,
        poolToken.weiAmount,
        miniumReserveReturnWei
      ),
      onHash,
      onConfirmation,
      resolveImmediately
    });
  }

  @action async liquidate({
    converterAddress,
    smartTokenAmount,
    onConfirmation,
    resolveImmediately = false
  }: {
    converterAddress: string;
    smartTokenAmount: string;
    onConfirmation?: (hash: string) => void;
    resolveImmediately: boolean;
  }) {
    const converterContract = buildConverterContract(converterAddress);

    return this.resolveTxOnConfirmation({
      tx: converterContract.methods.liquidate(smartTokenAmount),
      onConfirmation,
      resolveImmediately
    });
  }

  @action async removeLiquidity({
    reserves,
    id: relayId
  }: LiquidityParams): Promise<TxResponse> {
    const relay = await this.relayById(relayId);

    const preV11 = Number(relay.version) < 11;
    if (preV11)
      throw new Error("This Pool is not supported for adding liquidity");

    const postV28 = Number(relay.version) >= 28;

    const withdraw = reserves.find(reserve => reserve.amount)!;
    const converterAddress = relay.contract;

    const onConfirmation = () => {
      const anchorTokens = getAnchorTokenAddresses(relay);

      const tokenAddressesChanged = [
        ...relay.reserves.map(reserve => reserve.contract),
        ...anchorTokens
      ];
      this.spamBalances(tokenAddressesChanged);
    };

    let hash: string;
    if (postV28 && relay.converterType == PoolType.ChainLink) {
      const v2Relay = await this.chainLinkRelayById(relayId);
      const poolToken = findOrThrow(
        v2Relay.anchor.poolTokens,
        poolToken => compareString(poolToken.reserveId, withdraw.id),
        "failed to find pool token"
      );

      const poolTokenWeiAmount = expandToken(
        withdraw.amount,
        poolToken.poolToken.decimals
      );
      const weiPoolTokenBalance = (await this.getUserBalance({
        tokenContractAddress: poolToken.poolToken.contract,
        keepWei: true
      })) as string;

      const roundedWeiAmount = new BigNumber(poolTokenWeiAmount).gt(
        new BigNumber(weiPoolTokenBalance).times(0.995)
      )
        ? weiPoolTokenBalance
        : poolTokenWeiAmount;

      const expectedReserveReturn = await this.removeLiquidityReturn({
        converterAddress: relay.contract,
        poolTokenWei: roundedWeiAmount,
        poolTokenContract: poolToken.poolToken.contract
      });

      hash = await this.removeLiquidityV2({
        converterAddress,
        poolToken: {
          tokenContract: poolToken.poolToken.contract,
          weiAmount: roundedWeiAmount
        },
        miniumReserveReturnWei: await this.weiMinusSlippageTolerance(
          expectedReserveReturn.returnAmountWei
        ),
        onConfirmation,
        resolveImmediately: true
      });
    } else if (postV28 && relay.converterType == PoolType.Traditional) {
      const traditionalRelay = await this.traditionalRelayById(relay.id);
      const { smartTokenAmountWei } = await this.calculateOpposingWithdrawInfo({
        id: relayId,
        reserves,
        changedReserveId: reserves[0].id
      });
      const userPoolBalance = await this.getUserBalancesTraditional({
        relayId,
        smartTokenDec: shrinkToken(
          smartTokenAmountWei.amount,
          traditionalRelay.anchor.decimals
        )
      });
      hash = await this.removeLiquidityV28({
        converterAddress,
        smartTokensWei: smartTokenAmountWei.amount,
        reserveTokens: relay.reserves.map(reserve => {
          const reserveBalances = userPoolBalance.maxWithdrawals;
          return {
            tokenAddress: reserve.contract,
            minimumReturnWei: expandToken(
              new BigNumber(
                reserveBalances.find(balance =>
                  compareString(balance.id, reserve.contract)
                )!.amount
              )
                .times(0.98)
                .toNumber(),
              reserve.decimals
            )
          };
        }),
        onConfirmation,
        resolveImmediately: true
      });
    } else {
      const { smartTokenAmountWei } = await this.calculateOpposingWithdrawInfo({
        id: relayId,
        reserves,
        changedReserveId: reserves[0].id
      });
      hash = await this.liquidate({
        converterAddress,
        smartTokenAmount: smartTokenAmountWei.amount,
        onConfirmation,
        resolveImmediately: true
      });
    }

    return this.createTxResponse(hash);
  }

  @action async mintEthErc(ethDec: string) {
    return new Promise((resolve, reject) => {
      let txHash: string;
      web3.eth
        .sendTransaction({
          from: this.currentUser,
          to: ethErc20WrapperContract,
          value: toHex(toWei(ethDec))
        })
        .on("transactionHash", (hash: string) => {
          txHash = hash;
        })
        .on("confirmation", () => {
          resolve(txHash);
        })
        .on("error", (error: any) => reject(error));
    });
  }

  @action async fundRelay({
    converterAddress,
    fundAmount,
    onHash,
    onConfirmation,
    resolveImmediately = false
  }: {
    converterAddress: string;
    fundAmount: string;
    onHash?: (hash: string) => void;
    onConfirmation?: (hash: string) => void;
    resolveImmediately: boolean;
  }) {
    const converterContract = buildConverterContract(converterAddress);
    return this.resolveTxOnConfirmation({
      tx: converterContract.methods.fund(fundAmount),
      onConfirmation,
      resolveImmediately,
      ...(onHash && { onHash })
    });
  }

  @action async addLiquidityV28({
    converterAddress,
    reserves,
    minimumReturnWei,
    onHash,
    onConfirmation,
    resolveImmediately = false
  }: {
    converterAddress: string;
    reserves: TokenWei[];
    minimumReturnWei: string;
    onHash?: (hash: string) => void;
    onConfirmation?: (hash: string) => void;
    resolveImmediately: boolean;
  }) {
    const contract = buildV28ConverterContract(converterAddress);

    const newEthReserve = reserves.find(reserve =>
      compareString(reserve.tokenContract, ethReserveAddress)
    );

    return this.resolveTxOnConfirmation({
      tx: contract.methods.addLiquidity(
        reserves.map(reserve => reserve.tokenContract),
        reserves.map(reserve => reserve.weiAmount),
        minimumReturnWei
      ),
      onHash,
      onConfirmation,
      resolveImmediately,
      ...(newEthReserve && { value: newEthReserve.weiAmount })
    });
  }

  @action async addLiquidityV2({
    converterAddress,
    reserve,
    poolTokenMinReturnWei = "1",
    onHash,
    onConfirmation,
    resolveImmediately = false
  }: {
    converterAddress: string;
    reserve: TokenWei;
    poolTokenMinReturnWei?: string;
    onHash?: (hash: string) => void;
    onConfirmation?: (hash: string) => void;
    resolveImmediately: boolean;
  }) {
    const contract = buildV2Converter(converterAddress);

    const newEthReserve = compareString(
      reserve.tokenContract,
      ethReserveAddress
    );

    return this.resolveTxOnConfirmation({
      tx: contract.methods.addLiquidity(
        reserve.tokenContract,
        reserve.weiAmount,
        poolTokenMinReturnWei
      ),
      onHash: onHash,
      onConfirmation,
      resolveImmediately: true,
      ...(newEthReserve && { value: reserve.weiAmount })
    });
  }

  @action async removeLiquidityV28({
    converterAddress,
    smartTokensWei,
    reserveTokens,
    onConfirmation,
    resolveImmediately = false
  }: {
    converterAddress: string;
    smartTokensWei: string;
    reserveTokens: { tokenAddress: string; minimumReturnWei: string }[];
    onConfirmation?: (hash: string) => void;
    resolveImmediately: boolean;
  }) {
    const contract = buildV28ConverterContract(converterAddress);

    return this.resolveTxOnConfirmation({
      tx: contract.methods.removeLiquidity(
        smartTokensWei,
        reserveTokens.map(token => token.tokenAddress),
        reserveTokens.map(token => token.minimumReturnWei)
      ),
      onConfirmation,
      resolveImmediately
    });
  }

  @action async weiMinusSlippageTolerance(wei: string): Promise<string> {
    const slippageTolerance = vxm.bancor.slippageTolerance;
    if (typeof slippageTolerance !== "number")
      throw new Error("Error finding slippage tolerance");
    const percent = new BigNumber(1).minus(slippageTolerance);
    const newWei = new BigNumber(wei).times(percent).toFixed(0);
    return newWei;
  }

  @action async addToken(
    tokenAddress: string
  ): Promise<{
    decimals: number;
    symbol: string;
    tokenAddress: string;
  }> {
    const isAddress = web3.utils.isAddress(tokenAddress);
    if (!isAddress) throw new Error(`${tokenAddress} is not a valid address`);

    const shape = tokenShape(tokenAddress);
    const [[token]] = (await this.multi({ groupsOfShapes: [[shape]] })) as [
      [{ symbol: string; decimals: string; contract: string }]
    ];

    const tokenAddressesMatch = compareString(token.contract, tokenAddress);
    if (!tokenAddressesMatch) throw new Error("RPC return was not expected");

    if (!(token.symbol && token.decimals))
      throw new Error(
        "Failed parsing token information, please ensure this is an ERC-20 token"
      );

    const metadata = {
      decimals: Number(token.decimals),
      symbol: token.symbol,
      tokenAddress: token.contract
    };

    this.addTokenToMeta(metadata);

    return metadata;
  }

  @mutation addTokenToMeta(token: {
    decimals: number;
    symbol: string;
    tokenAddress: string;
  }) {
    const tokenMetaList = this.tokenMeta;

    const tokenAlreadyExists = this.tokenMeta.some(meta =>
      compareString(meta.contract, token.tokenAddress)
    );
    if (tokenAlreadyExists) return;

    const tokenMeta: TokenMeta = {
      contract: token.tokenAddress,
      id: token.tokenAddress,
      image: defaultImage,
      name: token.symbol,
      symbol: token.symbol,
      precision: token.decimals
    };

    this.tokenMeta = [...tokenMetaList, tokenMeta];
  }

  @action async addLiquidity({
    id: relayId,
    reserves,
    onUpdate
  }: LiquidityParams): Promise<TxResponse> {
    const relay = await this.relayById(relayId);

    const preV11 = Number(relay.version) < 11;
    if (preV11)
      throw new Error("This Pool is not supported for adding liquidity");

    const postV28 = Number(relay.version) >= 28;

    const matchedBalances = reserves
      .filter(reserve => reserve.amount)
      .map(reserve => {
        const relayReserve = findOrThrow(
          relay.reserves,
          relayReserve => compareString(relayReserve.contract, reserve.id),
          "failed to match passed reserves"
        );
        return {
          ...relayReserve,
          amount: reserve.amount
        };
      });

    const syncBalance = () => {
      const anchorTokens = getAnchorTokenAddresses(relay);

      const tokenAddressesChanged = [
        ...matchedBalances.map(x => x.contract),
        ...anchorTokens
      ];
      this.spamBalances(tokenAddressesChanged);
    };

    const steps: Step[] = [
      {
        name: "CheckBalance",
        description: "Updating balance approvals..."
      },
      {
        name: "Funding",
        description: "Now funding..."
      },
      {
        name: "BlockConfirmation",
        description: "Awaiting block confirmation..."
      },
      {
        name: "Done",
        description: "Done!"
      }
    ];

    onUpdate!(0, steps);

    const converterAddress = relay.contract;

    await Promise.all(
      matchedBalances.map(async balance => {
        if (
          compareString(balance.contract, ethErc20WrapperContract) &&
          !postV28
        ) {
          await this.mintEthErc(balance.amount!);
        }
        if (compareString(balance.contract, ethReserveAddress)) return;
        return this.triggerApprovalIfRequired({
          owner: this.currentUser,
          amount: expandToken(balance.amount!, balance.decimals),
          spender: converterAddress,
          tokenAddress: balance.contract
        });
      })
    );

    onUpdate!(1, steps);

    let txHash: string;

    if (postV28 && relay.converterType == PoolType.Traditional) {
      const {
        smartTokenAmountWei,
        reserveBalancesAboveZero
      } = await this.calculateOpposingDepositInfo({
        id: relay.id,
        reserves,
        changedReserveId: reserves[0].id
      });

      const minimumReturnWei = reserveBalancesAboveZero
        ? await this.weiMinusSlippageTolerance(smartTokenAmountWei.amount)
        : "1";

      txHash = await this.addLiquidityV28({
        converterAddress,
        reserves: matchedBalances
          .filter(balance => new BigNumber(balance.amount).gt(0))
          .map(balance => ({
            tokenContract: balance.contract,
            weiAmount: expandToken(balance.amount, balance.decimals)
          })),
        minimumReturnWei,
        onHash: () => onUpdate!(2, steps),
        onConfirmation: syncBalance,
        resolveImmediately: true
      });
    } else if (postV28 && relay.converterType == PoolType.ChainLink) {
      const chainLinkRelay = await this.chainLinkRelayById(relay.id);
      const reserveToken = matchedBalances.map(balance => ({
        tokenContract: balance.contract,
        weiAmount: expandToken(balance.amount, balance.decimals)
      }))[0];
      const poolToken = chainLinkRelay.anchor.poolTokens.find(poolToken =>
        compareString(poolToken.reserveId, reserveToken.tokenContract)
      );
      if (!poolToken)
        throw new Error("Client side error - failed finding pool token");

      const [stakedReserveBalance, poolTokenSupply] = await Promise.all([
        this.fetchStakedReserveBalance({
          converterAddress: chainLinkRelay.contract,
          reserveTokenAddress: reserveToken.tokenContract
        }),
        getTokenSupplyWei(poolToken.poolToken.contract)
      ]);

      const expectedPoolTokenReturnWei = calculateExpectedPoolTokenReturnV2(
        poolTokenSupply,
        stakedReserveBalance,
        reserveToken.weiAmount
      );

      const poolTokenMinReturnWei = await this.weiMinusSlippageTolerance(
        expectedPoolTokenReturnWei
      );

      txHash = await this.addLiquidityV2({
        converterAddress,
        reserve: reserveToken,
        poolTokenMinReturnWei,
        onHash: () => onUpdate!(2, steps),
        onConfirmation: syncBalance,
        resolveImmediately: true
      });
    } else {
      const { smartTokenAmountWei } = await this.calculateOpposingDepositInfo({
        reserves,
        changedReserveId: reserves[0].id,
        id: relayId
      });

      const fundAmount = smartTokenAmountWei;

      txHash = await this.fundRelay({
        converterAddress,
        fundAmount: fundAmount.amount,
        onHash: () => onUpdate!(2, steps),
        onConfirmation: syncBalance,
        resolveImmediately: true
      });
    }

    onUpdate!(3, steps);

    return this.createTxResponse(txHash);
  }

  @action async spamBalances(tokenAddresses: string[]) {
    for (let i = 0; i < 5; i++) {
      await this.fetchAndSetTokenBalances(tokenAddresses);
      await wait(1500);
    }
  }

  @action async fetchContractAddresses(
    contractRegistry: string
  ): Promise<RegisteredContracts> {
    if (!contractRegistry || !web3.utils.isAddress(contractRegistry))
      throw new Error("Must pass valid address");

    const hardCodedBytes: RegisteredContracts = {
      BancorNetwork: asciiToHex("BancorNetwork"),
      BancorConverterRegistry: asciiToHex("BancorConverterRegistry"),
      LiquidityProtectionStore: asciiToHex("LiquidityProtectionStore"),
      LiquidityProtection: asciiToHex("LiquidityProtection"),
      StakingRewards: asciiToHex("StakingRewards")
    };

    const hardCodedShape = (
      contractAddress: string,
      label: string,
      ascii: string
    ) => {
      const contract = buildAddressLookupContract(contractAddress);
      return {
        [label]: contract.methods.addressOf(ascii)
      };
    };

    const arrBytes = toPairs(hardCodedBytes) as [string, string][];

    try {
      const hardCodedShapes = arrBytes.map(([label, ascii]) =>
        hardCodedShape(contractRegistry, label, ascii)
      );
      const [contractAddresses] = await this.multi({
        groupsOfShapes: [hardCodedShapes]
      });

      const registeredContracts = Object.assign(
        {},
        ...contractAddresses
      ) as RegisteredContracts;

      this.setContractAddresses(registeredContracts);
      return registeredContracts;
    } catch (e) {
      throw new Error(e.message);
    }
  }

  @mutation setContractAddresses(contracts: RegisteredContracts) {
    this.contracts = {
      ...this.contracts,
      ...contracts
    };
  }

  @action async warmEthApi() {
    const tokens = await ethBancorApi.getTokens();
    this.setBancorApiTokens(tokens);
    return tokens;
  }

  @action async addPossiblePropsFromBancorApi(
    reserveFeeds: ReserveFeed[]
  ): Promise<ReserveFeed[]> {
    try {
      const tokens = this.bancorApiTokens;
      if (!tokens || tokens.length == 0) {
        return reserveFeeds;
        // throw new Error("There are no cached Bancor API tokens.");
      }
      const [bancorCovered, notCovered] = partition(reserveFeeds, feed => {
        const inDictionary = ethBancorApiDictionary.find(
          matchReserveFeed(feed)
        );
        if (!inDictionary) return false;
        return tokens.some(token => token.id == inDictionary.tokenId);
      });

      const newBancorCovered = bancorCovered.map(reserveFeed => {
        const dictionary = findOrThrow(
          ethBancorApiDictionary,
          matchReserveFeed(reserveFeed)
        );
        const tokenPrice = findOrThrow(
          tokens,
          token => token.id == dictionary.tokenId
        );

        return {
          ...reserveFeed,
          change24H: tokenPrice.change24h,
          volume24H: tokenPrice.volume24h.USD,
          costByNetworkUsd: reserveFeed.costByNetworkUsd || tokenPrice.price
        };
      });

      return [...newBancorCovered, ...notCovered];
    } catch (e) {
      console.error(`Failed utilising Bancor API: ${e.message}`);
      return reserveFeeds;
    }
  }

  @action async updateRelayFeeds(suggestedFeeds: ReserveFeed[]) {
    const feeds = suggestedFeeds;

    const potentialRelaysToMutate = this.relaysList.filter(relay =>
      feeds.some(feed => compareString(feed.poolId, relay.id))
    );
    const relaysToMutate = potentialRelaysToMutate.filter(relay =>
      relay.reserves.some(reserve => {
        const feed = feeds.find(feed =>
          compareString(reserve.contract, feed.reserveAddress)
        );
        if (feed && !reserve.reserveFeed) return true;
        if (!feed) return false;
        const existingFeed = reserve.reserveFeed!;
        if (existingFeed) return feed.priority < existingFeed.priority;
      })
    );

    if (relaysToMutate.length > 0) {
      const updatedRelays = relaysToMutate.map(relay => ({
        ...relay,
        reserves: relay.reserves.map(reserve => {
          const feed = feeds.find(
            feed =>
              compareString(feed.reserveAddress, reserve.contract) &&
              compareString(feed.poolId, relay.id)
          );
          return {
            ...reserve,
            reserveFeed: feed
          };
        })
      }));

      this.updateRelays(updatedRelays);
    }
  }

  @action async fetchUsdPriceOfBnt() {
    const price = await vxm.bancor.fetchUsdPriceOfBnt();
    this.setBntUsdPrice(price);
    return price;
  }

  @mutation setBntUsdPrice(usdPrice: number) {
    this.bntUsdPrice = usdPrice;
  }

  @action async fetchStakedReserveBalance({
    converterAddress,
    reserveTokenAddress
  }: {
    converterAddress: string;
    reserveTokenAddress: string;
  }): Promise<string> {
    const contract = buildV2Converter(converterAddress, w3);
    return contract.methods.reserveStakedBalance(reserveTokenAddress).call();
  }

  get loadingTokens() {
    return !this.apiData;
  }

  get moreTokensAvailable() {
    return this.morePoolsAvailable;
  }

  @action async refresh() {}

  @action async conversionPathFromNetworkContract({
    from,
    to,
    networkContractAddress
  }: {
    from: string;
    to: string;
    networkContractAddress: string;
  }) {
    return conversionPath({
      networkContractAddress,
      from,
      to,
      web3: w3
    });
  }

  @action async relaysRequiredForTrade({
    from,
    to,
    networkContractAddress
  }: {
    from: string;
    to: string;
    networkContractAddress: string;
  }) {
    try {
      const path = await this.conversionPathFromNetworkContract({
        from,
        to,
        networkContractAddress
      });
      const smartTokenAddresses = path.filter((_, index) => isOdd(index));
      if (smartTokenAddresses.length == 0)
        throw new Error("Failed to find any smart token addresses for path.");
      return smartTokenAddresses;
    } catch (e) {
      console.error(`relays required for trade failed ${e.message}`);
      throw new Error(`relays required for trade failed ${e.message}`);
    }
  }

  @action async poolsByPriority({
    anchorAddressess,
    tokenPrices
  }: {
    anchorAddressess: string[];
    tokenPrices?: TokenPrice[];
  }) {
    if (tokenPrices && tokenPrices.length > 0) {
      return sortSmartTokenAddressesByHighestLiquidity(
        tokenPrices,
        anchorAddressess
      );
    } else {
      return sortAlongSide(anchorAddressess, x => x, priorityEthPools);
    }
  }

  @action async bareMinimumPools({
    params,
    networkContractAddress,
    anchorAddressess,
    tokenPrices
  }: {
    params?: ModuleParam;
    networkContractAddress: string;
    anchorAddressess: string[];
    tokenPrices?: TokenPrice[];
  }): Promise<string[]> {
    const fromToken =
      params! && params!.tradeQuery! && params!.tradeQuery!.base!;
    const toToken =
      params! && params!.tradeQuery! && params!.tradeQuery!.quote!;

    const tradeIncluded = fromToken && toToken;
    const poolIncluded = params && params.poolQuery;

    if (tradeIncluded) {
      const res = await this.relaysRequiredForTrade({
        from: fromToken,
        to: toToken,
        networkContractAddress
      });
      return res;
    } else if (poolIncluded) {
      return [poolIncluded];
    } else {
      const allPools = await this.poolsByPriority({
        anchorAddressess,
        tokenPrices
      });
      return allPools.slice(0, 3);
    }
  }

  @action async multi({
    groupsOfShapes,
    blockHeight,
    traditional = false,
    label
  }: {
    groupsOfShapes: ShapeWithLabel[][];
    blockHeight?: number;
    traditional?: boolean;
    label?: string;
  }) {
    const currentNetwork = this.currentNetwork;
    const networkVars = getNetworkVariables(currentNetwork);
    const isMainNet = currentNetwork == EthNetworks.Mainnet;
    // @ts-ignore
    const multi = new MultiCall(w3, networkVars.multiCall, [
      500,
      100,
      50,
      10,
      1
    ]);

    try {
      const res = await multi.all(groupsOfShapes, {
        traditional,
        blockHeight
      });
      return res;
    } catch (e) {
      throw new Error(`Failed eth-multicall fetch ${e} label is ${label}`);
    }
  }

  @action async addPoolsV2(
    convertersAndAnchors: ConverterAndAnchor[]
  ): Promise<V2Response> {
    const smallLoad = convertersAndAnchors.length < 5;

    const allAnchors = convertersAndAnchors.map(item => item.anchorAddress);
    const allConverters = convertersAndAnchors.map(
      item => item.converterAddress
    );

    const groupsOfShapes = [
      allConverters.map(relayShape),
      allAnchors.map(poolTokenShape)
    ];

    const [rawRelays, poolAndSmartTokens] = ((await this.multi({
      groupsOfShapes,
      traditional: smallLoad,
      label: "raw relays fetch"
    })) as [unknown, unknown]) as [AbiRelay[], AbiCentralPoolToken[]];

    const { poolTokenAddresses, smartTokens } = seperateMiniTokens(
      poolAndSmartTokens
    );

    const polished: RefinedAbiRelay[] = await Promise.all(
      rawRelays.filter(hasTwoConnectors).map(
        async half =>
          <RefinedAbiRelay>{
            ...half,
            anchorAddress: findOrThrow(
              convertersAndAnchors,
              item =>
                compareString(item.converterAddress, half.converterAddress),
              "failed to find anchor address"
            ).anchorAddress,
            reserves: [half.connectorToken1, half.connectorToken2] as [
              string,
              string
            ],
            version: Number(half.version),
            converterType: determineConverterType(half.converterType)
          }
      )
    );

    const overWroteVersions = updateArray(
      polished,
      relay =>
        knownVersions.some(r =>
          compareString(r.converterAddress, relay.converterAddress)
        ),
      relay => ({
        ...relay,
        version: knownVersions.find(r =>
          compareString(r.converterAddress, relay.converterAddress)
        )!.version
      })
    );

    const passedFirstHalfs = overWroteVersions
      .filter(hasTwoConnectors)
      .filter(half =>
        poolTokenAddresses.some(poolTokenAddress =>
          compareString(poolTokenAddress.anchorAddress, half.anchorAddress)
        )
          ? poolTokenAddresses.find(poolTokenAddress =>
              compareString(poolTokenAddress.anchorAddress, half.anchorAddress)
            )!.poolTokenAddresses.length == 2
          : true
      );

    const verifiedV1Pools = passedFirstHalfs.filter(
      half => half.converterType == PoolType.Traditional
    );

    const verifiedV2Pools = passedFirstHalfs.filter(
      half => half.converterType == PoolType.ChainLink
    );

    const reserveTokens = uniqWith(
      passedFirstHalfs.flatMap(half => half.reserves),
      compareString
    );

    const tokenInMeta = (tokenMeta: TokenMeta[]) => (address: string) =>
      tokenMeta.find(
        meta => compareString(address, meta.contract) && meta.precision
      );

    const allTokensRequired = [
      ...reserveTokens,
      ...poolTokenAddresses.flatMap(pool => pool.poolTokenAddresses)
    ].filter(tokenAddress => !compareString(tokenAddress, ethReserveAddress));

    const tokenAddressesKnown = allTokensRequired.filter(
      tokenInMeta(this.tokenMeta)
    );
    const tokensKnown = tokenAddressesKnown.map(address => {
      const meta = tokenInMeta(this.tokenMeta)(address)!;
      return metaToTokenAssumedPrecision(meta);
    });
    const tokenAddressesMissing = differenceWith(
      allTokensRequired,
      tokenAddressesKnown,
      compareString
    );

    const [
      reserveAndPoolTokensAbi,
      v1ReserveBalances,
      v2PoolReserveBalances
    ] = ((await this.multi({
      groupsOfShapes: [
        tokenAddressesMissing.map(tokenShape),
        verifiedV1Pools.map(v1Pool =>
          reserveBalanceShape(v1Pool.converterAddress, v1Pool.reserves)
        ),
        verifiedV2Pools.map(pool =>
          v2PoolBalanceShape(
            pool.converterAddress,
            pool.reserves[0],
            pool.reserves[1],
            this.currentNetwork
          )
        )
      ],
      label: "to my eyes",
      traditional: smallLoad
    })) as [unknown, unknown, unknown]) as [
      RawAbiToken[],
      RawAbiReserveBalance[],
      RawAbiV2PoolBalances[]
    ];

    const stakedAndReserveWeights = v2PoolReserveBalances.map(
      rawAbiV2ToStacked
    );

    const reserveAndPoolTokens = reserveAndPoolTokensAbi.map(
      (token): Token => ({
        contract: token.contract,
        decimals: Number(token.decimals),
        network: "ETH",
        symbol: token.symbol
      })
    );

    const allTokens = [...reserveAndPoolTokens, ...tokensKnown];

    const polishedReserveAndPoolTokens = polishTokens(
      this.tokenMeta,
      allTokens
    );

    const matched = stakedAndReserveWeights.map(relay => ({
      ...relay,
      anchorAddress: findOrThrow(
        convertersAndAnchors,
        item => compareString(item.converterAddress, relay.converterAddress),
        "failed to match anchor address"
      ).anchorAddress,
      reserves: relay.reserves.map(reserve => ({
        ...reserve,
        token: polishedReserveAndPoolTokens.find(token =>
          compareString(token.contract, reserve.reserveAddress)
        )
      }))
    }));

    const confirmedTokenMatch = matched.filter(match =>
      match.reserves.every(reserve => reserve.token)
    ) as RawV2Pool[];

    const v2RelayFeeds = buildRelayFeedChainkLink({
      relays: confirmedTokenMatch,
      usdPriceOfBnt: this.bntUsdPrice
    });

    const v2Pools = verifiedV2Pools.map(
      (pool): ChainLinkRelay => {
        const rawPool = findOrThrow(
          confirmedTokenMatch,
          match => compareString(match.converterAddress, pool.converterAddress),
          `failed to find raw pool ${pool.converterAddress}`
        );

        return {
          anchor: {
            poolContainerAddress: rawPool.anchorAddress,
            poolTokens: rawPool.reserves.map(reserve => ({
              reserveId: reserve.reserveAddress,
              poolToken: findOrThrow(
                polishedReserveAndPoolTokens,
                token =>
                  compareString(token.contract, reserve.poolTokenAddress),
                `failed to find the pool token for ${reserve.poolTokenAddress}`
              )
            }))
          },
          contract: pool.converterAddress,
          id: rawPool.anchorAddress,
          converterType: PoolType.ChainLink,
          isMultiContract: false,
          network: "ETH",
          reserves: rawPool.reserves.map(reserve => ({
            ...reserve.token,
            reserveWeight:
              typeof reserve.reserveWeight !== "undefined"
                ? Number(reserve.reserveWeight) / oneMillion.toNumber()
                : undefined
          })),
          version: String(pool.version),
          fee: ppmToDec(pool.conversionFee)
        };
      }
    );

    const v1Pools = verifiedV1Pools.map(pool => {
      const smartTokenAddress = pool.anchorAddress;
      const converterAddress = convertersAndAnchors.find(item =>
        compareString(item.anchorAddress, smartTokenAddress)
      )!.converterAddress;
      const polishedHalf = overWroteVersions.find(pol =>
        compareString(pol.converterAddress, converterAddress)
      )!;
      const smartToken = smartTokens.find(token =>
        compareString(token.contract, smartTokenAddress)
      )!;
      const anchorProps = smartTokenAnchor({
        ...smartToken,
        network: "ETH",
        decimals: Number(smartToken.decimals)
      });
      const reserveBalances = v1ReserveBalances.find(reserve =>
        compareString(reserve.converterAddress, converterAddress)
      )!;
      if (!reserveBalances) return;

      const zippedReserveBalances = [
        {
          contract: polishedHalf.connectorToken1,
          amount: reserveBalances.reserveOne
        },
        {
          contract: polishedHalf.connectorToken2,
          amount: reserveBalances.reserveTwo
        }
      ];
      const reserveTokens = zippedReserveBalances.map(
        reserve =>
          polishedReserveAndPoolTokens.find(token =>
            compareString(token.contract, reserve.contract)
          )!
      );

      const relay: RelayWithReserveBalances = {
        id: smartTokenAddress,
        reserves: reserveTokens.map(x => ({
          ...x,
          reserveWeight: 0.5,
          decimals: Number(x.decimals)
        })),
        reserveBalances: zippedReserveBalances.map(zip => ({
          amount: zip.amount,
          id: zip.contract
        })),
        contract: converterAddress,
        fee: ppmToDec(polishedHalf.conversionFee),
        isMultiContract: false,
        network: "ETH",
        version: String(polishedHalf.version),
        anchor: anchorProps.anchor,
        converterType: anchorProps.converterType
      };

      return relay;
    });

    const completeV1Pools = (v1Pools.filter(
      Boolean
    ) as RelayWithReserveBalances[]).filter(x => x.reserves.every(Boolean));

    const bntTokenAddress = getNetworkVariables(this.currentNetwork).bntToken;

    const knownPrices = [
      { id: bntTokenAddress, usdPrice: String(this.bntUsdPrice) },
      ...trustedStables(this.currentNetwork)
    ];

    const traditionalRelayFeeds = buildPossibleReserveFeedsTraditional(
      completeV1Pools,
      knownPrices
    );

    const reserveFeeds = [...traditionalRelayFeeds, ...v2RelayFeeds];
    const pools = [...v2Pools, ...completeV1Pools];

    // debug
    const failed = differenceWith(convertersAndAnchors, pools, (a, b) =>
      compareString(a.converterAddress, b.contract)
    );
    if (failed.length > 0) {
      console.warn(failed, "FAILS");
    }

    // end debug
    return {
      reserveFeeds,
      pools
    };
  }

  @action async add(anchorAddresses: string[]) {
    const converters = await this.fetchConverterAddressesByAnchorAddresses(
      anchorAddresses
    );
    return zipAnchorAndConverters(anchorAddresses, converters);
  }

  previousPoolFeesArr: PreviousPoolFee[] = [];

  get previousPoolFees(): PreviousPoolFee[] {
    return [...this.previousPoolFeesArr, ...previousPoolFees];
  }

  get liquidityHistory(): {
    loading: boolean;
    data: ViewLiquidityEvent<ViewTradeEvent>[];
  } {
    if (!this.apiData)
      return {
        loading: true,
        data: []
      };

    const tokens = this.apiData!.tokens;
    const meta = this.tokenMeta;

    const validSwaps = this.apiData!.swaps.filter(swap => {
      const tradedTokens = [swap.source_token_dlt_id, swap.target_token_dlt_id];
      return tradedTokens.every(tokenAddress =>
        tokens.some(token => compareString(token.dlt_id, tokenAddress))
      );
    });

    const trades = validSwaps.map(
      (x): ViewLiquidityEvent<ViewTradeEvent> => {
        const fromToken = tokens.find(token =>
          compareString(x.source_token_dlt_id, token.dlt_id)
        )!;
        const toToken = tokens.find(token =>
          compareString(x.target_token_dlt_id, token.dlt_id)
        )!;
        const fromMetaToken = meta.find(meta =>
          compareString(meta.contract, x.source_token_dlt_id)
        );
        const toMetaToken = meta.find(meta =>
          compareString(meta.contract, x.target_token_dlt_id)
        );

        return {
          account: x.account_dlt_id,
          accountLink: generateEtherscanAccountLink(x.account_dlt_id),
          data: {
            from: {
              amount: x.input_amount,
              decimals: fromToken.decimals,
              id: x.source_token_dlt_id,
              logo: (fromMetaToken && fromMetaToken.image) || defaultImage,
              symbol: fromToken.symbol
            },
            to: {
              amount: x.output_amount,
              decimals: toToken.decimals,
              id: x.target_token_dlt_id,
              logo: (toMetaToken && toMetaToken.image) || defaultImage,
              symbol: toToken.symbol
            }
          },
          txHash: x.tx_hash,
          id: x.tx_hash,
          txLink: generateEtherscanTxLink(x.tx_hash),
          type: "swap",
          unixTime: x.timestamp / 1000,
          valueTransmitted: new BigNumber(x.input_amount)
            .times(fromToken.rate.usd || 0)
            .toNumber()
        };
      }
    );

    const groupedByHash = groupBy(trades, trade => trade.txHash.toLowerCase());
    const tradesUnderHash = toPairs(groupedByHash)
      .map(([hash, trades]) => ({ hash, trades }))
      .sort((a, b) => b.trades.length - a.trades.length);

    const x = tradesUnderHash
      .flatMap(x => {
        if (x.trades.length == 1) {
          return x.trades[0];
        }
        const tokensTraded = x.trades.reduce(
          (acc, item) => [...acc, item.data.from.id, item.data.to.id],
          [] as string[]
        );
        const firstTo = first(x.trades)!;
        const lastTo = last(x.trades)!;

        const terminatingTrades = [firstTo, lastTo];
        const terminatingTokens = terminatingTrades.map(x => x.data.to.id);

        const sameTerminatingTokens = terminatingTokens.every(
          (token, index, arr) => arr[0] === token
        );
        if (sameTerminatingTokens) return false;

        const uniqueTokens = uniqWith(tokensTraded, compareString);
        const zeroCounts = uniqueTokens.map(token => [token, 0]);
        const zeroCountObject = fromPairs(zeroCounts);

        const tokenCounts = toPairs(
          tokensTraded.reduce(
            (acc, item) => ({ ...acc, [item]: acc[item] + 1 }),
            zeroCountObject
          )
        ) as [string, number][];

        const lowestTwoCounts = tokenCounts
          .sort((a, b) => a[1] - b[1])
          .slice(0, 2);

        const toToken = terminatingTokens.find(token =>
          lowestTwoCounts.some(([t]) => compareString(token, t))
        );
        if (!toToken) {
          console.warn(
            "Unable to find terminating token in swap for hash",
            x.hash,
            { trades: x.trades }
          );
          return false;
        }

        const lastTrade = terminatingTrades.find(x =>
          compareString(x.data.to.id, toToken)
        )!;
        const firstTrade = terminatingTrades.find(x => lastTrade.id !== x.id)!;
        if (!firstTrade || !lastTrade) return false;

        return {
          ...firstTrade,
          data: {
            ...firstTrade.data,
            to: lastTrade.data.to
          }
        };
      })
      .filter(Boolean) as ViewLiquidityEvent<ViewTradeEvent>[];

    return {
      loading: false,
      data: x
    };
  }

  get availableBalances(): ViewLockedBalance[] {
    const now = dayjs();
    const bntPrice = this.bntUsdPrice;
    const balances = this.lockedBalancesArr.filter(lockedBalance =>
      dayjs.unix(lockedBalance.expirationTime).isSameOrBefore(now)
    );
    if (balances.length == 0) return [];

    if (balances.length == 1) {
      const balance = balances[0];
      const decBnt = shrinkToken(balance.amountWei, 18);
      const usdValue = new BigNumber(decBnt).times(bntPrice).toNumber();
      return [
        {
          id: String(balance.expirationTime),
          amount: decBnt,
          lockedUntil: balance.expirationTime,
          usdValue
        }
      ];
    }
    return [
      balances
        .map(
          (balance): ViewLockedBalance => {
            const decBnt = shrinkToken(balance.amountWei, 18);
            const usdValue = new BigNumber(decBnt).times(bntPrice).toNumber();
            return {
              id: String(balance.expirationTime),
              amount: decBnt,
              lockedUntil: balance.expirationTime,
              usdValue
            };
          }
        )
        .reduce((acc, item) => ({
          ...item,
          amount: new BigNumber(acc.amount).plus(item.amount).toString()
        }))
    ];
  }

  get lockedBalances(): ViewLockedBalance[] {
    const now = dayjs();
    const bntPrice = this.bntUsdPrice;
    const balances = this.lockedBalancesArr.filter(lockedBalance =>
      dayjs.unix(lockedBalance.expirationTime).isAfter(now)
    );
    return balances.map(
      (balance): ViewLockedBalance => {
        const decBnt = shrinkToken(balance.amountWei, 18);
        const usdValue = new BigNumber(decBnt).times(bntPrice).toNumber();
        return {
          id: String(balance.expirationTime),
          amount: decBnt,
          lockedUntil: balance.expirationTime,
          usdValue: usdValue
        };
      }
    );
  }

  @action async fetchDynamicRelays(
    staticRelays: StaticRelay[]
  ): Promise<NewRelay[]> {
    const relaysShape = staticRelays.map(relay =>
      dynamicRelayShape(relay.converterAddress, reserveContractsInStatic(relay))
    );

    const [rawRelays] = ((await this.multi({
      groupsOfShapes: [relaysShape],
      label: "fetch dynamic relays"
    })) as unknown) as [RawABIDynamicRelay[]];

    const hydratedRelays = rawRelays.map(parseRawDynamic);

    const dynamicRelays = staticRelays.map(relay => {
      try {
        const hydrated = hydratedRelays.find(r =>
          compareString(relay.converterAddress, r.converterAddress)
        )!;
        const hydratedReserves = hydrated.reserves;

        const reserves = relay.reserves.map(reserve => {
          const { reserveBalance } = findOrThrow(
            hydratedReserves,
            ({ reserveAddress }) =>
              compareString(reserveAddress, reserve.contract)
          );
          return {
            ...reserve,
            reserveBalance
          };
        });
        const fee = ppmToDec(hydrated.conversionFee);
        return {
          ...relay,
          reserves,
          fee
        };
      } catch (e) {
        throw new Error(`Failed hydrating static relays ${e}`);
      }
    });
    return dynamicRelays;
  }

  bntSupply: string = "";

  @mutation setBntSupply(weiAmount: string) {
    this.bntSupply = weiAmount;
  }

  @action async fetchAndSetBntSupply(bntTokenAddress: string) {
    const contract = buildTokenContract(bntTokenAddress);
    const weiSupply = await contract.methods.totalSupply().call();
    this.setBntSupply(weiSupply);
  }

  @action async fetchLiquidityProtectionSettingsContract(
    liquidityProtectionContract: string
  ): Promise<string> {
    try {
      const contract = buildLiquidityProtectionContract(
        liquidityProtectionContract
      );
      return contract.methods.settings().call();
    } catch (e) {
      const error = `Failed fetching settings contract via address ${liquidityProtectionContract}`;
      console.error(error);
      throw new Error(error);
    }
  }

  @action async fetchTokens(tokenContracts: string[]): Promise<RawAbiToken[]> {
    const tokenShapes = tokenContracts.map(tokenShape);
    const [res] = await this.multi({
      groupsOfShapes: [tokenShapes],
      label: "fetching tokens"
    });
    return res as RawAbiToken[];
  }

  @action async halfRelayToFullStatic(
    relays: HalfStaticRelay[]
  ): Promise<StaticRelay[]> {
    const cachedTokens = uniqWith(
      moreStaticRelays.flatMap(relay => relay.reserves),
      (a, b) => compareString(a.contract, b.contract)
    );

    const tokenContractsRequired = uniqWith(
      relays.flatMap(relay => relay.reserves),
      compareString
    );

    const [alreadyCovered, notCovered] = partition(
      tokenContractsRequired,
      contract =>
        cachedTokens.some(token => compareString(token.contract, contract))
    );

    const fetchedTokens = await this.fetchTokens(notCovered);
    const alreadyCoveredTokens = alreadyCovered.map(
      contract =>
        cachedTokens.find(token => compareString(contract, token.contract))!
    );

    const tokensRequired = [...fetchedTokens, ...alreadyCoveredTokens];

    return relays.map(
      (relay): StaticRelay => ({
        ...relay,
        reserves: relay.reserves.map(
          reserve =>
            tokensRequired.find(token =>
              compareString(reserve, token.contract)
            )!
        )
      })
    );
  }

  apiData: WelcomeData | undefined = undefined;
  newPools: NewPool[] = [];

  @mutation setApiData(data: WelcomeData) {
    this.apiData = data;
  }

  @mutation setPools(pools: NewPool[]) {
    this.newPools = pools;
  }

  @action async init() {
    if (this.initiated) {
      return this.refresh();
    }

    BigNumber.config({ EXPONENTIAL_AT: 256 });

    web3.eth
      .getChainId()
      .then(chainId => networkVersionReceiver$.next(chainId));

    web3.eth
      .getBlockNumber()
      .then(number => currentBlockReceiver$.next(number));

    this.warmEthApi();

    currentBlock$
      .pipe(firstItem())
      .subscribe(({ blockNumber }) => currentBlockTwo$.next(blockNumber));

    const anchors$ = bancorConverterRegistry$.pipe(
      filter(() => false),
      switchMap(converterRegistryAddress =>
        this.fetchAnchorAddresses({
          converterRegistryAddress
        })
      ),
      shareReplay(1)
    );

    const anchorAndConverters$ = combineLatest([
      anchors$,
      bancorConverterRegistry$
    ]).pipe(
      mergeMap(([anchorAddresses, converterRegistryAddress]) =>
        (async () => {
          const converters = await getConvertersByAnchors({
            anchorAddresses,
            converterRegistryAddress,
            web3
          });
          const anchorsAndConverters = zipAnchorAndConverters(
            anchorAddresses,
            converters
          );
          return anchorsAndConverters;
        })()
      ),
      distinctArrayItem(knownPools, compareAnchorAndConverter),
      shareReplay<ConverterAndAnchor[]>(3000)
    );

    if (this.currentUser) {
      authenticatedReceiver$.next(this.currentUser);
    }

    const individualAnchorsAndConverters$ = anchorAndConverters$.pipe(
      mergeMap(x => from(x))
    ) as Observable<ConverterAndAnchor>;

    const [v2Pools$, v1Pools$] = partitionOb(
      individualAnchorsAndConverters$,
      anchorSet =>
        v2Pools.some(anchor => compareString(anchor, anchorSet.anchorAddress))
    );
    v2Pools$.pipe(bufferTime(100)).subscribe(pools => {
      if (pools.length > 0) {
        this.addPoolsBulk(pools);
      }
    });

    const [toLocalLoad$, toRemoteLoad$] = partitionOb(
      v1Pools$,
      anchorAndConverter =>
        moreStaticRelays.some(staticRelay =>
          compareStaticRelayAndSet(staticRelay, anchorAndConverter)
        )
    );

    const staticRelayLocal$ = toLocalLoad$.pipe(
      map(anchorAndConverter =>
        findOrThrow(
          moreStaticRelays,
          staticRelay =>
            compareStaticRelayAndSet(staticRelay, anchorAndConverter),
          "failed to find static relay"
        )
      )
    );

    const staticRelaysRemote$ = toRemoteLoad$.pipe(
      bufferTime(100),
      map(pairs => [
        pairs.map(pair => pair.converterAddress).map(staticRelayShape),
        pairs.map(pair => pair.anchorAddress).map(poolTokenShape)
      ]),
      concatMap(groupsOfShapes => this.multi({ groupsOfShapes })),
      map(
        ([staticRelays, poolTokens]) =>
          zip(staticRelays, poolTokens) as [
            AbiStaticRelay,
            AbiCentralPoolToken
          ][]
      ),
      mergeMap(zipped => from(zipped)),
      map(([relay, poolToken]) => ({ relay, poolToken })),
      map(set => ({
        ...set,
        relay: {
          ...set.relay,
          version:
            knownVersions.find(version =>
              compareString(
                version.converterAddress,
                set.relay.converterAddress
              )
            )?.version || Number(set.relay.version)
        }
      })),
      filter(({ relay }) => !!relay.connectorToken2),
      map(
        ({ relay, poolToken }): HalfStaticRelay => ({
          ...relay,
          poolToken,
          reserves: [relay.connectorToken1, relay.connectorToken2] as [
            string,
            string
          ],
          version: Number(relay.version),
          converterType: determineConverterType(relay.converterType)
        })
      ),
      bufferTime<HalfStaticRelay>(50),
      mergeMap(relays => this.halfRelayToFullStatic(relays)),
      mergeMap(relays => from(relays))
    ) as Observable<StaticRelay>;

    try {
      const staticRelays$ = merge(staticRelayLocal$, staticRelaysRemote$).pipe(
        filter(
          relay =>
            true ||
            !v2Pools.some(r => compareString(relay.poolToken.contract, r))
        )
      );

      const dynamicRelayRemote$ = staticRelays$.pipe(
        bufferTime(100),
        filter(staticRelays => staticRelays && staticRelays.length > 0),
        mergeMap(x => this.fetchDynamicRelays(x).catch(e => false)),
        // @ts-ignore
        filter(x => Boolean(x)),
        share<NewRelay[]>()
      );

      const fullRelays$ = dynamicRelayRemote$.pipe(
        map(relays =>
          filterAndWarn(relays, x =>
            x.reserves.every(reserve => reserve.symbol)
          )
        ),
        map(relays => relays.map(newRelayToRelayWithBalances))
      );

      const emittedRelays$ = combineLatest([
        fullRelays$,
        usdPriceOfBnt$,
        networkVersion$
      ]).pipe(
        map(([relay, usdPriceOfBnt, currentNetwork]) => {
          const bntTokenAddress = getNetworkVariables(currentNetwork).bntToken;

          const knownPrices = [
            ...trustedStables(this.currentNetwork),
            { id: bntTokenAddress, usdPrice: String(usdPriceOfBnt) }
          ];
          const reserveFeeds = buildPossibleReserveFeedsTraditional(
            relay,
            knownPrices
          );
          return {
            relay,
            reserveFeeds
          };
        })
      );

      const finalRelays$ = emittedRelays$.pipe(
        bufferTime(50),
        filter(x => x && x.length > 0),
        map(x => {
          const allReserveFeeds = x.flatMap(x => x.reserveFeeds);
          const relays = x.flatMap(x => x.relay);
          return { allReserveFeeds, relays };
        }),
        tap(x => {
          this.addThePools({
            pools: x.relays,
            reserveFeeds: x.allReserveFeeds
          });
        }),
        share()
      );

      combineLatest([poolPrograms$, finalRelays$, liquidityProtectionStore$])
        .pipe(
          mergeMap(([poolPrograms, relays, protectionStoreAddress]) =>
            this.fetchPooLiqMiningApr({
              poolPrograms,
              relays: relays.relays,
              protectionStoreAddress
            })
          )
        )
        .subscribe(liqMiningApr => this.updateLiqMiningApr(liqMiningApr));

      await newPools$.pipe(firstItem()).toPromise();
    } catch (e) {
      console.error("thrown in x", e);
    }
  }

  @action async fetchPooLiqMiningApr({
    poolPrograms,
    relays,
    protectionStoreAddress
  }: {
    relays: RelayWithReserveBalances[];
    protectionStoreAddress: string;
    poolPrograms: PoolProgram[];
  }): Promise<PoolLiqMiningApr[]> {
    const highTierPools = relays.filter(relay =>
      poolPrograms.some(poolProgram =>
        compareString(relay.id, poolProgram.poolToken)
      )
    );

    if (highTierPools.length == 0) return [];

    const storeAddress = protectionStoreAddress;

    const protectedShapes = highTierPools.map(pool => {
      const [reserveOne, reserveTwo] = pool.reserves;
      return protectedReservesShape(
        storeAddress,
        pool.id,
        reserveOne.contract,
        reserveTwo.contract
      );
    });

    const [protectedReserves] = ((await this.multi({
      groupsOfShapes: [protectedShapes],
      label: "pool mining"
    })) as unknown[]) as {
      anchorAddress: string;
      reserveOneAddress: string;
      reserveTwoAddress: string;
      reserveOneProtected: string;
      reserveTwoProtected: string;
    }[][];

    const zippedProtectedReserves = protectedReserves.map(protectedReserve => ({
      anchorAddress: protectedReserve.anchorAddress,
      reserves: [
        {
          contract: protectedReserve.reserveOneAddress,
          amount: protectedReserve.reserveOneProtected
        },
        {
          contract: protectedReserve.reserveTwoAddress,
          amount: protectedReserve.reserveTwoProtected
        }
      ]
    }));

    const res = zippedProtectedReserves.map(pool => {
      const poolProgram: PoolProgram = findOrThrow(poolPrograms, pp =>
        compareString(pool.anchorAddress, pp.poolToken)
      );

      const poolReserveBalances = findOrThrow(highTierPools, p =>
        compareString(pool.anchorAddress, p.id)
      );

      const networkToken =
        this.liquidityProtectionSettings.networkToken ||
        "0x1F573D6Fb3F13d689FF844B4cE37794d79a7FF1C";

      const [
        bntReserve,
        tknReserve
      ] = sortAlongSide(
        poolReserveBalances.reserveBalances,
        reserve => reserve.id,
        [networkToken]
      );

      const [bntProtected, tknProtected] = sortAlongSide(
        pool.reserves,
        reserve => reserve.contract,
        [networkToken]
      );

      const [
        bntProtectedShare,
        tknProtectedShare
      ] = sortAlongSide(poolProgram.reserves, reserve => reserve.reserveId, [
        networkToken
      ]);

      const poolRewardRate = poolProgram.rewardRate;

      const bntReward = miningBntReward(
        bntProtected.amount,
        poolRewardRate,
        ppmToDec(bntProtectedShare.rewardShare)
      );

      const tknReward = miningTknReward(
        tknReserve.amount,
        bntReserve.amount,
        tknProtected.amount,
        poolRewardRate,
        ppmToDec(tknProtectedShare.rewardShare)
      );

      return {
        ...pool,
        bntReward,
        tknReward,
        endTime: poolProgram.endTimes
      };
    });

    const liqMiningApr: PoolLiqMiningApr[] = res.map(calculated => {
      const [bntReserve, tknReserve] = sortAlongSide(
        calculated.reserves,
        reserve => reserve.contract,
        [this.liquidityProtectionSettings.networkToken]
      );
      const fullTknReserve = findOrThrow(
        highTierPools.flatMap(pool => pool.reserves),
        reserve => compareString(reserve.contract, tknReserve.contract),
        "failed to find reserve"
      );

      return {
        poolId: calculated.anchorAddress,
        endTime: Number(calculated.endTime),
        rewards: [
          {
            address: bntReserve.contract,
            amount: bntReserve.amount,
            symbol: "BNT",
            reward: calculated.bntReward
          },
          {
            address: tknReserve.contract,
            amount: tknReserve.amount,
            symbol: fullTknReserve.symbol,
            reward: calculated.tknReward
          }
        ]
      };
    });

    return liqMiningApr;
  }

  poolLiqMiningAprs: PoolLiqMiningApr[] = [];

  @mutation updateLiqMiningApr(liqMiningApr: PoolLiqMiningApr[]) {
    if (liqMiningApr.length == 0) return;
    const existing = this.poolLiqMiningAprs;
    const withoutOld = existing.filter(
      apr => !liqMiningApr.some(a => compareString(a.poolId, apr.poolId))
    );
    this.poolLiqMiningAprs = [...withoutOld, ...liqMiningApr];
  }

  poolAprs: PoolApr[] = [];

  @mutation updatePoolAprs(newPoolAprs: PoolApr[]) {
    const existing = this.poolAprs;
    const withoutOld = existing.filter(
      apr => !newPoolAprs.some(a => compareString(apr.poolId, a.poolId))
    );
    this.poolAprs = [...withoutOld, ...newPoolAprs];
  }

  @action async addAprsToPools() {
    const whitelistedPools = this.whiteListedPools
      .map(anchor =>
        this.relaysList.find(relay => compareString(relay.id, anchor))
      )
      .filter(Boolean) as Relay[];

    const poolsToCalculate = whitelistedPools.filter(
      pool => !this.poolAprs.some(apr => compareString(pool.id, apr.poolId))
    );

    const currentBlock = await w3.eth.getBlockNumber();
    const weekAgo = rewindBlocksByDays(currentBlock, 7);

    const reservesShapes = poolsToCalculate.map(pool =>
      reserveBalanceShape(
        pool.contract,
        pool.reserves.map(reserve => reserve.contract)
      )
    );

    const [tokenSupplys, reserveBalances] = ((await this.multi({
      groupsOfShapes: [
        poolsToCalculate.map(pool =>
          tokenSupplyShape(pool.id, this.currentNetwork)
        ),
        reservesShapes
      ],
      blockHeight: weekAgo
    })) as [unknown, unknown]) as [
      {
        tokenContract: string;
        supply: string;
      }[],
      RawAbiReserveBalance[]
    ];

    const [passedReserveBalances, failedReserveBalances] = partition(
      reserveBalances,
      balance => balance.reserveOne && balance.reserveTwo
    );

    const poolRoiShapes = tokenSupplys
      .filter(supply => {
        const pool = findOrThrow(poolsToCalculate, pool =>
          compareString(pool.id, supply.tokenContract)
        );
        const found = passedReserveBalances.some(reserve =>
          compareString(pool.contract, reserve.converterAddress)
        );
        return found;
      })
      .map(supply => {
        const anchor = supply.tokenContract;

        const pool = findOrThrow(
          poolsToCalculate as RelayWithReserveBalances[],
          pool => compareString(pool.id, anchor),
          "failed finding pool for pool shape"
        );

        const converterAddress = pool.contract;
        const poolTokenSupply = supply.supply;
        const reserves = findOrThrow(reserveBalances, balance =>
          compareString(balance.converterAddress, converterAddress)
        );

        return dualPoolRoiShape(
          this.contracts.LiquidityProtection,
          supply.tokenContract,
          [
            {
              tokenContract: reserves.reserveOneAddress,
              weiAmount: reserves.reserveOne
            },
            {
              tokenContract: reserves.reserveTwoAddress,
              weiAmount: reserves.reserveTwo
            }
          ],
          poolTokenSupply
        );
      });

    try {
      const [poolRois] = ((await this.multi({
        groupsOfShapes: [poolRoiShapes]
      })) as [unknown]) as [
        {
          anchor: string;
          onePrimary: string;
          oneRoi: string;
          twoPrimary: string;
          twoRoi: string;
        }[]
      ];

      const successfulPoolRois = poolRois
        .filter(roi => roi.oneRoi && roi.twoRoi)
        .map(roi => ({
          ...roi,
          oneRoiCalculated: new BigNumber(roi.oneRoi)
            .div(1000000)
            .minus(1)
            .times(52)
            .toString(),
          twoRoiCalculated: new BigNumber(roi.twoRoi)
            .div(1000000)
            .minus(1)
            .times(52)
            .toString()
        }))
        .map(roi => ({
          ...roi,
          mean: calculateMean(roi.oneRoiCalculated, roi.twoRoiCalculated)
        }));

      this.updatePoolAprs(
        successfulPoolRois.map(
          (x): PoolApr => ({ poolId: x.anchor, oneWeekApr: x.mean })
        )
      );
    } catch (e) {
      console.error("PoolROI Failure:", e.message, poolRoiShapes);
    }
  }

  @action async checkFees(pools: Relay[]) {
    const convertersAndAnchors: ConverterAndAnchor[] = pools.map(relay => ({
      anchorAddress: relay.id,
      converterAddress: relay.contract
    }));
    convertersAndAnchors.forEach(converterAndAnchor =>
      convertersAndAnchors$.next(converterAndAnchor)
    );
  }

  @action async addThePools({
    pools,
    reserveFeeds
  }: {
    pools: RelayWithReserveBalances[];
    reserveFeeds: ReserveFeed[];
  }) {
    this.updateRelays(pools);
    this.updateRelayFeeds(
      await this.addPossiblePropsFromBancorApi(reserveFeeds)
    );

    const allTokens = pools.flatMap(tokensInRelay);
    const contracts = allTokens.map(token => token.contract);

    void this.checkFees(pools);
    return contracts;
  }

  @action async addPoolsBulk(convertersAndAnchors: ConverterAndAnchor[]) {
    if (!convertersAndAnchors || convertersAndAnchors.length == 0) return;

    const { pools, reserveFeeds } = await this.addPoolsV2(convertersAndAnchors);

    const allPools = [...pools];
    const allReserveFeeds = [...reserveFeeds];

    const poolsFailed = differenceWith(convertersAndAnchors, allPools, (a, b) =>
      compareString(a.anchorAddress, b.id)
    );
    this.updateFailedPools(
      poolsFailed.map(failedPool => failedPool.anchorAddress)
    );

    this.updateRelays(allPools);
    this.updateRelayFeeds(
      await this.addPossiblePropsFromBancorApi(allReserveFeeds)
    );

    const tokenAddresses = pools
      .flatMap(tokensInRelay)
      .map(token => token.contract);

    void this.checkFees(allPools);

    return tokenAddresses;
  }

  @action async fetchAndSetTokenBalances(tokenContractAddresses: string[]) {
    if (!this.currentUser) return;

    const governanceToken =
      web3.utils.isAddress(this.liquidityProtectionSettings.govToken) &&
      this.liquidityProtectionSettings.govToken;

    if (governanceToken) {
      tokenContractAddresses.push(this.liquidityProtectionSettings.govToken);
    }

    const uniqueAddresses = uniqWith(
      tokenContractAddresses.filter(web3.utils.isAddress),
      compareString
    );

    const ethAddresses = [
      ethReserveAddress,
      "0xc0829421C1d260BD3cB3E0F06cfE2D52db2cE315"
    ];
    const includesEth = uniqueAddresses.some(address =>
      ethAddresses.some(a => compareString(address, a))
    );
    const withoutEth = uniqueAddresses.filter(
      address => !ethAddresses.some(a => compareString(address, a))
    );

    const [balances, ethBalance] = (await Promise.all([
      this.fetchTokenBalances(withoutEth),
      (async () => {
        if (!includesEth) return;
        const weiBalance = await web3.eth.getBalance(this.currentUser);
        return fromWei(weiBalance);
      })()
    ])) as [Balance[], string | undefined];

    if (ethBalance) {
      this.updateUserBalances([
        ...balances,
        { id: ethReserveAddress, balance: ethBalance }
      ]);
    } else {
      this.updateUserBalances(balances);
    }
  }

  @action async fetchConverterAddressesByAnchorAddresses(
    anchorAddresses: string[]
  ) {
    return getConvertersByAnchors({
      anchorAddresses,
      converterRegistryAddress: this.contracts.BancorConverterRegistry,
      web3: w3
    });
  }

  @action async fetchAnchorAddresses({
    converterRegistryAddress
  }: {
    converterRegistryAddress: string;
  }): Promise<string[]> {
    try {
      const anchors = await getAnchors(converterRegistryAddress, w3);
      return anchors;
    } catch (e) {
      throw new Error(`Failed to fetch Anchors ${e}`);
    }
  }

  @mutation updateRelays(relays: Relay[]) {
    const allReserves = this.relaysList
      .concat(relays)
      .flatMap(relay => relay.reserves);
    const uniqueTokens = uniqWith(allReserves, (a, b) =>
      compareString(a.contract, b.contract)
    );

    const decimalUniformityBetweenTokens = uniqueTokens.every(token => {
      const allReservesTokenFoundIn = allReserves.filter(reserve =>
        compareString(token.contract, reserve.contract)
      );
      return allReservesTokenFoundIn.every(
        (reserve, _, arr) => reserve.decimals == arr[0].decimals
      );
    });
    if (!decimalUniformityBetweenTokens) {
      console.error(
        `There is a mismatch of decimals between relays of the same token, will not store ${relays.length} new relays`
      );
      return;
    }

    const meshedRelays = uniqWith(
      [...relays, ...this.relaysList],
      compareRelayById
    ).map(relay => ({
      ...relay,
      reserves: sortByNetworkTokens(
        updateArray(
          relay.reserves,
          reserve => !reserve.meta,
          reserve => {
            const meta = this.tokenMeta.find(meta =>
              compareString(reserve.contract, meta.contract)
            );
            return {
              ...reserve,
              meta: {
                logo: (meta && meta.image) || defaultImage,
                ...(meta && meta!.name && { name: meta.name })
              }
            };
          }
        ),
        reserve => reserve.symbol
      )
    }));

    this.relaysList = Object.freeze(meshedRelays);
  }

  @mutation wipeTokenBalances() {
    this.tokenBalances = [];
  }

  @action async onAuthChange(userAddress: string) {
    this.wipeTokenBalances();
    if (userAddress) {
      Sentry.setUser({ id: userAddress.toLowerCase() });
      const govAddress = web3.utils.isAddress(
        this.liquidityProtectionSettings.govToken
      );
      if (govAddress) {
        this.fetchAndSetTokenBalances([
          this.liquidityProtectionSettings.govToken
        ]);
      }
      authenticatedReceiver$.next(userAddress);
      if (this.apiData && this.apiData.tokens) {
        const uniqueTokenAddresses = uniqWith(
          [
            ...this.apiData.tokens.map(token => token.dlt_id),
            ...this.apiData.pools.map(pool => pool.pool_dlt_id)
          ],
          compareString
        );
        this.fetchAndSetTokenBalances(uniqueTokenAddresses);
      }
    } else {
      Sentry.configureScope(scope => scope.setUser(null));
    }
  }

  @action async focusSymbol(id: string) {
    if (this.currentUser) {
      this.fetchTokenBalances([id]);
    }
  }

  @action async refreshBalances(symbols?: BaseToken[]) {
    if (symbols) {
      symbols.forEach(symbol => this.focusSymbol(symbol.symbol));
    } else if (this.currentUser && this.apiData) {
      const tokenAddresses = [
        ...this.apiData.tokens.map(token => token.dlt_id),
        ...this.apiData.pools.map(pool => pool.pool_dlt_id)
      ];
      this.fetchAndSetTokenBalances(tokenAddresses);
    }
  }

  @action async tokenById(id: string) {
    return findOrThrow(
      this.tokens,
      token => compareString(token.id, id),
      `tokenById failed to find token with ID ${id} `
    );
  }

  @action async tokensById(ids: string[]) {
    return Promise.all(ids.map(id => this.tokenById(id)));
  }

  @action async findPath({
    fromId,
    toId,
    relays
  }: {
    fromId: string;
    toId: string;
    relays: readonly MinimalRelay[];
  }): Promise<MinimalRelay[]> {
    const lowerCased = relays.map(relay => ({
      ...relay,
      reserves: relay.reserves.map(reserve => ({
        ...reserve,
        contract: reserve.contract.toLowerCase()
      }))
    }));
    const path = await findNewPath(
      fromId.toLowerCase(),
      toId.toLowerCase(),
      lowerCased,
      relay => [relay.reserves[0].contract, relay.reserves[1].contract]
    );

    const flattened = path.hops.flatMap(hop => hop[0]);
    return flattened.map(flat =>
      findOrThrow(
        relays,
        relay => compareString(relay.contract, flat.contract),
        "failed to find relays used in pathing"
      )
    );
  }

  @action async convert({
    from,
    to,
    onUpdate
  }: ProposedConvertTransaction): Promise<TxResponse> {
    if (compareString(from.id, to.id))
      throw new Error("Cannot convert a token to itself.");
    const [fromToken, toToken] = await this.tokensById([from.id, to.id]);
    const fromIsEth = compareString(fromToken.symbol, "eth");

    const steps: Section[] = [
      {
        name: "Pathing",
        description: "Finding path..."
      },
      {
        name: "SetApprovalAmount",
        description: "Setting approval amount..."
      },
      {
        name: "ConvertProcessing",
        description: "Processing conversion..."
      },
      {
        name: "WaitingTxConf",
        description: "Awaiting block confirmation..."
      },
      {
        name: "Done",
        description: "Done!"
      }
    ];

    onUpdate!(0, steps);

    const fromTokenDecimals = await this.getDecimalsByTokenAddress(
      fromToken.id
    );
    const toTokenDecimals = await this.getDecimalsByTokenAddress(toToken.id);

    const minimalRelays = await this.winningMinimalRelays();

    const fromAmount = from.amount;
    const fromSymbol = fromToken.symbol;
    const fromTokenContract = fromToken.id;
    const toTokenContract = toToken.id;

    const fromWei = expandToken(fromAmount, fromTokenDecimals);
    const relays = await this.findBestPath({
      relays: minimalRelays,
      fromId: from.id,
      toId: to.id,
      fromWei
    });

    const ethPath = generateEthPath(fromSymbol, relays);

    if (!fromIsEth) {
      onUpdate!(1, steps);
      await this.triggerApprovalIfRequired({
        owner: this.currentUser,
        amount: fromWei,
        spender: this.contracts.BancorNetwork,
        tokenAddress: fromTokenContract
      });
    }

    onUpdate!(2, steps);

    const networkContract = buildNetworkContract(this.contracts.BancorNetwork);

    const expectedReturn = to.amount;
    const expectedReturnWei = expandToken(expectedReturn, toTokenDecimals);

    const confirmedHash = await this.resolveTxOnConfirmation({
      tx: networkContract.methods.convertByPath(
        ethPath,
        fromWei,
        await this.weiMinusSlippageTolerance(expectedReturnWei),
        zeroAddress,
        zeroAddress,
        0
      ),
      onConfirmation: () =>
        this.spamBalances([fromTokenContract, toTokenContract]),
      resolveImmediately: true,
      ...(fromIsEth && { value: fromWei }),
      onHash: () => onUpdate!(3, steps)
    });
    onUpdate!(4, steps);

    return this.createTxResponse(confirmedHash);
  }

  @action async triggerApprovalIfRequired({
    owner,
    spender,
    amount,
    tokenAddress
  }: {
    owner: string;
    spender: string;
    tokenAddress: string;
    amount: string;
  }) {
    const currentApprovedBalance = await getApprovedBalanceWei({
      owner,
      spender,
      tokenAddress
    });

    const sufficientBalanceAlreadyApproved = new BigNumber(
      currentApprovedBalance
    ).isGreaterThanOrEqualTo(amount);

    if (sufficientBalanceAlreadyApproved) return;

    const isNullApprovalTokenContract = nullApprovals.some(contract =>
      compareString(tokenAddress, contract)
    );

    const nullingTxRequired =
      fromWei(currentApprovedBalance) !== "0" && isNullApprovalTokenContract;

    if (nullingTxRequired) {
      await this.approveTokenWithdrawals([
        { approvedAddress: spender, amount: toWei("0"), tokenAddress }
      ]);
    }

    try {
      await this.approveTokenWithdrawals([
        { approvedAddress: spender, amount, tokenAddress }
      ]);
    } catch (e) {
      const isTxDenial = (e.message as string).toLowerCase().includes("denied");
      if (!isTxDenial) {
        nullApprovals.push(tokenAddress);
        console.error(
          "Approval had failed, forcing a zero approval in case required",
          e.message
        );
      }
      throw new Error(e.message);
    }
  }

  @action async getReturnByPath({
    path,
    amount
  }: {
    path: string[];
    amount: string;
  }): Promise<string> {
    try {
      return await getReturnByPath({
        networkContract: this.contracts.BancorNetwork,
        path,
        amount,
        web3: w3
      });
    } catch (e) {
      throw new Error(
        `Threw getting return by path ${JSON.stringify(e)} ${path}`
      );
    }
  }

  @action async winningMinimalRelays(): Promise<MinimalRelay[]> {
    const relaysWithBalances = this.apiData!.pools.filter(pool =>
      pool.reserves.every(reserve => reserve.balance !== "0")
    );
    const relaysByLiqDepth = this.relays
      .sort(sortByLiqDepth)
      .filter(relay =>
        relaysWithBalances.some(r => compareString(relay.id, r.pool_dlt_id))
      );
    const winningRelays = uniqWith(relaysByLiqDepth, compareRelayByReserves);

    const relaysWithConverterAddress = winningRelays.map(relay => {
      const apiRelay = findOrThrow(this.apiData!.pools, pool =>
        compareString(pool.pool_dlt_id, relay.id)
      );
      return {
        ...relay,
        converterAddress: apiRelay.converter_dlt_id
      };
    });

    const minimalRelays = relaysWithConverterAddress.map(
      viewRelayConverterToMinimal
    );
    return minimalRelays;
  }

  @action async getDecimalsByTokenAddress(
    tokenAddress: string
  ): Promise<number> {
    if (compareString(tokenAddress, ethReserveAddress)) return 18;
    const token = findOrThrow(
      this.apiData!.tokens,
      token => compareString(token.dlt_id, tokenAddress),
      "failed to find token for decimals"
    );
    return token.decimals;
  }

  @action async calculateSingleWithdraw({
    id,
    decPercent
  }: {
    id: string;
    decPercent: number;
  }): Promise<{
    outputs: ViewAmountDetail[];
    expectedValue: ViewAmountDetail;
  }> {
    const [, posId] = id.split(":");
    const ppm = new BigNumber(decPercent).times(oneMillion).toString();
    const res = await getRemoveLiquidityReturn(
      this.contracts.LiquidityProtection,
      posId,
      ppm,
      dayjs().unix(),
      w3
    );

    const position = findOrThrow(
      this.protectedViewPositions,
      pos => compareString(pos.id, posId),
      "failed finding protected position"
    );

    const reserveTokenAddress = position.inititalProtectedToken;

    const reserveTokenObj = findOrThrow(this.apiData!.tokens, token =>
      compareString(reserveTokenAddress, token.dlt_id)
    );

    return {
      outputs: [
        {
          amount: shrinkToken(res.baseAmount, reserveTokenObj.decimals),
          id: reserveTokenAddress,
          symbol: reserveTokenObj.symbol
        },
        {
          amount: shrinkToken(res.networkAmount, 18),
          id: this.liquidityProtectionSettings.networkToken,
          symbol: "BNT"
        }
      ].filter(output => new BigNumber(output.amount).isGreaterThan(0)),
      expectedValue: {
        amount: shrinkToken(res.targetAmount, reserveTokenObj.decimals),
        id: reserveTokenAddress,
        symbol: reserveTokenObj.symbol
      }
    };
  }

  @action async findBestPath({
    fromId,
    toId,
    relays,
    fromWei
  }: {
    fromWei: string;
    fromId: string;
    toId: string;
    relays: readonly MinimalRelay[];
  }): Promise<MinimalRelay[]> {
    const possibleStartingRelays = relays.filter(relay =>
      relay.reserves.some(reserve => compareString(reserve.contract, fromId))
    );
    const moreThanOneReserveOut = possibleStartingRelays.length > 1;
    const onlyOneHopNeeded = relays.some(relay =>
      [fromId, toId].every(id =>
        relay.reserves.some(reserve => compareString(reserve.contract, id))
      )
    );
    const fromIsBnt = compareString(
      fromId,
      this.liquidityProtectionSettings.networkToken
    );
    const checkMultiplePaths =
      moreThanOneReserveOut && !onlyOneHopNeeded && !fromIsBnt;

    if (checkMultiplePaths) {
      const fromSymbol = findOrThrow(
        this.apiData!.tokens,
        token => compareString(token.dlt_id, fromId),
        "failed finding token...."
      ).symbol;
      const excludedRelays = relays.filter(
        relay =>
          !possibleStartingRelays.some(r =>
            compareString(r.anchorAddress, relay.anchorAddress)
          )
      );

      const results = await Promise.all(
        possibleStartingRelays.map(async startingRelay => {
          const isolatedRelays = [startingRelay, ...excludedRelays];
          const relayPath = await this.findPath({
            fromId,
            relays: isolatedRelays,
            toId
          });
          const path = generateEthPath(fromSymbol, relayPath);

          return {
            startingRelayAnchor: startingRelay.anchorAddress,
            returnResult: await this.getReturnByPath({
              path,
              amount: fromWei
            }).catch(() => false),
            path,
            relays: relayPath
          };
        })
      );

      const passedResults = results
        .filter(res => res.returnResult)
        .map(res => ({ ...res, returnResult: res.returnResult as string }));

      if (passedResults.length == 0)
        throw new Error(`Failed finding a path between tokens`);

      const sortedReturns = passedResults.sort((a, b) =>
        new BigNumber(b.returnResult).lt(a.returnResult) ? -1 : 1
      );
      const bestReturn = sortedReturns[0];
      return bestReturn.relays;
    } else {
      return this.findPath({ fromId, toId, relays });
    }
  }

  @mutation setDaoTokens() {}

  @action async getReturnOrder({}) {}

  @action async createOrder({ from, to, expiryDuration }: ProposedCreateOrder) {
    const currentUser = this.currentUser as string;
    if (!currentUser) throw new Error("Cannot proceed without being logged in");

    const [fromToken, toToken] = await this.tokensById([from.id, to.id]);

    const now = dayjs().unix();
    const expiry = new BigNumber(now + expiryDuration);

    const randomHex = web3.utils.randomHex(6);
    const randomNumber = web3.utils.hexToNumber(randomHex);
    const randomBigNumber = new BigNumber(randomNumber);

    const fromAmountWei = new BigNumber(
      expandToken(from.amount, fromToken.precision)
    );
    const toAmountWei = new BigNumber(
      expandToken(to.amount, toToken.precision)
    );

    const orderData = {
      fromAddress: from.id,
      toAddress: to.id,
      fromAmountWei,
      toAmountWei,
      currentUser,
      expiry,
      salt: randomBigNumber
    };

    console.log(orderData, "was the order data");

    const order = createOrder(orderData);

    console.log({ order });

    const signature = await order.getSignatureWithProviderAsync(
      // @ts-ignore
      web3.currentProvider,
      SignatureType.EIP712
    );

    const buildRfqJsonOrder = (
      order: RfqOrder,
      signature: Signature
    ): RfqOrderJson => {
      return {
        maker: order.maker.toLowerCase(),
        taker: order.taker.toLowerCase(),
        chainId: order.chainId,
        expiry: order.expiry.toNumber(),
        makerAmount: order.makerAmount.toString().toLowerCase(),
        makerToken: order.makerToken.toLowerCase(),
        pool: order.pool.toLowerCase(),
        salt: order.salt.toString().toLowerCase(),
        signature,
        takerAmount: order.takerAmount.toString().toLowerCase(),
        takerToken: order.takerToken.toLowerCase(),
        txOrigin: order.txOrigin.toLowerCase(),
        verifyingContract: order.verifyingContract.toLowerCase()
      };
    };

    const jsonOrder = buildRfqJsonOrder(order, signature);
    console.log({ order, signature, jsonOrder });

    const res = await sendOrder([jsonOrder]);
    console.log(res, "was the response");
  }

  @action async getReturn({
    from,
    toId
  }: ProposedFromTransaction): Promise<ConvertReturn> {
    if (compareString(from.id, toId))
      throw new Error("Cannot convert a token to itself.");
    const [fromToken, toToken] = await this.tokensById([from.id, toId]);

    const [fromTokenContract, toTokenContract] = [fromToken.id, toToken.id];
    const amount = from.amount;

    const fromTokenDecimals = await this.getDecimalsByTokenAddress(
      fromTokenContract
    );
    const toTokenDecimals = await this.getDecimalsByTokenAddress(
      toTokenContract
    );

    const minimalRelays = await this.winningMinimalRelays();
    const fromWei = expandToken(amount, fromTokenDecimals);

    const relays = await this.findBestPath({
      fromId: from.id,
      toId,
      relays: minimalRelays,
      fromWei
    });

    const path = generateEthPath(fromToken.symbol, relays);

    try {
      const wei = await this.getReturnByPath({
        path,
        amount: fromWei
      });

      const weiNumber = new BigNumber(wei);

      const userReturnRate = buildRate(new BigNumber(fromWei), weiNumber);

      let slippage: number | undefined;
      try {
        const firstRelayContract = relays[0].contract;
        const contract = buildConverterContract(firstRelayContract, w3);
        const fromReserveBalanceWei = await contract.methods
          .getConnectorBalance(fromTokenContract)
          .call();

        const smallPortionOfReserveBalance = new BigNumber(
          new BigNumber(fromReserveBalanceWei).times(0.00001).toFixed(0)
        );

        if (smallPortionOfReserveBalance.isLessThan(fromWei)) {
          const smallPortionOfReserveBalanceWei = smallPortionOfReserveBalance.toFixed(
            0
          );

          const smallPortionReturn = await this.getReturnByPath({
            path,
            amount: smallPortionOfReserveBalanceWei
          });

          const tinyReturnRate = buildRate(
            new BigNumber(smallPortionOfReserveBalanceWei),
            new BigNumber(smallPortionReturn)
          );

          const slippageNumber = calculateSlippage(
            tinyReturnRate,
            userReturnRate
          );
          slippage = slippageNumber.toNumber();
        }
      } catch (e) {
        console.error("Failed calculating slippage", e.message);
      }

      return {
        amount: shrinkToken(wei, toTokenDecimals),
        slippage
      };
    } catch (e) {
      console.error(e, "was caught in here...");
      if (
        e.message.includes(
          `Returned values aren't valid, did it run Out of Gas? You might also see this error if you are not using the correct ABI for the contract you are retrieving data from`
        )
      ) {
        const relayBalances = await Promise.all(
          relays.map(async relay => ({
            relay,
            balances: await this.fetchRelayBalances({
              poolId: relay.anchorAddress
            })
          }))
        );
        const relaysWithNoBalances = relayBalances.filter(
          relay =>
            !relay.balances.reserves.every(reserve => reserve.weiAmount !== "0")
        );
        if (relaysWithNoBalances.length > 0) {
          const moreThanOne = relayBalances.length > 1;
          throw new Error(
            moreThanOne
              ? "Pool does not have sufficient reserve balances"
              : "Pool does not have a sufficient reserve balance"
          );
        } else {
          throw new Error(e);
        }
      } else {
        throw new Error(e);
      }
    }
  }

  // @ts-ignore
  @action async getCost({ fromId, to }: ProposedToTransaction) {
    if (compareString(fromId, to.id)) {
      throw new Error("Cannot convert a token to itself.");
    }
    throw new Error("Fetching the cost of this token is not yet supported.");
  }
}<|MERGE_RESOLUTION|>--- conflicted
+++ resolved
@@ -69,13 +69,7 @@
   findChangedReserve,
   LockedBalance,
   rewindBlocksByDays,
-<<<<<<< HEAD
   buildPoolNameFromReserves
-=======
-  calculateProgressLevel,
-  buildPoolNameFromReserves,
-  calculatePercentageChange
->>>>>>> 5915a2e0
 } from "@/api/helpers";
 import { ContractSendMethod } from "web3-eth-contract";
 import { ethErc20WrapperContract, ethReserveAddress } from "@/api/eth/ethAbis";
@@ -1363,7 +1357,10 @@
   get stats() {
     const apiData = this.apiData!;
     const bntUsdPrice = Number(apiData.bnt_price.usd);
-    const bntPrice24Change = calculatePercentageChange(bntUsdPrice, Number(apiData.bnt_price_24h_ago.usd))
+    const bntPrice24Change = calculatePercentageChange(
+      bntUsdPrice,
+      Number(apiData.bnt_price_24h_ago.usd)
+    );
     const bntSupply = this.bntSupply;
 
     const { pools, tokens } = apiData;
