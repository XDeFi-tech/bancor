--- conflicted
+++ resolved
@@ -1941,11 +1941,7 @@
             x => x.id === `${position.poolToken}-${position.reserveToken}`
           );
 
-<<<<<<< HEAD
-          const multiplier = vxm.rewards.poolPrograms?.some(
-=======
           const multiplier = poolPrograms?.some(
->>>>>>> f92d7d76
             x => x.poolToken === position.poolToken
           )
             ? rewardsMultiplier.find(
