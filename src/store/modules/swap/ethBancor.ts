--- conflicted
+++ resolved
@@ -2506,123 +2506,12 @@
 
   viewTokens: ViewToken[] = [];
 
-<<<<<<< HEAD
   @mutation setViewTokens(viewTokens: ViewToken[]) {
     this.viewTokens = viewTokens;
   }
 
   get tokens(): ViewToken[] {
     return this.viewTokens;
-=======
-        return pool.reserves.map(reserve => ({
-          contract: reserve.address,
-          liquidityProtection,
-          tradeSupported
-        }));
-      })
-      .reduce((acc, item) => {
-        const existingToken = acc.find(token =>
-          compareString(token.contract!, item.contract)
-        );
-        return existingToken
-          ? updateArray(
-              acc,
-              token => compareString(token.contract!, item.contract),
-              token => ({
-                ...token,
-                liquidityProtection:
-                  token.liquidityProtection || item.liquidityProtection,
-                tradeSupported: token.tradeSupported || item.tradeSupported
-              })
-            )
-          : [...acc, item];
-      }, [] as { contract: string; liquidityProtection: boolean; tradeSupported: boolean }[]);
-
-    const tokenBalances = this.tokenBalances;
-    const tokenMeta = this.tokenMeta;
-    const daoTokenAddresses = this.daoTokenAddresses;
-
-    const finalTokens = this.apiData.tokens
-      .map(
-        (token): ViewToken => {
-          const tokenWithBackground = tokensWithPoolBackground.find(t =>
-            compareString(t.contract, token.dlt_id)
-          );
-          const liquidityProtection = !!(
-            tokenWithBackground && tokenWithBackground.liquidityProtection
-          );
-          const tradeSupported = !!(
-            tokenWithBackground && tokenWithBackground.tradeSupported
-          );
-
-          const change24h =
-            priceChangePercent(
-              Number(token.rate_24h_ago.usd),
-              Number(token.rate.usd)
-            ) * 100;
-          const meta = tokenMeta.find(meta =>
-            compareString(meta.contract, token.dlt_id)
-          );
-          const balance = tokenBalances.find(balance =>
-            compareString(balance.id, token.dlt_id)
-          );
-          const balanceString =
-            balance && new BigNumber(balance.balance).toString();
-
-          const limitOrderAvailable =
-            daoTokenAddresses.some(tokenAddress =>
-              compareString(token.dlt_id, tokenAddress)
-            ) || compareString(token.dlt_id, ethReserveAddress);
-
-          return {
-            contract: token.dlt_id,
-            id: token.dlt_id,
-            name: token.symbol,
-            symbol: token.symbol,
-            precision: token.decimals,
-            logo: (meta && meta.image) || defaultImage,
-            change24h,
-            ...(balance && { balance: balanceString }),
-            liqDepth: Number(token.liquidity.usd || 0),
-            liquidityProtection,
-            price: Number(token.rate.usd),
-            volume24h: Number(1),
-            tradeSupported,
-            limitOrderAvailable
-          };
-        }
-      )
-      .sort(sortByLiqDepth);
-
-    if (this.currentNetwork == EthNetworks.Mainnet) {
-      const wEthBalance = tokenBalances.find(balance =>
-        compareString(balance.id, wethTokenContractAddress)
-      );
-      const wethBalanceString =
-        wEthBalance && new BigNumber(wEthBalance.balance).toString();
-
-      const wethTokenImage = imageOrDefault(
-        wethTokenContractAddress,
-        tokenMeta
-      );
-
-      const wethToken: ViewToken = {
-        ...(wEthBalance && { balance: wethBalanceString }),
-        contract: wethTokenContractAddress,
-        id: wethTokenContractAddress,
-        limitOrderAvailable: true,
-        tradeSupported: false,
-        logo: wethTokenImage,
-        name: "WETH",
-        precision: 18,
-        symbol: "WETH",
-        liquidityProtection: false
-      };
-
-      finalTokens.push(wethToken);
-    }
-    return finalTokens;
->>>>>>> 888c06f7
   }
 
   get tokenMetaObj() {
@@ -6345,15 +6234,13 @@
     }
   }
 
-<<<<<<< HEAD
+  daoTokenAddresses: string[] = [];
+
   @action async getReturnOrder({}) {}
-=======
-  daoTokenAddresses: string[] = [];
 
   @mutation setDaoTokens(tokenAddresses: string[]) {
     this.daoTokenAddresses = tokenAddresses;
   }
->>>>>>> 888c06f7
 
   @action async tokenPrecisionsById(ids: string[]): Promise<TokenPrecision[]> {
     const tokens = this.tokens;
