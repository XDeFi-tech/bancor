--- conflicted
+++ resolved
@@ -136,7 +136,7 @@
   moreStaticRelays,
   previousPoolFees,
   v2Pools,
-  compareStaticRelay,
+  compareStaticRelay
 } from "./staticRelays";
 import BigNumber from "bignumber.js";
 import { knownVersions } from "@/api/eth/knownConverterVersions";
@@ -180,12 +180,9 @@
   parseRawDynamic,
   filterAndWarn,
   staticToConverterAndAnchor,
-<<<<<<< HEAD
+  miningBntReward,
+  miningTknReward,
   calculateAmountToGetSpace
-=======
-  miningBntReward,
-  miningTknReward
->>>>>>> f00807c7
 } from "@/api/pureHelpers";
 import {
   distinctArrayItem,
