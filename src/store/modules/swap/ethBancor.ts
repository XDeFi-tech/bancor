import { createModule, mutation, action } from "vuex-class-component";
import {
  ProposedFromTransaction,
  ProposedToTransaction,
  ProposedConvertTransaction,
  ProposedCreateOrder,
  LiquidityParams,
  OpposingLiquidParams,
  OpposingLiquid,
  TradingModule,
  LiquidityModule,
  BaseToken,
  CreatePoolModule,
  ModalChoice,
  ViewToken,
  ViewRelay,
  TokenPrice,
  Section,
  Step,
  HistoryModule,
  ViewAmount,
  ModuleParam,
  ConvertReturn,
  UserPoolBalances,
  ReserveFeed,
  PoolTokenPosition,
  CreateV1PoolEthParams,
  TxResponse,
  V1PoolResponse,
  ViewTradeEvent,
  ViewLiquidityEvent,
  ProtectLiquidityParams,
  OnUpdate,
  ViewProtectedLiquidity,
  ViewLockedBalance,
  ProtectionRes,
  ViewAmountDetail,
  TokenWei,
  PoolLiqMiningApr,
  ProtectedLiquidity,
  ConverterAndAnchor,
  ViewReserve,
  RegisteredContracts,
<<<<<<< HEAD
  RawLiquidityProtectionSettings,
  LiquidityProtectionSettings
=======
  OnPrompt
>>>>>>> 7b856d8e
} from "@/types/bancor";
import { RfqOrder, Signature, SignatureType } from "@0x/protocol-utils";
import {
  Relay,
  Token,
  fetchReserveBalance,
  compareString,
  findOrThrow,
  updateArray,
  isOdd,
  multiSteps,
  PoolType,
  TraditionalRelay,
  ChainLinkRelay,
  SmartToken,
  PoolContainer,
  sortAlongSide,
  RelayWithReserveBalances,
  sortByLiqDepth,
  matchReserveFeed,
  zeroAddress,
  buildSingleUnitCosts,
  findChangedReserve,
  LockedBalance,
  rewindBlocksByDays,
  buildPoolNameFromReserves,
  calculatePercentageChange
} from "@/api/helpers";
import { ContractSendMethod } from "web3-eth-contract";
import { ethErc20WrapperContract, ethReserveAddress } from "@/api/eth/ethAbis";
import {
  getApprovedBalanceWei,
  getReturnByPath,
  liquidationLimit,
  getConvertersByAnchors,
  getAnchors,
  conversionPath,
  getTokenSupplyWei,
  existingPool,
  getRemoveLiquidityReturn,
  addLiquidityDisabled
} from "@/api/eth/contractWrappers";
import { toWei, fromWei, toHex, asciiToHex } from "web3-utils";
import Decimal from "decimal.js";
import { vxm } from "@/store";
import wait from "waait";
import {
  uniqWith,
  differenceWith,
  zip,
  partition,
  toPairs,
  fromPairs,
  chunk,
  last,
  groupBy,
  first
} from "lodash";
import {
  buildNetworkContract,
  buildRegistryContract,
  buildV28ConverterContract,
  buildV2Converter,
  buildConverterContract,
  buildTokenContract,
  buildLiquidityProtectionContract,
  buildLiquidityProtectionStoreContract,
  buildLiquidityProtectionSettingsContract,
  buildAddressLookupContract,
  buildLiquidityProtectionSystemStoreContract
} from "@/api/eth/contractTypes";
import {
  MinimalRelay,
  generateEthPath,
  shrinkToken,
  TokenSymbol,
  removeLeadingZeros
} from "@/api/eth/helpers";
import { ethBancorApiDictionary } from "@/api/eth/bancorApiRelayDictionary";
import { getSmartTokenHistory } from "@/api/eth/zumZoom";
import { sortByNetworkTokens } from "@/api/sortByNetworkTokens";
import { findNewPath } from "@/api/eos/eosBancorCalc";
import {
  priorityEthPools,
  knownPools,
  PreviousPoolFee,
  moreStaticRelays,
  previousPoolFees,
  v2Pools
} from "./staticRelays";
import BigNumber from "bignumber.js";
import { knownVersions } from "@/api/eth/knownConverterVersions";
import { MultiCall, ShapeWithLabel, DataTypes } from "eth-multicall";
import dayjs from "@/utils/dayjs";
import { getNetworkVariables } from "@/api/config";
import { EthNetworks, web3 } from "@/api/web3";
import * as Sentry from "@sentry/browser";
import {
  Subject,
  combineLatest,
  from,
  Observable,
  partition as partitionOb,
  merge
} from "rxjs";
import {
  map,
  filter,
  concatMap,
  mergeMap,
  tap,
  switchMap,
  shareReplay,
  scan,
  first as firstItem,
  bufferTime,
  delay,
  buffer,
  share,
  take
} from "rxjs/operators";
import {
  decToPpm,
  compareStaticRelayAndSet,
  expandToken,
  calculatePriceDeviationTooHigh,
  reserveContractsInStatic,
  parseRawDynamic,
  filterAndWarn,
  miningBntReward,
  miningTknReward,
  calculateAmountToGetSpace
} from "@/api/pureHelpers";
import {
  currentBlockReceiver$,
  currentBlock$,
  usdPriceOfBnt$,
  newPools$,
  poolPrograms$,
<<<<<<< HEAD
  fetchPositionsTrigger$,
  lockedBalancesTrigger$
=======
  newPools$,
  selectedPromptReceiver$
>>>>>>> 7b856d8e
} from "@/api/observables";
import {
  dualPoolRoiShape,
  reserveBalanceShape,
  tokenShape,
  tokenSupplyShape,
  slimBalanceShape,
  balanceShape,
  v2PoolBalanceShape,
  relayShape,
  poolTokenShape,
  protectedReservesShape,
  dynamicRelayShape,
  staticRelayShape,
  liquidityProtectionSettingsShape,
  liquidityProtectionShape,
  protectedPositionShape
} from "@/api/eth/shapes";
import Web3 from "web3";
import { nullApprovals } from "@/api/eth/nullApprovals";
import { NewPool, WelcomeData } from "@/api/eth/bancorApi";
import { PoolProgram } from "../rewards";
import { distinctArrayItem } from "@/api/observables/customOperators";
import {
  networkVersion$,
  networkVersionReceiver$
} from "@/api/observables/network";
import {
  bancorConverterRegistry$,
  liquidityProtectionStore$
} from "@/api/observables/contracts";
import { authenticatedReceiver$ } from "@/api/observables/auth";
import {
  getTxOrigin,
  keeperTokens$,
  limitOrders$,
  RfqOrderJson,
  sendOrder
} from "@/api/observables/keeperDao";
import { createOrder } from "@/api/orderSigning";

keeperTokens$.subscribe(token =>
  vxm.ethBancor.setDaoTokens(token.map(x => x.address))
);

const viewLimitOrders$ = combineLatest([keeperTokens$, limitOrders$]).pipe(
  map(([tokens, orders]) =>
    orders.map(
      (order): ViewLimitOrder => {
        const fromToken = findOrThrow(tokens, token =>
          compareString(token.address, order.order.makerToken)
        );
        const toToken = findOrThrow(tokens, token =>
          compareString(token.address, order.order.takerToken)
        );

        return {
          expiryTime: Number(order.order.expiry),
          from: {
            id: order.order.makerToken,
            amount: shrinkToken(order.order.makerAmount, fromToken.decimals)
          },
          to: {
            id: order.order.takerToken,
            amount: shrinkToken(order.order.takerAmount, toToken.decimals)
          },
          id: order.metaData.orderHash,
          orderHash: order.metaData.orderHash,
          seller: order.order.maker
        };
      }
    )
  )
);

viewLimitOrders$.subscribe(orders => vxm.ethBancor.setLimitOrders(orders));
interface ViewLimitOrder {
  expiryTime: number;
  seller: string;
  from: ViewAmount;
  to: ViewAmount;
  orderHash: string;
  id: string;
}
interface ViewRelayConverter extends ViewRelay {
  converterAddress: string;
}

const viewRelayConverterToMinimal = (
  relay: ViewRelayConverter
): MinimalRelay => ({
  anchorAddress: relay.id,
  contract: relay.converterAddress,
  reserves: relay.reserves.map(reserve => ({
    contract: reserve.id,
    symbol: reserve.symbol
  }))
});

const currentBlockTwo$ = new Subject<number>();
const convertersAndAnchors$ = new Subject<ConverterAndAnchor>();
const bufferToggle$ = new Subject();

convertersAndAnchors$
  .pipe(firstItem(), delay(1))
  .subscribe(() => bufferToggle$.next());

const bufferedAnchorsAndConverters$ = convertersAndAnchors$.pipe(
  buffer(bufferToggle$),
  scan(
    (acc, item) => {
      const allData = [...acc.data, ...item];

      const sortedData = sortAlongSide(
        allData,
        x => x.anchorAddress,
        priorityEthPools
      );
      const toEmit = sortedData[0];

      return {
        data: sortedData.slice(1),
        toEmit
      };
    },
    {
      data: [] as ConverterAndAnchor[],
      // @ts-ignore
      toEmit: (undefined as ConverterAndAnchor)!
    }
  ),
  filter(x => Boolean(x.toEmit)),
  map(x => x.toEmit)
);

combineLatest([currentBlockTwo$, bufferedAnchorsAndConverters$])
  .pipe(
    concatMap(([currentBlock, converterAndAnchor]) => {
      const blockYesterday = rewindBlocksByDays(currentBlock, 0.98);
      const { converterAddress, anchorAddress } = converterAndAnchor;
      return getHistoricFees(
        w3,
        anchorAddress,
        converterAddress,
        blockYesterday
      );
    }),
    tap(() => bufferToggle$.next()),
    filter(feeEvents => feeEvents.length > 0)
  )
  .subscribe(fees => {
    vxm.ethBancor.updateHistoricPoolFees(fees);
  });

const w3: Web3 = web3;

interface Balance {
  balance: string;
  id: string;
}

interface PoolApr {
  poolId: string;
  oneWeekApr: string;
}

const calculateReturnOnInvestment = (
  investment: string,
  newReturn: string
): string => {
  return new BigNumber(newReturn).div(investment).minus(1).toString();
};

// returns the rate of 1 pool token in reserve token units
const calculatePoolTokenRate = (
  poolTokenSupply: string,
  reserveTokenBalance: string
) => new BigNumber(reserveTokenBalance).times(2).div(poolTokenSupply);

type Wei = string;

const calculateExpectedPoolTokenReturnV2 = (
  poolTokenSupply: Wei,
  stakedReserveBalance: Wei,
  reserveTokenAmountToDeposit: Wei
): Wei =>
  new BigNumber(poolTokenSupply)
    .div(stakedReserveBalance)
    .times(reserveTokenAmountToDeposit)
    .toFixed(0);

const calculateShareOfPool = (
  poolTokensToAdd: Wei,
  poolTokenSupply: Wei,
  existingUserPoolTokenBalance?: Wei
): number => {
  if (new BigNumber(poolTokenSupply).eq(0)) return 1;

  const suggestedSmartTokens = new BigNumber(poolTokensToAdd).plus(
    existingUserPoolTokenBalance || 0
  );

  const suggestedSmartTokenSupply = new BigNumber(poolTokenSupply).plus(
    poolTokensToAdd
  );

  const shareOfPool = suggestedSmartTokens
    .div(suggestedSmartTokenSupply)
    .toNumber();

  return shareOfPool;
};

const compareRelayByReserves = (a: ViewRelay, b: ViewRelay) =>
  a.reserves.every(reserve =>
    b.reserves.some(r => compareString(reserve.contract, r.contract))
  );

const rawAbiV2ToStacked = (
  rawAbiV2: RawAbiV2PoolBalances
): StakedAndReserve => {
  const primaryReserveWeight =
    rawAbiV2.effectiveReserveWeights && rawAbiV2.effectiveReserveWeights[0];
  const secondaryReserveWeight =
    rawAbiV2.effectiveReserveWeights && rawAbiV2.effectiveReserveWeights[1];

  const reserveOneIsPrimaryReserve = compareString(
    rawAbiV2.reserveOne,
    rawAbiV2.primaryReserveToken
  );

  const reserveOneReserveWeight = reserveOneIsPrimaryReserve
    ? primaryReserveWeight
    : secondaryReserveWeight;
  const reserveTwoReserveWeight = reserveOneIsPrimaryReserve
    ? secondaryReserveWeight
    : primaryReserveWeight;

  return {
    converterAddress: rawAbiV2.converterAddress,
    reserves: [
      {
        reserveAddress: rawAbiV2.reserveOne,
        stakedBalance: rawAbiV2.reserveOneStakedBalance,
        reserveWeight: reserveOneReserveWeight,
        poolTokenAddress: rawAbiV2.reserveOnePoolToken
      },
      {
        reserveAddress: rawAbiV2.reserveTwo,
        stakedBalance: rawAbiV2.reserveTwoStakedBalance,
        reserveWeight: reserveTwoReserveWeight,
        poolTokenAddress: rawAbiV2.reserveTwoPoolToken
      }
    ]
  };
};

const getAnchorTokenAddresses = (relay: Relay): string[] => {
  if (relay.converterType == PoolType.ChainLink) {
    const actualRelay = relay as ChainLinkRelay;
    return actualRelay.anchor.poolTokens.map(x => x.poolToken.contract);
  } else if (relay.converterType == PoolType.Traditional) {
    const actualRelay = relay as TraditionalRelay;
    return [actualRelay.anchor.contract];
  } else {
    throw new Error("Failed to identify type of relay passed");
  }
};

interface RefinedAbiRelay {
  anchorAddress: string;
  reserves: [string, string];
  version: number;
  converterType: PoolType;
  converterAddress: string;
  connectorToken1: string;
  connectorToken2: string;
  connectorTokenCount: string;
  conversionFee: string;
  owner: string;
}

export const ppmToDec = (ppm: number | string): number =>
  new BigNumber(ppm).dividedBy(oneMillion).toNumber();

const determineConverterType = (
  converterType: string | undefined
): PoolType => {
  if (typeof converterType == "undefined") {
    return PoolType.Traditional;
  } else if (Number(converterType) == 32) {
    return PoolType.Traditional;
  } else if (Number(converterType) == 1) {
    return PoolType.Traditional;
  } else if (Number(converterType) == 3) {
    return PoolType.Traditional;
  } else if (Number(converterType) == 2) {
    return PoolType.ChainLink;
  } else if (Number(converterType) == 0) {
    return PoolType.Liquid;
  }
  throw new Error(`Failed to determine the converter type "${converterType}"`);
};

const getHistoricFees = async (
  w3: Web3,
  id: string,
  converterAddress: string,
  fromBlock: number
): Promise<PreviousPoolFee[]> => {
  const contract = buildV28ConverterContract(converterAddress, w3);
  const options = {
    fromBlock,
    toBlock: "latest"
  };

  try {
    const events = await contract.getPastEvents("ConversionFeeUpdate", options);

    const previousPoolFees = events
      .filter(event => event.blockNumber >= fromBlock)
      .map(
        (event): PreviousPoolFee => ({
          id,
          oldDecFee: ppmToDec(event.returnValues["_prevFee"]),
          blockNumber: event.blockNumber
        })
      );

    return previousPoolFees;
  } catch (err) {
    console.error(
      "Failed fetching pool fees for converterer",
      converterAddress,
      err,
      "from block",
      fromBlock
    );
    return [];
  }
};

const smartTokenAnchor = (smartToken: Token) => ({
  anchor: smartToken,
  converterType: PoolType.Traditional
});

limitOrders$.subscribe(x => console.log("orders came out", x));

const newRelayToRelayWithBalances = (
  newRelay: NewRelay
): RelayWithReserveBalances => ({
  anchor: {
    ...newRelay.poolToken,
    decimals: Number(newRelay.poolToken.decimals),
    network: "ETH"
  },
  contract: newRelay.converterAddress,
  converterType: newRelay.converterType,
  fee: newRelay.fee,
  id: newRelay.poolToken.contract,
  isMultiContract: false,
  network: "ETH",
  reserveBalances: newRelay.reserves.map(x => ({
    amount: x.reserveBalance,
    id: x.contract
  })),
  reserves: newRelay.reserves.map(x => ({
    ...x,
    reserveWeight: 0.5,
    network: "ETH",
    reserveBalance: x.reserveBalance,
    decimals: Number(x.decimals),
    symbol: x.symbol,
    contract: x.contract
  })),
  version: String(newRelay.version)
});

interface UsdValue {
  id: string;
  usdPrice: string;
}

const trustedStables = (network: EthNetworks): UsdValue[] => {
  if (network == EthNetworks.Mainnet) {
    return [
      { id: "0x309627af60f0926daa6041b8279484312f2bf060", usdPrice: "1" }
    ];
  }
  return [];
};

const calculateSlippage = (
  slippageLessRate: BigNumber,
  slippagedRate: BigNumber
): BigNumber => {
  if (slippagedRate.gt(slippageLessRate)) throw new Error("Rates are bad");
  const result = slippageLessRate.minus(slippagedRate).abs();
  return result.div(slippageLessRate);
};

const buildRate = (amountEntered: BigNumber, returnAmount: BigNumber) =>
  returnAmount.div(amountEntered);

const buildRelayFeedChainkLink = ({
  relays,
  usdPriceOfBnt
}: {
  relays: RawV2Pool[];
  usdPriceOfBnt: number;
}) => relays.flatMap(relay => buildReserveFeedsChainlink(relay, usdPriceOfBnt));

const buildReserveFeedsTraditional = (
  relay: RelayWithReserveBalances,
  knownUsdPrices: UsdValue[]
): ReserveFeed[] => {
  const reservesBalances = relay.reserves.map(reserve => {
    const reserveBalance = findOrThrow(
      relay.reserveBalances,
      balance => compareString(balance.id, reserve.contract),
      "failed to find a reserve balance for reserve"
    );

    const decAmount = shrinkToken(reserveBalance.amount, reserve.decimals);
    const knownUsdPrice = knownUsdPrices.find(price =>
      compareString(price.id, reserve.contract)
    );
    return {
      reserve,
      decAmount,
      knownUsdPrice
    };
  });

  const [networkReserve, tokenReserve] = sortByNetworkTokens(
    reservesBalances,
    balance => balance.reserve.symbol.toUpperCase()
  );

  const cryptoCostOfTokenReserve = new BigNumber(networkReserve.decAmount)
    .dividedBy(tokenReserve.decAmount)
    .toNumber();
  const cryptoCostOfNetworkReserve = new BigNumber(
    tokenReserve.decAmount
  ).dividedBy(networkReserve.decAmount);

  let usdCostOfTokenReserve: number;
  let usdCostOfNetworkReserve: number;

  if (networkReserve.knownUsdPrice) {
    usdCostOfTokenReserve = new BigNumber(cryptoCostOfTokenReserve)
      .times(networkReserve.knownUsdPrice.usdPrice)
      .toNumber();
    usdCostOfNetworkReserve = new BigNumber(cryptoCostOfNetworkReserve)
      .times(usdCostOfTokenReserve)
      .toNumber();
  } else if (tokenReserve.knownUsdPrice) {
    usdCostOfNetworkReserve = new BigNumber(cryptoCostOfNetworkReserve)
      .times(tokenReserve.knownUsdPrice.usdPrice)
      .toNumber();
    usdCostOfTokenReserve = new BigNumber(cryptoCostOfTokenReserve)
      .times(usdCostOfNetworkReserve)
      .toNumber();
  } else {
    throw new Error(
      `Cannot determine the price without knowing one of the reserve prices ${JSON.stringify(
        knownUsdPrices
      )}`
    );
  }

  if (Number.isNaN(usdCostOfNetworkReserve)) usdCostOfNetworkReserve = 0;

  const liqDepth = new BigNumber(networkReserve.decAmount)
    .times(usdCostOfNetworkReserve)
    .toNumber();

  return [
    {
      reserveAddress: tokenReserve.reserve.contract,
      poolId: relay.id,
      costByNetworkUsd: usdCostOfTokenReserve,
      liqDepth,
      priority: 10
    },
    {
      reserveAddress: networkReserve.reserve.contract,
      poolId: relay.id,
      liqDepth,
      costByNetworkUsd: usdCostOfNetworkReserve,
      priority: 10
    }
  ];
};

const duplicateWith = <T>(
  arr: readonly T[],
  comparator: (a: T, b: T) => boolean
) =>
  arr.filter(
    (item, index, arr) => arr.findIndex(i => comparator(item, i)) !== index
  );

const compareById = (a: { id: string }, b: { id: string }) =>
  compareString(a.id, b.id);

const compareReserveFeedByReserveAddress = (a: ReserveFeed, b: ReserveFeed) =>
  compareString(a.reserveAddress, b.reserveAddress);

const reserveFeedToUsdPrice = (reserveFeed: ReserveFeed): UsdValue => ({
  id: reserveFeed.reserveAddress,
  usdPrice: String(reserveFeed.costByNetworkUsd)
});

const buildPossibleReserveFeedsTraditional = (
  v1Pools: RelayWithReserveBalances[],
  initialKnownPrices: UsdValue[]
): ReserveFeed[] => {
  if (initialKnownPrices.length == 0)
    throw new Error("Must know the price of at least one token");
  const duplicatePrices = duplicateWith(initialKnownPrices, compareById);
  if (duplicatePrices.length > 0)
    throw new Error("Cannot pass multiple prices of a single token");

  const attemptedRelays = v1Pools.map(pool => {
    try {
      const res = buildReserveFeedsTraditional(pool, initialKnownPrices);
      return res;
    } catch (e) {
      return false;
    }
  });

  const [fulfilled, failed] = partition(attemptedRelays, Boolean);
  const flatReserveFeeds = ((fulfilled as unknown) as ReserveFeed[][])
    .flat(2)
    .sort(sortByLiqDepth);
  if (failed.length == 0) return flatReserveFeeds;
  const uniquePrices = uniqWith(
    flatReserveFeeds,
    compareReserveFeedByReserveAddress
  ).map(reserveFeedToUsdPrice);
  const learntPrices = uniqWith(
    [...initialKnownPrices, ...uniquePrices],
    compareById
  );
  const hasLearntNewPrices = learntPrices.length > initialKnownPrices.length;
  return hasLearntNewPrices
    ? buildPossibleReserveFeedsTraditional(v1Pools, learntPrices)
    : flatReserveFeeds;
};

const buildReserveFeedsChainlink = (
  relay: RawV2Pool,
  usdPriceOfBnt: number
): ReserveFeed[] => {
  const reserveBalances = relay.reserves;
  const reserveWeights = relay.reserves.map(balance => balance.reserveWeight);

  const noReserveWeights = reserveWeights.every(
    weight => typeof weight == "undefined"
  );
  if (noReserveWeights) return [];

  const sortedTokens = sortByNetworkTokens(
    reserveBalances,
    reserve => reserve.token.symbol
  ).map(token => ({
    ...token,
    decAmount: shrinkToken(token.stakedBalance, token.token.decimals),
    decWeight: new BigNumber(token.reserveWeight as string).div(oneMillion)
  }));

  const [secondaryReserveToken, primaryReserveToken] = sortedTokens;

  const secondarysPrice =
    secondaryReserveToken.token.symbol == "USDB" ? 1 : usdPriceOfBnt;

  const secondarysLiqDepth = new BigNumber(
    secondaryReserveToken.decAmount
  ).times(secondarysPrice);

  const wholeLiquidityDepth = secondarysLiqDepth.div(
    secondaryReserveToken.decWeight
  );
  const primaryLiquidityDepth = wholeLiquidityDepth.minus(secondarysLiqDepth);

  const result = [
    {
      reserveAddress: primaryReserveToken.token.contract,
      poolId: relay.anchorAddress,
      priority: 10,
      liqDepth: primaryLiquidityDepth.toNumber(),
      costByNetworkUsd: primaryLiquidityDepth
        .div(primaryReserveToken.decAmount)
        .toNumber()
    },
    {
      reserveAddress: secondaryReserveToken.token.contract,
      poolId: relay.anchorAddress,
      priority: 10,
      liqDepth: secondarysLiqDepth.toNumber(),
      costByNetworkUsd: secondarysPrice
    }
  ];
  return result;
};

export const defaultImage =
  "https://ropsten.etherscan.io/images/main/empty-token.png";
const ORIGIN_ADDRESS = DataTypes.originAddress;

interface RawV2Pool {
  reserves: {
    token: Token;
    reserveAddress: string;
    stakedBalance: string;
    reserveWeight: string | undefined;
    poolTokenAddress: string;
  }[];
  converterAddress: string;
  anchorAddress: string;
}

interface NewReserve extends RawAbiToken {
  reserveBalance: string;
}

interface NewRelay {
  reserves: NewReserve[];
  fee: number;
  converterAddress: string;
  converterType: number;
  version: number;
  poolToken: {
    symbol: string;
    decimals: string;
    contract: string;
  };
}

const unlimitedWei =
  "115792089237316195423570985008687907853269984665640564039457584007913129639935";

const calculateMean = (a: string, b: string) =>
  new BigNumber(a).plus(b).div(2).toString();

interface V2Response {
  reserveFeeds: ReserveFeed[];
  pools: (RelayWithReserveBalances | ChainLinkRelay)[];
}

const compareAnchorAndConverter = (
  a: ConverterAndAnchor,
  b: ConverterAndAnchor
) =>
  compareString(a.anchorAddress, b.anchorAddress) &&
  compareString(a.converterAddress, b.converterAddress);

interface RawAbiRelay {
  connectorToken1: string;
  connectorToken2: string;
  connectorTokenCount: string;
  conversionFee: string;
  owner: string;
  version: string;
  converterType?: string;
}

const poolsToOldRelay = (
  pools: NewPool[],
  tokens: WelcomeData["tokens"]
): Relay[] => {
  const allReserves = pools.flatMap(pool => pool.reserveTokens);
  const allReservesHaveToken = allReserves.every(reserve =>
    tokens.some(token => compareString(reserve.contract, token.dlt_id))
  );
  if (!allReservesHaveToken) throw new Error("Not enough tokens not passed");

  return pools.map(pool => ({
    anchor: {
      contract: pool.pool_dlt_id,
      decimals: pool.decimals,
      network: "eth",
      symbol: pool.name
    },
    contract: pool.converter_dlt_id,
    converterType: 1,
    fee: pool.decFee,
    id: pool.pool_dlt_id,
    isMultiContract: false,
    network: "eth",
    version: String(pool.version),
    reserves: pool.reserveTokens.map(reserve => ({
      network: "eth",
      contract: reserve.contract,
      symbol: reserve.symbol,
      decimals: findOrThrow(tokens, token =>
        compareString(token.dlt_id, reserve.contract)
      ).decimals,
      reserveWeight: reserve.reserveWeight
    }))
  }));
};

const zipAnchorAndConverters = (
  anchorAddresses: string[],
  converterAddresses: string[]
): ConverterAndAnchor[] => {
  if (anchorAddresses.length !== converterAddresses.length)
    throw new Error(
      "was expecting as many anchor addresses as converter addresses"
    );
  const zipped = zip(anchorAddresses, converterAddresses) as [string, string][];
  return zipped.map(([anchorAddress, converterAddress]) => ({
    anchorAddress: anchorAddress!,
    converterAddress: converterAddress!
  }));
};

const pickEthToken = (obj: any): Token => ({
  contract: obj.contract,
  decimals: obj.decimals,
  network: "ETH",
  symbol: obj.symbol
});

interface AbiRelay extends RawAbiRelay {
  converterAddress: string;
}

export interface AbiStaticRelay {
  converterAddress: string;
  converterType: string;
  version: string;
  connectorToken1: string;
  connectorToken2: string;
}

export interface RawABIDynamicRelay {
  connectorTokenCount: string;
  conversionFee: string;
  converterAddress: string;
  reserveOne: string;
  reserveOneAddress: string;
  reserveTwo: string;
  reserveTwoAddress: string;
}

export interface ABIDynamicRelay {
  connectorTokenCount: string;
  conversionFee: string;
  converterAddress: string;
  reserves: {
    reserveAddress: string;
    reserveBalance: string;
  }[];
}

export interface AbiDynamicRelay {
  converterAddress: string;
  reserves: {
    contract: string;
    balance: string;
  }[];
  fee: string;
}

interface RawAbiToken {
  contract: string;
  symbol: string;
  decimals: string;
}

export interface HalfStaticRelay {
  converterAddress: string;
  converterType: number;
  version: number;
  reserves: string[];
  poolToken: RawAbiToken;
}
export interface StaticRelay {
  converterAddress: string;
  converterType: number;
  version: number;
  reserves: RawAbiToken[];
  poolToken: RawAbiToken;
}

const prioritiseV2Pools = (a: ViewRelay, b: ViewRelay) => {
  if (a.v2 && b.v2) return 0;
  if (!a.v2 && !b.v2) return 0;
  if (a.v2 && !b.v2) return -1;
  if (!a.v2 && b.v2) return 1;
  return 0;
};

interface RawAbiCentralPoolToken extends RawAbiToken {
  poolTokens?: string[];
}

interface AbiCentralPoolToken extends RawAbiCentralPoolToken {
  contract: string;
}

const metaToModalChoice = (meta: TokenMeta): ModalChoice => ({
  id: meta.contract,
  contract: meta.contract,
  symbol: meta.symbol,
  img: meta.image
});

const isTraditional = (relay: Relay): boolean =>
  typeof relay.anchor == "object" &&
  relay.converterType == PoolType.Traditional;

const isChainLink = (relay: Relay): boolean =>
  Array.isArray((relay.anchor as PoolContainer).poolTokens) &&
  relay.converterType == PoolType.ChainLink;

const assertTraditional = (relay: Relay): TraditionalRelay => {
  if (isTraditional(relay)) {
    return relay as TraditionalRelay;
  }
  throw new Error("Not a traditional relay");
};

const assertChainlink = (relay: Relay): ChainLinkRelay => {
  if (isChainLink(relay)) {
    return relay as ChainLinkRelay;
  }
  throw new Error("Not a chainlink relay");
};

const generateEtherscanTxLink = (txHash: string, ropsten: boolean = false) =>
  `https://${ropsten ? "ropsten." : ""}etherscan.io/tx/${txHash}`;

const generateEtherscanAccountLink = (
  account: string,
  ropsten: boolean = false
) => `https://${ropsten ? "ropsten." : ""}etherscan.io/address/${account}`;

const iouTokensInRelay = (relay: Relay): Token[] => {
  if (relay.converterType == PoolType.ChainLink) {
    const poolContainer = relay.anchor as PoolContainer;
    const poolTokens = poolContainer.poolTokens;
    const tokens = poolTokens.map(token => token.poolToken);
    return tokens;
  } else if (relay.converterType == PoolType.Traditional) {
    const smartToken = relay.anchor as SmartToken;
    return [smartToken];
  } else throw new Error("Failed to identify pool");
};

const reserveTokensInRelay = (relay: Relay): Token[] => relay.reserves;

const tokensInRelay = (relay: Relay): Token[] => [
  ...reserveTokensInRelay(relay),
  ...iouTokensInRelay(relay)
];

const relayToMinimal = (relay: Relay): MinimalRelay => ({
  contract: relay.contract,
  reserves: relay.reserves.map(
    (reserve): TokenSymbol => ({
      contract: reserve.contract,
      symbol: reserve.symbol
    })
  ),
  anchorAddress: isTraditional(relay)
    ? (relay.anchor as SmartToken).contract
    : (relay.anchor as PoolContainer).poolContainerAddress
});

const sortSmartTokenAddressesByHighestLiquidity = (
  tokens: TokenPrice[],
  smartTokenAddresses: string[]
): string[] => {
  const sortedTokens = tokens
    .slice()
    .sort((a, b) => b.liquidityDepth - a.liquidityDepth);

  const sortedDictionary = sortedTokens
    .map(
      token =>
        ethBancorApiDictionary.find(dic =>
          compareString(token.id, dic.tokenId)
        )!
    )
    .filter(Boolean);

  const res = sortAlongSide(
    smartTokenAddresses,
    pool => pool,
    sortedDictionary.map(x => x.smartTokenAddress)
  );

  const isSame = res.every((item, index) => smartTokenAddresses[index] == item);
  if (isSame)
    console.warn(
      "Sorted by Highest liquidity sorter is returning the same array passed"
    );
  return res;
};

interface TokenWithdrawParam {
  owner: string;
  spender: string;
  tokenAddress: string;
  amount: string;
  currentApprovedBalance?: string;
}

interface EthOpposingLiquid {
  smartTokenAmountWei: ViewAmount;
  opposingAmount?: string;
  shareOfPool: number;
  singleUnitCosts: ViewAmount[];
  reserveBalancesAboveZero: boolean;
}

interface RawAbiV2PoolBalances {
  converterAddress: string;
  reserveOne: string;
  reserveTwo: string;
  reserveOnePoolToken: string;
  reserveTwoPoolToken: string;
  primaryReserveToken: string;
  secondaryReserveToken: string;
  reserveOneStakedBalance: string;
  reserveTwoStakedBalance: string;
  effectiveReserveWeights: { 0: string; 1: string } | undefined;
}

interface RawAbiReserveBalance {
  converterAddress: string;
  reserveOne: string;
  reserveOneAddress: string;
  reserveTwoAddress: string;
  reserveTwo: string;
}

const hasTwoConnectors = (relay: RefinedAbiRelay | AbiRelay) => {
  const test = Number(relay.connectorTokenCount) == 2;
  if (!test)
    console.warn(
      "Dropping relay",
      relay,
      "because it does not have a connector count of two"
    );
  return test;
};

interface StakedAndReserve {
  converterAddress: string;
  reserves: {
    reserveAddress: string;
    stakedBalance: string;
    reserveWeight: string | undefined;
    poolTokenAddress: string;
  }[];
}

const polishTokens = (tokenMeta: TokenMeta[], tokens: Token[]) => {
  const ethReserveToken: Token = {
    contract: ethReserveAddress,
    decimals: 18,
    network: "ETH",
    symbol: "ETH"
  };

  const ethHardCode = updateArray(
    tokens,
    token => compareString(token.contract, ethReserveAddress),
    () => ethReserveToken
  );

  const decimalIsWrong = (decimals: number | undefined) =>
    typeof decimals == "undefined" || Number.isNaN(decimals);

  const missingDecimals = updateArray(
    ethHardCode,
    token => decimalIsWrong(token.decimals),
    missingDecimal => {
      const meta = tokenMeta.find(x =>
        compareString(x.contract, missingDecimal.contract)
      )!;
      if (Object.keys(meta).includes("precision")) {
        return {
          ...missingDecimal,
          decimals: meta.precision!
        };
      }
      console.warn(
        "Token Meta couldnt help determine decimals of token address",
        missingDecimal.contract
      );
      return {
        ...missingDecimal
      };
    }
  ).filter(token => !decimalIsWrong(token.decimals));

  const missingSymbol = updateArray(
    missingDecimals,
    token => !token.symbol,
    tokenWithoutSymbol => {
      const meta = tokenMeta.find(x =>
        compareString(x.contract, tokenWithoutSymbol.contract)
      )!;
      if (meta.symbol) {
        return {
          ...tokenWithoutSymbol,
          symbol: meta.symbol
        };
      } else {
        console.warn("Dropping", tokenWithoutSymbol, "due to no symbol");
        return {
          ...tokenWithoutSymbol
        };
      }
    }
  ).filter(token => token.symbol);

  const addedEth = [...missingSymbol, ethReserveToken];
  const uniqueTokens = uniqWith(addedEth, (a, b) =>
    compareString(a.contract, b.contract)
  );

  const difference = differenceWith(tokens, uniqueTokens, (a, b) =>
    compareString(a.contract, b.contract)
  );
  if (difference.length > 0) {
    console.warn(
      "Polish tokens is dropping",
      difference,
      "tokens",
      "sending back",
      uniqueTokens
    );
  }
  return uniqueTokens;
};

const priceChangePercent = (priceThen: number, priceNow: number): number => {
  const difference = priceNow - priceThen;
  return difference / priceThen;
};

const seperateMiniTokens = (tokens: AbiCentralPoolToken[]) => {
  const smartTokens = tokens
    .filter(token => !token.poolTokens)
    .map(pickEthToken);

  const poolTokenAddresses = tokens
    .filter(token => Array.isArray(token.poolTokens))
    .map(token => ({
      anchorAddress: token.contract,
      poolTokenAddresses: token.poolTokens as string[]
    }));

  const rebuiltLength = poolTokenAddresses.length + smartTokens.length;
  if (rebuiltLength !== tokens.length) {
    console.error("failed to rebuild properly");
  }
  return { smartTokens, poolTokenAddresses };
};

const percentageOfReserve = (
  percent: BigNumber,
  existingSupply: string
): string =>
  new BigNumber(percent).times(existingSupply).toFixed(0, BigNumber.ROUND_DOWN);

const percentageIncrease = (
  deposit: string,
  existingSupply: string
): BigNumber => new BigNumber(deposit).div(existingSupply);

const calculateOppositeFundRequirement = (
  deposit: string,
  depositsSupply: string,
  oppositesSupply: string
): string => {
  const increase = percentageIncrease(deposit, depositsSupply);
  return percentageOfReserve(increase, oppositesSupply);
};

const calculateOppositeLiquidateRequirement = (
  reserveAmount: string,
  reserveBalance: string,
  oppositeReserveBalance: string
): string => {
  const increase = percentageIncrease(reserveAmount, reserveBalance);
  return percentageOfReserve(increase, oppositeReserveBalance);
};

const oneMillion = new BigNumber(1000000);

const calculateFundReward = (
  reserveAmount: string,
  reserveSupply: string,
  smartSupply: string
) => {
  Decimal.set({ rounding: 0 });

  const smartSupplyNumber = new Decimal(smartSupply);
  if (smartSupplyNumber.eq(0)) {
    throw new Error("Client side geometric mean not yet supported");
  }
  return new Decimal(reserveAmount)
    .div(reserveSupply)
    .times(smartSupplyNumber)
    .times(0.99)
    .toFixed(0);
};

const calculateLiquidateCost = (
  reserveAmount: string,
  reserveBalance: string,
  smartSupply: string
) => {
  const percent = percentageIncrease(reserveAmount, reserveBalance);
  return percentageOfReserve(percent, smartSupply);
};

const percentDifference = (smallAmount: string, bigAmount: string) =>
  new Decimal(smallAmount).div(bigAmount).toNumber();

const tokenMetaDataEndpoint =
  "https://raw.githubusercontent.com/Velua/eth-tokens-registry/master/tokens.json";

interface TokenMeta {
  id: string;
  image: string;
  contract: string;
  symbol: string;
  name: string;
  precision?: number;
}

const metaToTokenAssumedPrecision = (token: TokenMeta): Token => ({
  contract: token.contract,
  decimals: token.precision!,
  network: "ETH",
  symbol: token.symbol
});

const compareRelayById = (a: Relay, b: Relay) => compareString(a.id, b.id);

const VuexModule = createModule({
  strict: false
});

export class EthBancorModule
  extends VuexModule.With({ namespaced: "ethBancor/" })
  implements TradingModule, LiquidityModule, CreatePoolModule, HistoryModule {
  registeredAnchorAddresses: string[] = [];
  convertibleTokenAddresses: string[] = [];
  loadingPools: boolean = false;

  bancorApiTokens: TokenPrice[] = [];
  relaysList: readonly Relay[] = [];
  tokenBalances: Balance[] = [];
  bntUsdPrice: number = 0;
  tokenMeta: TokenMeta[] = [];
  availableHistories: string[] = [];
  contracts: RegisteredContracts = {
    BancorNetwork: "",
    BancorConverterRegistry: "",
    LiquidityProtection: "",
    LiquidityProtectionStore: "",
    StakingRewards: ""
  };
  initiated: boolean = false;
  failedPools: string[] = [];
  currentNetwork: EthNetworks = EthNetworks.Mainnet;
  slippageTolerance = 0;

  liquidityProtectionSettings: LiquidityProtectionSettings = {
    contract: "",
    minDelay: dayjs.duration(30, "days").asSeconds(),
    maxDelay: dayjs.duration(100, "days").asSeconds(),
    lockedDelay: dayjs.duration(24, "hours").asSeconds(),
    networkToken: "",
    govToken: "",
    defaultNetworkTokenMintingLimit: "0"
  };

  @mutation setLiquidityProtectionSettings(
    settings: LiquidityProtectionSettings
  ) {
    this.liquidityProtectionSettings = settings;
  }

  @action async fetchLiquidityProtectionSettings({
    settingsContractAddress,
    protectionContractAddress
  }: {
    settingsContractAddress: string;
    protectionContractAddress: string;
  }) {
    const [[settings], [protection]] = ((await this.multi({
      groupsOfShapes: [
        [liquidityProtectionSettingsShape(settingsContractAddress, w3)],
        [liquidityProtectionShape(protectionContractAddress, w3)]
      ]
    })) as [unknown, unknown]) as [
      RawLiquidityProtectionSettings[],
      { govToken: string }[]
    ];

    const newSettings = {
      contract: settingsContractAddress,
      minDelay: Number(settings.minProtectionDelay),
      maxDelay: Number(settings.maxProtectionDelay),
      lockedDelay: Number(settings.lockDuration),
      govToken: protection.govToken,
      networkToken: settings.networkToken,
      defaultNetworkTokenMintingLimit: settings.defaultNetworkTokenMintingLimit
    } as LiquidityProtectionSettings;
    return newSettings;
  }

  get stats() {
    const apiData = this.apiData!;
    const bntUsdPrice = Number(apiData.bnt_price.usd);
    const bntPrice24Change = calculatePercentageChange(
      bntUsdPrice,
      Number(apiData.bnt_price_24h_ago.usd)
    );
    const bntSupply = this.bntSupply;

    const { pools, tokens } = apiData;
    const ethToken = findOrThrow(
      tokens,
      token => compareString(token.symbol, "ETH"),
      "failed finding ETH token in API data"
    );
    const bntToken = findOrThrow(
      tokens,
      token => compareString(token.symbol, "BNT"),
      "failed finding BNT token in API data"
    );
    const totalVolume24h = pools.reduce(
      (acc, item) => Number(item.volume_24h.usd || 0) + acc,
      0
    );
    const totalLiquidityDepth = pools.reduce(
      (acc, item) => Number(item.liquidity.usd || 0) + acc,
      0
    );

    const totalBntStaked = pools.reduce((acc, item) => {
      const bntReserve = item.reserves.find(reserve =>
        compareString(reserve.address, bntToken.dlt_id)
      );
      if (!bntReserve) return acc;
      return new BigNumber(bntReserve.balance).plus(acc);
    }, new BigNumber(0));

    const stakedBntPercent = totalBntStaked
      .div(shrinkToken(bntSupply, bntToken.decimals))
      .toNumber();

    return {
      totalLiquidityDepth,
      totalPoolCount: pools.length,
      totalTokenCount: tokens.length,
      stakedBntPercent,
      nativeTokenPrice: {
        symbol: "ETH",
        price: Number(ethToken.rate.usd)
      },
      twentyFourHourTradeCount: apiData.swaps.length,
      totalVolume24h,
      bntUsdPrice,
      bntPrice24Change
    };
  }

  whiteListedPools: string[] = [];
  whiteListedPoolsLoading = true;

  @mutation setWhiteListedPools(anchors: string[]) {
    this.whiteListedPools = anchors;
  }

  @mutation setWhiteListedPoolsLoading(state: boolean) {
    this.whiteListedPoolsLoading = state;
  }

  @action async fetchWhiteListedV1Pools(
    liquidityProtectionSettingsAddress: string
  ) {
    try {
      const contractAddress = liquidityProtectionSettingsAddress;
      const liquidityProtection = buildLiquidityProtectionSettingsContract(
        contractAddress,
        w3
      );
      const whiteListedPools = await liquidityProtection.methods
        .poolWhitelist()
        .call();

      return whiteListedPools;
    } catch (e) {
      console.error("Failed fetching whitelisted pools");
      throw new Error(`Failed to fetch whitelisted pools ${e}`);
    } finally {
      this.setWhiteListedPoolsLoading(false);
    }
  }

  @action async protectLiquidityTx({
    anchorAddress,
    amountWei,
    onConfirmation,
    resolveImmediately = false
  }: {
    anchorAddress: string;
    amountWei: string;
    onConfirmation?: (hash: string) => void;
    resolveImmediately: boolean;
  }) {
    const liquidityProtectionAddress = this.contracts.LiquidityProtection;
    const contract = buildLiquidityProtectionContract(
      liquidityProtectionAddress
    );
    return this.resolveTxOnConfirmation({
      tx: contract.methods.protectLiquidity(anchorAddress, amountWei),
      onConfirmation,
      resolveImmediately
    });
  }

  @action async fetchPositionsMulti({
    positionIds,
    liquidityStore
  }: {
    positionIds: string[];
    liquidityStore: string;
  }): Promise<ProtectedLiquidity[]> {
    const positionShapes = positionIds.map(id =>
      protectedPositionShape(liquidityStore, id)
    );

    const [multiPositions] = await this.multi({
      groupsOfShapes: [positionShapes]
    });

    const keys = [
      "owner",
      "poolToken",
      "reserveToken",
      "poolAmount",
      "reserveAmount",
      "reserveRateN",
      "reserveRateD",
      "timestamp",
      "id"
    ];

    const protectedLiquidity = multiPositions
      .map(res => ({ ...res.position, "8": res.positionId }))
      .map(res =>
        fromPairs(keys.map((key, index) => [key, res[index]]))
      ) as ProtectedLiquidity[];

    return protectedLiquidity;
  }

  @action async fetchProtectionPositions() {
    fetchPositionsTrigger$.next(null);
  }

  @action async addProtection({
    poolId,
    reserveAmount,
    onUpdate,
    onPrompt
  }: {
    poolId: string;
    reserveAmount: ViewAmount;
    onUpdate: OnUpdate;
    onPrompt: OnPrompt;
  }): Promise<TxResponse> {
    const pool = this.relay(poolId);

    if (!pool.whitelisted) {
      throw new Error("Pool must be whitelisted to protect liquidity");
    }

    const liqudityProtectionContractAddress = this.contracts
      .LiquidityProtection;
    const contract = buildLiquidityProtectionContract(
      liqudityProtectionContractAddress
    );

    const reserveTokenAddress = reserveAmount.id;
    const token = this.token(reserveTokenAddress);
    const reserveAmountWei = expandToken(reserveAmount.amount, token.precision);

    const depositIsEth = compareString(reserveAmount.id, ethReserveAddress);

    const txHash = (await multiSteps({
      items: [
        {
          description: "Triggering approval..",
          task: async () => {
            await this.triggerApprovalIfRequired({
              owner: this.currentUser,
              spender: liqudityProtectionContractAddress,
              amount: reserveAmountWei,
              tokenAddress: reserveTokenAddress,
              onPrompt
            });
          }
        },
        {
          description: "Adding liquidity..",
          task: async () => {
            return this.resolveTxOnConfirmation({
              tx: contract.methods.addLiquidity(
                poolId,
                reserveTokenAddress,
                reserveAmountWei
              ),
              onConfirmation: async () => {
                this.spamBalances([
                  this.liquidityProtectionSettings.govToken,
                  reserveTokenAddress
                ]);
                this.fetchProtectionPositions();
                await wait(3000);
                this.fetchProtectionPositions();
              },
              resolveImmediately: true,
              ...(depositIsEth && { value: reserveAmountWei })
            });
          }
        }
      ],
      onUpdate
    })) as string;

    return this.createTxResponse(txHash);
  }

  @action async removeProtection({
    decPercent,
    id,
    onPrompt
  }: {
    decPercent: number;
    id: string;
    onPrompt: OnPrompt;
  }): Promise<TxResponse> {
    const dbId = id.split(":")[1];

    const liquidityProtectionContract = this.contracts.LiquidityProtection;
    const contract = buildLiquidityProtectionContract(
      this.contracts.LiquidityProtection
    );

    const position = findOrThrow(
      this.protectedViewPositions,
      position => compareString(position.id, dbId),
      `failed to find the referenced position of ${dbId}`
    );
    const isDissolvingNetworkToken = compareString(
      this.liquidityProtectionSettings.networkToken,
      position.inititalProtectedToken
    );
    const ppmPercent = decToPpm(decPercent);

    if (isDissolvingNetworkToken) {
      const dissolvingFullPosition = decPercent === 1;
      const roundingBuffer = 0.01;
      const weiApprovalAmount = dissolvingFullPosition
        ? position.initialProtectedWei
        : new BigNumber(position.initialProtectedWei)
            .times(decPercent + roundingBuffer)
            .toFixed(0);
      await this.triggerApprovalIfRequired({
        owner: this.currentUser,
        spender: liquidityProtectionContract,
        amount: weiApprovalAmount,
        tokenAddress: this.liquidityProtectionSettings.govToken,
        onPrompt
      });
    } else {
      await this.awaitConfirmation(onPrompt);
    }

    const txHash = await this.resolveTxOnConfirmation({
      tx: contract.methods.removeLiquidity(dbId, ppmPercent),
      resolveImmediately: true,
      onConfirmation: async () => {
        await wait(600);
        this.fetchAndSetLockedBalances();
        this.fetchProtectionPositions();
        await wait(2000);
        this.fetchAndSetLockedBalances();
        this.fetchProtectionPositions();
      }
    });

    return this.createTxResponse(txHash);
  }

  @action async protectLiquidity({
    amount,
    onUpdate,
    onPrompt
  }: ProtectLiquidityParams): Promise<TxResponse> {
    const liquidityProtectionContractAddress = this.contracts
      .LiquidityProtection;

    const pool = await this.traditionalRelayById(amount.id);
    const poolToken = pool.anchor;
    if (!compareString(amount.id, poolToken.contract))
      throw new Error("Pool token does not match anchor ID");
    const poolTokenWei = expandToken(amount.amount, poolToken.decimals);

    const txHash = await multiSteps({
      items: [
        {
          description: "Approving transfer...",
          task: async () => {
            await this.triggerApprovalIfRequired({
              amount: poolTokenWei,
              owner: this.currentUser,
              spender: liquidityProtectionContractAddress,
              tokenAddress: poolToken.contract,
              onPrompt
            });
          }
        },
        {
          description: "Adding liquidity protection...",
          task: async () => {
            return this.protectLiquidityTx({
              anchorAddress: poolToken.contract,
              amountWei: poolTokenWei,
              onConfirmation: async () => {
                this.spamBalances([
                  poolToken.contract,
                  this.liquidityProtectionSettings.govToken
                ]);
                this.fetchProtectionPositions();
                await wait(3000);
                this.fetchProtectionPositions();
              },
              resolveImmediately: true
            });
          }
        }
      ],
      onUpdate
    });

    return this.createTxResponse(txHash);
  }

  @mutation setTolerance(tolerance: number) {
    this.slippageTolerance = tolerance;
  }

  @action async setSlippageTolerance(tolerance: number) {
    this.setTolerance(tolerance);
  }

  get isSupportedNetwork() {
    return this.currentNetwork == EthNetworks.Mainnet;
  }

  @mutation setNetwork(network: EthNetworks) {
    this.currentNetwork = network;
  }

  @mutation setBancorApiTokens(tokens: TokenPrice[]) {
    this.bancorApiTokens = tokens;
  }

  lockedBalancesArr: LockedBalance[] = [];

  get lockedEth() {
    return this.lockedBalancesArr;
  }

  @mutation setLockedBalances(lockedBalances: LockedBalance[]) {
    this.lockedBalancesArr = lockedBalances;
  }

  @mutation setLoadingPositions(value: boolean) {
    this.loadingProtectedPositions = value;
  }

  @mutation updateHistoricPoolFees(newFees: PreviousPoolFee[]) {
    const currentFees = this.previousPoolFeesArr;
    this.previousPoolFeesArr = [...currentFees, ...newFees];
  }

  loadingProtectedPositions = true;
  protectedViewPositions: ViewProtectedLiquidity[] = [];

  @mutation setProtectedViewPositions(positions: ViewProtectedLiquidity[]) {
    this.protectedViewPositions = positions;
  }

  get protectedPositions(): ViewProtectedLiquidity[] {
    const positions = this.protectedViewPositions;

    console.log("getter positions", positions);
    return positions;
  }

  get poolTokenPositions(): PoolTokenPosition[] {
    const poolAnchors = this.newPools.map(pool => pool.pool_dlt_id);
    const balances = this.tokenBalances;
    const smartTokenBalances = balances.filter(balance =>
      poolAnchors.some(anchor => compareString(balance.id, anchor))
    );
    const newPositions = smartTokenBalances.map(balance => ({
      relay: findOrThrow(this.relays, relay =>
        compareString(relay.id, balance.id)
      ),
      smartTokenAmount: balance.balance
    })) as PoolTokenPosition[];

    const relaysList = this.relaysList;
    const allIouTokens = relaysList.flatMap(iouTokensInRelay);
    const existingBalances = this.tokenBalances.filter(
      balance =>
        balance.balance !== "0" &&
        allIouTokens.some(iouToken =>
          compareString(balance.id, iouToken.contract)
        )
    );

    const relevantRelays = relaysList
      .filter(x => x.converterType == PoolType.ChainLink)
      .filter(relay =>
        iouTokensInRelay(relay).some(token =>
          existingBalances.some(balance =>
            compareString(balance.id, token.contract)
          )
        )
      );

    const oldMethod = relevantRelays.map(
      (relay): PoolTokenPosition => {
        const anchorTokens = iouTokensInRelay(relay);
        const iouTokens = existingBalances.filter(existingBalance =>
          anchorTokens.some(anchor =>
            compareString(existingBalance.id, anchor.contract)
          )
        );

        const viewRelay = this.relay(relay.id);
        const isV1 = relay.converterType == PoolType.Traditional;
        if (isV1) {
          return {
            relay: viewRelay,
            smartTokenAmount: iouTokens[0].balance
          };
        } else {
          const chainkLinkRelay = relay as ChainLinkRelay;
          const reserveBalances = iouTokens.map(iouToken => {
            const relevantPoolTokenData = chainkLinkRelay.anchor.poolTokens.find(
              poolToken =>
                compareString(poolToken.poolToken.contract, iouToken.id)
            )!;
            return {
              balance: iouToken.balance,
              reserveId: relevantPoolTokenData.reserveId
            };
          });
          return {
            relay: viewRelay,
            poolTokens: reserveBalances
          };
        }
      }
    );

    return [...newPositions, ...oldMethod];
  }

  get morePoolsAvailable() {
    return !this.apiData;
  }

  @mutation setLoadingPools(status: boolean) {
    this.loadingPools = status;
  }

  @mutation updateFailedPools(ids: string[]) {
    this.failedPools = uniqWith([...this.failedPools, ...ids], compareString);
  }

  @action async loadMorePools() {}

  @action async checkPriceDeviationTooHigh({
    relayId,
    selectedTokenAddress
  }: {
    relayId: string;
    selectedTokenAddress: string;
  }): Promise<boolean> {
    const relay = await this.relayById(relayId);

    const converter = buildV28ConverterContract(relay.contract, w3);
    const liquidityProtectionSettings = buildLiquidityProtectionSettingsContract(
      this.liquidityProtectionSettings.contract,
      w3
    );

    const [
      primaryReserveContract,
      secondaryReserveContract
    ] = sortAlongSide(relay.reserves, reserve => reserve.contract, [
      selectedTokenAddress
    ]).map(x => x.contract);

    const [
      recentAverageRateResult,
      averageRateMaxDeviationResult,
      primaryReserveBalanceResult,
      secondaryReserveBalanceResult
    ] = await Promise.all([
      converter.methods.recentAverageRate(selectedTokenAddress).call(),
      liquidityProtectionSettings.methods.averageRateMaxDeviation().call(),
      converter.methods.reserveBalance(primaryReserveContract).call(),
      converter.methods.reserveBalance(secondaryReserveContract).call()
    ]);

    const averageRate = new BigNumber(recentAverageRateResult["1"]).dividedBy(
      recentAverageRateResult["0"]
    );

    console.log("/// PRICE DEVIATION DEBUG START");
    console.log("relayId", relayId);
    console.log("selectedTokenAddress", selectedTokenAddress);
    console.log("primaryReserveContract", primaryReserveContract);
    console.log("secondaryReserveContract", secondaryReserveContract);
    console.log("recentAverageRate", recentAverageRateResult);
    console.log("averageRateMaxDeviationResult", averageRateMaxDeviationResult);
    console.log("primaryReserveBalanceResult", primaryReserveBalanceResult);
    console.log("secondaryReserveBalanceResult", secondaryReserveBalanceResult);
    console.log("/// PRICE DEVIATION DEBUG END");

    if (averageRate.isNaN()) {
      throw new Error(
        "Price deviation calculation failed. Please contact support."
      );
    }

    const priceDeviationTooHigh = calculatePriceDeviationTooHigh(
      averageRate,
      new BigNumber(primaryReserveBalanceResult),
      new BigNumber(secondaryReserveBalanceResult),
      new BigNumber(averageRateMaxDeviationResult)
    );

    return priceDeviationTooHigh;
  }

  get secondaryReserveChoices(): ModalChoice[] {
    return this.newNetworkTokenChoices;
  }

  get primaryReserveChoices() {
    return (secondaryReserveId: string): ModalChoice[] => {
      const metaTokens = this.tokenMeta.filter(
        meta => !compareString(meta.id, secondaryReserveId)
      );
      const modalChoices = metaTokens.map(metaToModalChoice);
      const balances = this.tokenBalances;
      const tokensWithBalances = updateArray(
        modalChoices,
        token => balances.some(balance => compareString(balance.id, token.id)),
        token => ({
          ...token,
          balance: findOrThrow(balances, balance =>
            compareString(balance.id, token.id)
          ).balance
        })
      );

      return sortAlongSide(
        tokensWithBalances,
        choice => choice.id.toLowerCase(),
        this.tokens.map(token => token.id.toLowerCase())
      );
    };
  }

  get newNetworkTokenChoices(): ModalChoice[] {
    const toOffer = [
      { symbolName: "BNT", value: this.bntUsdPrice },
      { symbolName: "USDB", value: 1 }
    ];

    const addedMeta = toOffer
      .map(offer => ({
        ...offer,
        meta: this.tokenMeta.find(meta =>
          compareString(meta.symbol, offer.symbolName)
        )!
      }))
      .filter(offer => offer.meta);

    return addedMeta.map(meta => {
      const balance = this.tokenBalance(meta.meta.contract);
      const stringBalance =
        balance && new BigNumber(balance.balance).toString();
      return {
        id: meta.meta.id,
        contract: meta.meta.contract,
        img: meta.meta.image,
        symbol: meta.meta.symbol,
        balance: stringBalance,
        usdValue: meta.value
      };
    });
  }

  get newPoolTokenChoices() {
    return (networkToken: string): ModalChoice[] => {
      const tokenChoices = this.tokenMeta
        .map(metaToModalChoice)
        .map(modalChoice => {
          const balance = this.tokenBalance(modalChoice.contract);
          const stringBalance =
            balance && new BigNumber(balance.balance).toString();
          return {
            ...modalChoice,
            balance: stringBalance
          };
        })
        .filter(meta =>
          this.newNetworkTokenChoices.some(
            networkChoice => !compareString(networkChoice.id, meta.id)
          )
        )
        .filter(tokenChoice => tokenChoice.id !== networkToken)
        .filter(meta => {
          const suggestedReserveIds = [meta.id, networkToken];
          const existingRelayWithSameReserves = this.relays.some(relay => {
            const reserves = relay.reserves.map(reserve => reserve.contract);
            return suggestedReserveIds.every(id =>
              reserves.some(r => compareString(id, r))
            );
          });
          return !existingRelayWithSameReserves;
        })
        .filter((_, index) => index < 200);

      const sorted = sortAlongSide(
        tokenChoices,
        token => token.id.toLowerCase(),
        this.tokens.map(token => token.id.toLowerCase())
      ).sort((a, b) => Number(b.balance) - Number(a.balance));
      return sorted;
    };
  }

  get currentUser() {
    return vxm.wallet.currentUser;
  }

  @mutation moduleInitiated() {
    this.initiated = true;
  }

  @action async fetchNewConverterAddressFromHash(
    hash: string
  ): Promise<string> {
    const interval = 1000;
    const attempts = 10;

    for (let i = 0; i < attempts; i++) {
      const info = await web3.eth.getTransactionReceipt(hash);
      if (info) {
        return removeLeadingZeros(info.logs[0].address);
      }
      await wait(interval);
    }
    throw new Error("Failed to find new address in decent time");
  }

  @mutation resetData() {
    this.apiData = undefined;
    this.relaysList = [];
    this.tokenBalances = [];
    this.initiated = false;
  }

  @action async onNetworkChange(updatedNetwork: EthNetworks) {
    if (this.currentNetwork !== updatedNetwork) {
      this.resetData();
      this.init();
      this.setNetwork(updatedNetwork);
    }
  }

  @action async deployV1Converter({
    poolTokenName,
    poolTokenSymbol,
    poolTokenPrecision,
    reserves
  }: {
    poolTokenName: string;
    poolTokenSymbol: string;
    poolTokenPrecision: number;
    reserves: { contract: string; ppmReserveWeight: string }[];
  }): Promise<string> {
    if (reserves.length == 0) throw new Error("Must have at least one reserve");
    const converterRegistryAddress = this.contracts.BancorConverterRegistry;
    const contract = buildRegistryContract(converterRegistryAddress);

    const reserveTokenAddresses = reserves.map(reserve => reserve.contract);
    const reserveWeights = reserves.map(reserve => reserve.ppmReserveWeight);

    const poolType = PoolType.Traditional;

    const poolAlreadyExists = await existingPool(
      converterRegistryAddress,
      poolType,
      reserveTokenAddresses,
      reserveWeights,
      this.currentNetwork
    );
    if (poolAlreadyExists)
      throw new Error(`Similar pool already exists (${poolAlreadyExists})`);

    return this.resolveTxOnConfirmation({
      tx: contract.methods.newConverter(
        poolType,
        poolTokenName,
        poolTokenSymbol,
        poolTokenPrecision,
        50000,
        reserveTokenAddresses,
        reserveWeights
      )
    });
  }

  @action async fetchHistoryData(poolId: string) {
    const pool = await this.relayById(poolId);
    const reserveSymbols = pool.reserves.map(reserve => reserve.symbol);
    const sortedSymbols = sortByNetworkTokens(reserveSymbols, x => x);
    const [, primaryReserveToken] = sortedSymbols;
    return getSmartTokenHistory(primaryReserveToken.toLowerCase());
  }

  @action async createV1Pool({
    onUpdate,
    decFee,
    decimals,
    poolName,
    poolSymbol,
    reserves,
    onPrompt
  }: CreateV1PoolEthParams): Promise<V1PoolResponse> {
    await this.awaitConfirmation(onPrompt);
    const hasFee = new BigNumber(decFee).isGreaterThan(0);

    const {
      poolId,
      newConverterTx
    }: { poolId: string; newConverterTx: string } = await multiSteps({
      items: [
        {
          description: "Creating pool...",
          task: async () => {
            const converterRes = await this.deployV1Converter({
              reserves: reserves.map(reserve => ({
                contract: reserve.tokenId,
                ppmReserveWeight: decToPpm(reserve.decReserveWeight)
              })),
              poolTokenName: poolName,
              poolTokenSymbol: poolSymbol,
              poolTokenPrecision: decimals
            });

            const converterAddress = await this.fetchNewConverterAddressFromHash(
              converterRes
            );
            return { converterAddress, newConverterTx: converterRes };
          }
        },
        {
          description: "Transferring ownership...",
          task: async ({ converterAddress, newConverterTx }) => {
            await this.claimOwnership(converterAddress);
            return { converterAddress, newConverterTx };
          }
        },
        ...(hasFee
          ? [
              {
                description: "Setting fee...",
                task: async ({
                  converterAddress,
                  newConverterTx
                }: {
                  converterAddress: string;
                  newConverterTx: string;
                }) => {
                  await this.setFee({
                    converterAddress,
                    ppmFee: decToPpm(decFee)
                  });
                  return { converterAddress, newConverterTx };
                }
              }
            ]
          : []),
        {
          description: "Adding pool...",
          task: async ({
            converterAddress,
            newConverterTx
          }: {
            converterAddress: string;
            newConverterTx: string;
          }) => {
            const registeredAnchorAddresses = await this.fetchAnchorAddresses({
              converterRegistryAddress: this.contracts.BancorConverterRegistry
            });
            const convertersAndAnchors = await this.add(
              registeredAnchorAddresses
            );
            const converterAndAnchor = findOrThrow(
              convertersAndAnchors,
              converterAndAnchor =>
                compareString(
                  converterAndAnchor.converterAddress,
                  converterAddress
                ),
              "failed to find new pool in the contract registry"
            );
            await this.addPoolsBulk([converterAndAnchor]);
            return { newConverterTx, poolId: converterAndAnchor.anchorAddress };
          }
        }
      ],
      onUpdate
    });

    const txResponse = await this.createTxResponse(newConverterTx);
    return {
      ...txResponse,
      poolId
    };
  }

  @action async createTxResponse(txHash: string): Promise<TxResponse> {
    const txLink = generateEtherscanTxLink(
      txHash,
      this.currentNetwork == EthNetworks.Ropsten
    );
    return {
      blockExplorerName: "Etherscan",
      blockExplorerLink: txLink,
      txId: txHash
    };
  }

  @action async approveTokenWithdrawals(
    approvals: {
      approvedAddress: string;
      amount: string;
      tokenAddress: string;
    }[]
  ) {
    return Promise.all(
      approvals.map(approval => {
        const tokenContract = buildTokenContract(approval.tokenAddress);

        return this.resolveTxOnConfirmation({
          tx: tokenContract.methods.approve(
            approval.approvedAddress,
            approval.amount
          )
        });
      })
    );
  }

<<<<<<< HEAD
  @action async fetchAndSetLockedBalances() {
    lockedBalancesTrigger$.next(null);
  }

  @action async claimBnt(): Promise<TxResponse> {
=======
  @action async claimBnt(onPrompt: OnPrompt): Promise<TxResponse> {
    await this.awaitConfirmation(onPrompt);
>>>>>>> 7b856d8e
    const contract = buildLiquidityProtectionContract(
      this.contracts.LiquidityProtection
    );

    const now = dayjs();
    const availableClaims = this.lockedBalancesArr
      .filter(balance => dayjs.unix(balance.expirationTime).isBefore(now))
      .sort((a, b) => a.index - b.index);

    const chunked = chunk(availableClaims, 5);
    const txRes = await Promise.all(
      chunked.map(arr => {
        const first = arr[0].index;
        const second = first + 50;
        return this.resolveTxOnConfirmation({
          tx: contract.methods.claimBalance(String(first), String(second))
        });
      })
    );
    const hash = last(txRes) as string;

    const bntAddress = getNetworkVariables(this.currentNetwork).bntToken;
    this.spamBalances([bntAddress]);

    (async () => {
      await wait(2000);
      this.fetchAndSetLockedBalances();
    })();
    this.fetchAndSetLockedBalances();

    return {
      ...(await this.createTxResponse(hash)),
      txId: hash
    };
  }

  @action async claimOwnership(converterAddress: string) {
    const converter = buildConverterContract(converterAddress);

    return this.resolveTxOnConfirmation({
      tx: converter.methods.acceptOwnership()
    });
  }

  @action async setFee({
    converterAddress,
    ppmFee
  }: {
    converterAddress: string;
    ppmFee: string;
  }) {
    const converterContract = buildConverterContract(converterAddress);

    return this.resolveTxOnConfirmation({
      tx: converterContract.methods.setConversionFee(ppmFee),
      resolveImmediately: true
    });
  }

  @action async determineTxGas(tx: ContractSendMethod): Promise<number> {
    const from = this.currentUser;
    if (!from)
      throw new Error("Cannot estimate gas without being authenticated");
    const buffer = 1.1;

    let adjustedGas: number;
    try {
      const withUser = await tx.estimateGas({ from });
      adjustedGas = withUser;
    } catch (e) {
      try {
        const withoutUser = await tx.estimateGas();
        adjustedGas = withoutUser;
      } catch (e) {
        throw new Error(`Failed estimating gas for tx ${e}`);
      }
    }
    const bufferedResult = adjustedGas * buffer;
    return new BigNumber(bufferedResult.toFixed(0)).toNumber();
  }

  @action async resolveTxOnConfirmation({
    tx,
    gas,
    value,
    resolveImmediately = false,
    onHash,
    onConfirmation
  }: {
    tx: ContractSendMethod;
    value?: string;
    gas?: number;
    resolveImmediately?: boolean;
    onHash?: (hash: string) => void;
    onConfirmation?: (hash: string) => void;
  }): Promise<string> {
    console.log("received", tx);
    let adjustedGas: number | boolean = false;
    if (gas) {
      adjustedGas = gas;
    } else {
      try {
        adjustedGas = await this.determineTxGas(tx);
      } catch (e) {
        console.error("Failed to estimate gas");
      }
    }

    return new Promise((resolve, reject) => {
      let txHash: string;
      tx.send({
        from: this.currentUser,
        ...(adjustedGas && { gas: adjustedGas as number }),
        ...(value && { value: toHex(value) })
      })
        .on("transactionHash", (hash: string) => {
          txHash = hash;
          if (onHash) onHash(hash);
          if (resolveImmediately) {
            resolve(txHash);
          }
        })
        .on("confirmation", () => {
          if (onConfirmation) onConfirmation(txHash);
          resolve(txHash);
        })
        .on("error", (error: any) => reject(error));
    });
  }

  @action async addReserveToken({
    converterAddress,
    reserveTokenAddress
  }: {
    converterAddress: string;
    reserveTokenAddress: string;
  }) {
    const converter = buildConverterContract(converterAddress);

    return this.resolveTxOnConfirmation({
      tx: converter.methods.addReserve(reserveTokenAddress, 500000)
    });
  }

  get supportedFeatures() {
    return () => {
      return ["addLiquidity", "removeLiquidity"];
    };
  }

  get wallet() {
    return "eth";
  }

  get tokens(): ViewToken[] {
    console.time("tokens");
    const liquidityProtectionNetworkToken =
      this.liquidityProtectionSettings.networkToken ||
      "0x1F573D6Fb3F13d689FF844B4cE37794d79a7FF1C";
    const whitelistedPools = this.whiteListedPools;
    if (!this.apiData) {
      return [];
    }
    const tokensWithPoolBackground = this.newPools
      .flatMap(pool => {
        const whitelisted = whitelistedPools.some(anchor =>
          compareString(anchor, pool.pool_dlt_id)
        );

        const liquidityProtection =
          whitelisted &&
          pool.reserves.some(reserve =>
            compareString(reserve.address, liquidityProtectionNetworkToken)
          ) &&
          pool.reserves.length == 2 &&
          pool.reserves.every(reserve => reserve.weight == decToPpm(0.5)) &&
          Number(pool.version) >= 41;

        const tradeSupported = pool.reserves.every(
          reserve => reserve.balance !== "0"
        );

        return pool.reserves.map(reserve => ({
          contract: reserve.address,
          liquidityProtection,
          tradeSupported
        }));
      })
      .reduce((acc, item) => {
        const existingToken = acc.find(token =>
          compareString(token.contract!, item.contract)
        );
        return existingToken
          ? updateArray(
              acc,
              token => compareString(token.contract!, item.contract),
              token => ({
                ...token,
                liquidityProtection:
                  token.liquidityProtection || item.liquidityProtection,
                tradeSupported: token.tradeSupported || item.tradeSupported
              })
            )
          : [...acc, item];
      }, [] as { contract: string; liquidityProtection: boolean; tradeSupported: boolean }[]);

    const tokenBalances = this.tokenBalances;
    const tokenMeta = this.tokenMeta;
    const finalTokens = this.apiData.tokens
      .map(token => {
        const tokenWithBackground = tokensWithPoolBackground.find(t =>
          compareString(t.contract, token.dlt_id)
        );
        const liquidityProtection = !!(
          tokenWithBackground && tokenWithBackground.liquidityProtection
        );
        const tradeSupported = !!(
          tokenWithBackground && tokenWithBackground.tradeSupported
        );

        const change24h =
          priceChangePercent(
            Number(token.rate_24h_ago.usd),
            Number(token.rate.usd)
          ) * 100;
        const meta = tokenMeta.find(meta =>
          compareString(meta.contract, token.dlt_id)
        );
        const balance = tokenBalances.find(balance =>
          compareString(balance.id, token.dlt_id)
        );
        const balanceString =
          balance && new BigNumber(balance.balance).toString();

        return {
          contract: token.dlt_id,
          id: token.dlt_id,
          name: token.symbol,
          symbol: token.symbol,
          precision: token.decimals,
          logo: (meta && meta.image) || defaultImage,
          change24h,
          ...(balance && { balance: balanceString }),
          liqDepth: Number(token.liquidity.usd || 0),
          liquidityProtection,
          price: Number(token.rate.usd),
          volume24h: Number(1),
          tradeSupported
        };
      })
      .sort(sortByLiqDepth);

    const daoTokenAddresses = this.daoTokenAddresses;

    return finalTokens.map(token => {
      const limitOrderAvailable = daoTokenAddresses.some(tokenAddress =>
        compareString(token.id, tokenAddress)
      );
      return { ...token, limitOrderAvailable };
    });
  }

  get tokenMetaObj() {
    return (id: string) => {
      return findOrThrow(
        this.tokenMeta,
        meta => compareString(id, meta.id),
        `Failed to find token meta for symbol with token contract of ${id}`
      );
    };
  }

  get tokenBalance() {
    return (tokenId: string) =>
      this.tokenBalances.find(token => compareString(token.id, tokenId));
  }

  get token(): (arg0: string) => ViewToken {
    return (id: string) =>
      findOrThrow(
        this.tokens,
        token => compareString(token.id, id),
        `failed to find token() with ID ${id} ethBancor`
      );
  }

  get relay() {
    return (id: string) =>
      findOrThrow(
        this.relays,
        relay => compareString(relay.id, id),
        `failed to find relay with id of ${id} in eth relay getter`
      );
  }

  get relays(): ViewRelay[] {
    const toReturn = [...this.chainkLinkRelays, ...this.traditionalRelays]
      .sort(sortByLiqDepth)
      .sort(prioritiseV2Pools);

    return toReturn;
  }

  get chainkLinkRelays(): ViewRelay[] {
    return (this.relaysList.filter(isChainLink) as ChainLinkRelay[])
      .filter(relay =>
        relay.reserves.every(reserve => reserve.reserveFeed && reserve.meta)
      )
      .map(relay => {
        const [, tokenReserve] = relay.reserves;

        const { poolContainerAddress } = relay.anchor;

        const reserves = relay.reserves.map(
          reserve =>
            ({
              reserveWeight: reserve.reserveWeight,
              id: reserve.contract,
              reserveId: poolContainerAddress + reserve.contract,
              logo: [reserve.meta!.logo],
              symbol: reserve.symbol,
              contract: reserve.contract,
              smartTokenSymbol: poolContainerAddress
            } as ViewReserve)
        );

        const bntTokenAddress = getNetworkVariables(this.currentNetwork)
          .bntToken;
        const relayBalances = relay as RelayWithReserveBalances;
        const bntReserveBalance =
          relayBalances.reserveBalances?.find(reserve =>
            compareString(reserve.id, bntTokenAddress)
          )?.amount || "0";

        const tradeSupported = relayBalances.reserveBalances.every(
          balance => balance.amount !== "0"
        );

        return {
          id: poolContainerAddress,
          tradeSupported,
          name: buildPoolNameFromReserves(reserves),
          version: Number(relay.version),
          reserves,
          fee: relay.fee,
          liqDepth: relay.reserves.reduce(
            (acc, item) => acc + item.reserveFeed!.liqDepth,
            0
          ),
          symbol: tokenReserve.symbol,
          addProtectionSupported: false,
          addLiquiditySupported: true,
          removeLiquiditySupported: true,
          whitelisted: false,
          liquidityProtection: false,
          bntReserveBalance: shrinkToken(bntReserveBalance, 18),
          v2: true
        } as ViewRelay;
      });
  }

  get traditionalRelays(): ViewRelay[] {
    if (!this.apiData) return [];

    const aprs = this.poolAprs;
    const poolLiquidityMiningAprs = this.poolLiqMiningAprs;
    const whiteListedPools = this.whiteListedPools;
    const limit = vxm.minting.minNetworkTokenLiquidityforMinting;

    const liquidityProtectionNetworkToken =
      this.liquidityProtectionSettings.networkToken ||
      "0x1F573D6Fb3F13d689FF844B4cE37794d79a7FF1C";

    return this.newPools.map(relay => {
      const liqDepth = Number(relay.liquidity.usd);
      const tradeSupported = relay.reserves.every(
        reserve => reserve.balance !== "0"
      );

      const whitelisted = whiteListedPools.some(whitelistedAnchor =>
        compareString(whitelistedAnchor, relay.pool_dlt_id)
      );
      const lpNetworkTokenReserve = relay.reserves.find(reserve =>
        compareString(reserve.address, liquidityProtectionNetworkToken)
      );

      const hasEnoughLpNetworkToken =
        lpNetworkTokenReserve &&
        limit &&
        limit.isLessThan(lpNetworkTokenReserve!.balance);

      const liquidityProtection =
        relay.reserveTokens.some(reserve =>
          compareString(reserve.contract, liquidityProtectionNetworkToken)
        ) &&
        relay.reserveTokens.length == 2 &&
        relay.reserveTokens.every(reserve => reserve.reserveWeight == 0.5) &&
        whitelisted &&
        hasEnoughLpNetworkToken;

      const bntReserve = relay.reserves.find(reserve =>
        compareString(reserve.address, liquidityProtectionNetworkToken)
      );
      const addProtectionSupported = liquidityProtection && bntReserve;

      const apr = aprs.find(apr =>
        compareString(apr.poolId, relay.pool_dlt_id)
      );

      const feesGenerated = relay.fees_24h.usd || 0;
      const feesVsLiquidity = new BigNumber(feesGenerated)
        .times(365)
        .div(liqDepth)
        .toString();

      const volume = relay.volume_24h.usd;

      const aprMiningRewards = poolLiquidityMiningAprs.find(apr =>
        compareString(apr.poolId, relay.pool_dlt_id)
      );

      const reserves = sortAlongSide(
        relay.reserveTokens.map(
          reserve =>
            ({
              id: reserve.contract,
              reserveWeight: reserve.reserveWeight,
              reserveId: relay.pool_dlt_id + reserve.contract,
              logo: [reserve.image],
              symbol: reserve.symbol,
              contract: reserve.contract,
              smartTokenSymbol: reserve.symbol
            } as ViewReserve)
        ),
        reserve => reserve.contract,
        [liquidityProtectionNetworkToken]
      );

      return {
        id: relay.pool_dlt_id,
        tradeSupported,
        name: buildPoolNameFromReserves(reserves),
        reserves,
        addProtectionSupported,
        fee: relay.decFee,
        liqDepth,
        symbol: relay.name,
        addLiquiditySupported: true,
        removeLiquiditySupported: true,
        liquidityProtection,
        whitelisted,
        v2: false,
        volume,
        feesGenerated,
        ...(apr && { apr: apr.oneWeekApr }),
        ...(feesVsLiquidity && { feesVsLiquidity }),
        aprMiningRewards
      } as ViewRelay;
    });
  }

  @action async getGeometricMean(amounts: string[]) {
    const converter = buildConverterContract(
      getNetworkVariables(this.currentNetwork).converterContractForMaths,
      w3
    );
    return converter.methods.geometricMean(amounts).call();
  }

  @mutation setTokenMeta(tokenMeta: TokenMeta[]) {
    this.tokenMeta = tokenMeta.map(meta => {
      const hasDecimals = typeof meta.precision !== "undefined";
      return hasDecimals
        ? { ...meta, precision: Number(meta.precision!) }
        : meta;
    });
  }

  @action async triggerTx(actions: any[]) {
    // @ts-ignore
    return this.$store.dispatch("ethWallet/tx", actions, { root: true });
  }

  @action async fetchRelayBalances({
    poolId,
    blockHeight
  }: {
    poolId: string;
    blockHeight?: number;
  }) {
    const apiData = this.apiData;
    if (!apiData)
      throw new Error("Cannot fetch relay balances without API data");
    const pool = findOrThrow(
      apiData.pools,
      pool => compareString(pool.pool_dlt_id, poolId),
      "failed finding pool"
    );
    const { reserves, version } = pool;
    const contract = pool.converter_dlt_id;

    const converterContract = buildConverterContract(contract, w3);
    const smartTokenContract = buildTokenContract(poolId, w3);

    const requestAtParticularBlock = typeof blockHeight !== undefined;

    let [reserveBalances, smartTokenSupplyWei] = [reserves.map(() => "0"), "0"];

    try {
      [reserveBalances, smartTokenSupplyWei] = await Promise.all([
        Promise.all(
          reserves.map(reserve =>
            fetchReserveBalance(
              converterContract,
              reserve.address,
              version,
              blockHeight
            )
          )
        ),
        requestAtParticularBlock
          ? // @ts-ignore
            smartTokenContract.methods.totalSupply().call(null, blockHeight)
          : smartTokenContract.methods.totalSupply().call()
      ]);
    } catch (err) {
      console.error(`fetchRelayBalances failed ${err.message} for ${poolId}`);
    }

    const tokenReserves = reserves.map(reserve =>
      findOrThrow(apiData.tokens, token =>
        compareString(reserve.address, token.dlt_id)
      )
    );
    return {
      reserves: reserves.map((reserve, index) => {
        const token = findOrThrow(tokenReserves, token =>
          compareString(token.dlt_id, reserve.address)
        );
        return {
          ...reserve,
          contract: reserve.address,
          decimals: token.decimals,
          symbol: token.symbol,
          weiAmount: reserveBalances[index]
        };
      }),
      smartTokenSupplyWei
    };
  }

  @action async calculateOpposingDepositInfo(
    opposingDeposit: OpposingLiquidParams
  ): Promise<EthOpposingLiquid> {
    const {
      id,
      reserves: reservesViewAmounts,
      changedReserveId
    } = opposingDeposit;
    const reserve = findChangedReserve(reservesViewAmounts, changedReserveId);

    const relay = await this.traditionalRelayById(id);

    const reserveToken = await this.tokenById(reserve.id);

    const tokenSymbol = reserveToken.symbol;
    const tokenAmount = reserve.amount;

    const smartTokenAddress = relay.anchor.contract;
    const smartTokenDecimals = relay.anchor.decimals;

    this.getUserBalance({ tokenContractAddress: smartTokenAddress });
    const { reserves, smartTokenSupplyWei } = await this.fetchRelayBalances({
      poolId: smartTokenAddress
    });

    const [sameReserve, opposingReserve] = sortByNetworkTokens(
      reserves,
      reserve => reserve.symbol,
      [tokenSymbol]
    );

    const reserveBalancesAboveZero = reserves.every(reserve =>
      new BigNumber(reserve.weiAmount).gt(0)
    );
    const sameReserveWei = expandToken(tokenAmount, sameReserve.decimals);

    const userSmartTokenBalance = this.tokenBalances.find(balance =>
      compareString(balance.id, smartTokenAddress)
    );

    const userSmartTokenBalanceWei =
      userSmartTokenBalance &&
      new BigNumber(userSmartTokenBalance.balance).gt(0)
        ? expandToken(userSmartTokenBalance.balance, smartTokenDecimals)
        : "0";

    if (!reserveBalancesAboveZero) {
      const matchedInputs = reservesViewAmounts.map(viewAmount => ({
        decAmount: viewAmount.amount,
        decimals: findOrThrow(reserves, reserve =>
          compareString(reserve.contract, viewAmount.id)
        ).decimals
      }));

      const notAllInputsAreNumbers = matchedInputs.some(input =>
        new BigNumber(input.decAmount).isNaN()
      );
      if (notAllInputsAreNumbers) {
        return {
          shareOfPool: 0,
          smartTokenAmountWei: { amount: "1", id: smartTokenAddress },
          singleUnitCosts: [],
          opposingAmount: undefined,
          reserveBalancesAboveZero
        };
      }
      const weiInputs = matchedInputs.map(input =>
        expandToken(input.decAmount, input.decimals)
      );
      const fundReward = await this.getGeometricMean(weiInputs);

      const shareOfPool = calculateShareOfPool(
        fundReward,
        smartTokenSupplyWei,
        userSmartTokenBalanceWei
      );

      const singleUnitCosts =
        matchedInputs.length == 2
          ? buildSingleUnitCosts(reservesViewAmounts[0], reservesViewAmounts[1])
          : [];

      return {
        shareOfPool,
        smartTokenAmountWei: { amount: fundReward, id: smartTokenAddress },
        singleUnitCosts,
        opposingAmount: undefined,
        reserveBalancesAboveZero
      };
    }

    const opposingAmount = calculateOppositeFundRequirement(
      sameReserveWei,
      sameReserve.weiAmount,
      opposingReserve.weiAmount
    );
    const fundReward = calculateFundReward(
      sameReserveWei,
      sameReserve.weiAmount,
      smartTokenSupplyWei
    );

    const shareOfPool = calculateShareOfPool(
      fundReward,
      smartTokenSupplyWei,
      userSmartTokenBalanceWei
    );

    const opposingReserveSupplyDec = shrinkToken(
      opposingReserve.weiAmount,
      opposingReserve.decimals
    );
    const sameReserveSupplyDec = shrinkToken(
      sameReserve.weiAmount,
      sameReserve.decimals
    );

    const singleUnitCosts = buildSingleUnitCosts(
      { id: opposingReserve.contract, amount: opposingReserveSupplyDec },
      { id: sameReserve.contract, amount: sameReserveSupplyDec }
    );

    const res = {
      opposingAmount: shrinkToken(
        opposingAmount.toString(),
        opposingReserve.decimals
      ),
      smartTokenAmountWei: { id: smartTokenAddress, amount: fundReward },
      shareOfPool,
      singleUnitCosts: sortAlongSide(
        singleUnitCosts,
        unitCost => unitCost.id,
        relay.reserves.map(reserve => reserve.contract)
      ),
      reserveBalancesAboveZero
    };
    return res;
  }

  @action async fetchV2PoolBalances(
    relay: ChainLinkRelay
  ): Promise<StakedAndReserve> {
    const [reserveOne, reserveTwo] = relay.reserves;
    const [[poolBalace]] = ((await this.multi({
      groupsOfShapes: [
        [
          v2PoolBalanceShape(
            relay.contract,
            reserveOne.contract,
            reserveTwo.contract,
            this.currentNetwork
          )
        ]
      ]
    })) as unknown) as [RawAbiV2PoolBalances][];

    return rawAbiV2ToStacked(poolBalace);
  }

  @action async calculateOpposingDepositV2(
    opposingDeposit: OpposingLiquidParams
  ): Promise<OpposingLiquid> {
    const relay = await this.chainLinkRelayById(opposingDeposit.id);

    const changedReserve = findChangedReserve(
      opposingDeposit.reserves,
      opposingDeposit.changedReserveId
    );
    const suggestedDepositDec = changedReserve.amount;

    const stakedAndReserveWeight = await this.fetchV2PoolBalances(relay);

    const [biggerWeight, smallerWeight] = stakedAndReserveWeight.reserves
      .map(reserve => ({
        ...reserve,
        decReserveWeight: new BigNumber(reserve.reserveWeight as string).div(
          oneMillion
        ),
        token: findOrThrow(
          relay.reserves,
          r => compareString(r.contract, reserve.reserveAddress),
          "failed to find token for weight"
        )
      }))
      .sort((a, b) => b.decReserveWeight.minus(a.decReserveWeight).toNumber());

    const weightsEqualOneMillion = new BigNumber(
      biggerWeight.reserveWeight as string
    )
      .plus(smallerWeight.reserveWeight as string)
      .eq(oneMillion);
    if (!weightsEqualOneMillion)
      throw new Error("Was expecting reserve weights to equal 100%");
    const distanceFromMiddle = biggerWeight.decReserveWeight.minus(0.5);

    const adjustedBiggerWeight = new BigNumber(biggerWeight.stakedBalance).div(
      new BigNumber(1).minus(distanceFromMiddle)
    );
    const adjustedSmallerWeight = new BigNumber(
      smallerWeight.stakedBalance
    ).div(new BigNumber(1).plus(distanceFromMiddle));

    const singleUnitCosts = buildSingleUnitCosts(
      {
        id: biggerWeight.reserveAddress,
        amount: shrinkToken(
          adjustedBiggerWeight.toString(),
          biggerWeight.token.decimals
        )
      },
      {
        id: smallerWeight.reserveAddress,
        amount: shrinkToken(
          adjustedSmallerWeight.toString(),
          smallerWeight.token.decimals
        )
      }
    );

    const sameReserve = findOrThrow(
      [biggerWeight, smallerWeight],
      weight => compareString(weight.reserveAddress, changedReserve.id),
      "failed to find same reserve"
    );

    const suggestedDepositWei = expandToken(
      suggestedDepositDec,
      sameReserve.token.decimals
    );

    const shareOfPool = new BigNumber(suggestedDepositWei)
      .div(sameReserve.stakedBalance)
      .toNumber();

    const v2Converter = buildV2Converter(relay.contract, w3);
    const maxStakingEnabled = await v2Converter.methods
      .maxStakedBalanceEnabled()
      .call();
    if (maxStakingEnabled) {
      const maxStakedBalance = await v2Converter.methods
        .maxStakedBalances(sameReserve.reserveAddress)
        .call();

      if (maxStakedBalance !== "0") {
        const currentBalance = new BigNumber(sameReserve.stakedBalance);
        const proposedTotalBalance = new BigNumber(suggestedDepositWei).plus(
          currentBalance
        );
        const maxStakedBalanceWei = new BigNumber(maxStakedBalance);
        if (proposedTotalBalance.gt(maxStakedBalanceWei)) {
          const remainingSpaceAvailableWei = maxStakedBalanceWei.minus(
            currentBalance
          );
          const remainingSpaceAvailableDec = shrinkToken(
            remainingSpaceAvailableWei.toString(),
            sameReserve.token.decimals
          );
          if (remainingSpaceAvailableWei.isLessThanOrEqualTo(0))
            throw new Error("This pool has reached the max liquidity cap");
          throw new Error(
            `This pool is currently capped and can receive ${remainingSpaceAvailableDec} additional tokens`
          );
        }
      }
    }

    const result = {
      opposingAmount: undefined,
      shareOfPool,
      singleUnitCosts
    };
    return result;
  }

  @action async fetchSystemBalance(tokenAddress: string): Promise<string> {
    const isValidAddress = web3.utils.isAddress(tokenAddress);
    if (!isValidAddress)
      throw new Error(`${tokenAddress} is not a valid address`);
    const contract = buildLiquidityProtectionStoreContract(
      this.contracts.LiquidityProtectionStore,
      w3
    );
    return contract.methods.systemBalance(tokenAddress).call();
  }

  @action async getMaxStakes({ poolId }: { poolId: string }) {
    const contract = await buildLiquidityProtectionContract(
      this.contracts.LiquidityProtection,
      w3
    );
    const result = await contract.methods.poolAvailableSpace(poolId).call();

    const maxStakes = {
      maxAllowedBntWei: result["1"].toString(),
      maxAllowedTknWei: result["0"].toString()
    };

    return { maxStakes };
  }

  @action async getMaxStakesView({ poolId }: { poolId: string }) {
    const { maxStakes } = await this.getMaxStakes({
      poolId
    });

    const pool = this.relay(poolId);

    const bntTknArr = pool.reserves.map(r => {
      return {
        contract: r.contract,
        symbol: r.symbol,
        decimals: this.token(r.id).precision
      };
    });

    const [bnt, tkn] = sortAlongSide(bntTknArr, item => item.contract, [
      this.liquidityProtectionSettings.networkToken
    ]);

    return [
      {
        amount: shrinkToken(maxStakes.maxAllowedBntWei, bnt.decimals),
        token: bnt.symbol
      },
      {
        amount: shrinkToken(maxStakes.maxAllowedTknWei, tkn.decimals),
        token: tkn.symbol
      }
    ];
  }

  @action async fetchDisabledReserves(poolId: string): Promise<string[]> {
    const pool = findOrThrow(
      this.newPools,
      pool => compareString(pool.pool_dlt_id, poolId),
      `failed to find pool with id of ${poolId}`
    );
    const reserveIds = pool.reserves.map(reserve => reserve.address);
    const settingsContract = this.liquidityProtectionSettings.contract;

    const reserveStatuses = await Promise.all(
      reserveIds.map(async reserveId => ({
        reserveId,
        disabled: await addLiquidityDisabled(
          settingsContract,
          pool.pool_dlt_id,
          reserveId
        )
      }))
    );
    const disabledReserves = reserveStatuses
      .filter(reserve => reserve.disabled)
      .map(reserve => reserve.reserveId);

    return disabledReserves;
  }

  @action async getAvailableAndAmountToGetSpace({
    poolId
  }: {
    poolId: string;
  }): Promise<{
    availableSpace: {
      amount: string;
      token: string;
    }[];
    amountToGetSpace?: string;
  }> {
    const { maxStakes } = await this.getMaxStakes({
      poolId
    });
    const pool = this.relay(poolId);
    const bntTknArr = pool.reserves.map(r => {
      return {
        contract: r.contract,
        symbol: r.symbol,
        decimals: this.token(r.id).precision
      };
    });

    const [bnt, tkn] = sortAlongSide(bntTknArr, item => item.contract, [
      this.liquidityProtectionSettings.networkToken
    ]);

    const availableSpace = [
      {
        amount: shrinkToken(maxStakes.maxAllowedBntWei, bnt.decimals),
        token: bnt.symbol
      },
      {
        amount: shrinkToken(maxStakes.maxAllowedTknWei, tkn.decimals),
        token: tkn.symbol
      }
    ];
    const tknSpaceAvailableLTOne = new BigNumber(availableSpace[1].amount).lt(
      1
    );
    if (tknSpaceAvailableLTOne) {
      const liquidityProtectionSettings = buildLiquidityProtectionSettingsContract(
        this.liquidityProtectionSettings.contract,
        w3
      );
      const liqContract = await buildLiquidityProtectionContract(
        this.contracts.LiquidityProtection,
        w3
      );
      const systemStore = await liqContract.methods.systemStore().call();
      const liquidityProtectionSystemStore = buildLiquidityProtectionSystemStoreContract(
        systemStore,
        w3
      );
      const [balances, limit, tokensMintedWei] = await Promise.all([
        this.fetchRelayBalances({ poolId }),
        liquidityProtectionSettings.methods
          .networkTokenMintingLimits(poolId)
          .call(),
        liquidityProtectionSystemStore.methods
          .networkTokensMinted(poolId)
          .call()
      ]);
      const [bntReserve, tknReserve] = sortAlongSide(
        balances.reserves,
        reserve => reserve.symbol,
        ["BNT"]
      );

      const bntAmount = shrinkToken(bntReserve.weiAmount, bntReserve.decimals);
      const tknAmount = shrinkToken(tknReserve.weiAmount, tknReserve.decimals);
      const tokensMinted = shrinkToken(tokensMintedWei, bntReserve.decimals);
      const limitShrinked = shrinkToken(limit, bntReserve.decimals);

      const amountToGetSpace = calculateAmountToGetSpace(
        bntAmount,
        tknAmount,
        tokensMinted,
        limitShrinked
      );

      return {
        availableSpace,
        amountToGetSpace: amountToGetSpace
      };
    }
    return { availableSpace };
  }

  @action async calculateProtectionSingle({
    poolId,
    reserveAmount
  }: {
    poolId: string;
    reserveAmount: ViewAmount;
  }): Promise<ProtectionRes> {
    const depositingNetworkToken = compareString(
      this.liquidityProtectionSettings.networkToken,
      reserveAmount.id
    );

    const inputToken = this.token(reserveAmount.id);

    const { maxStakes } = await this.getMaxStakes({ poolId });

    const inputAmountWei = expandToken(
      reserveAmount.amount,
      inputToken.precision
    );

    const overMaxLimit = new BigNumber(inputAmountWei).isGreaterThan(
      depositingNetworkToken
        ? maxStakes.maxAllowedBntWei
        : maxStakes.maxAllowedTknWei
    );

    return {
      outputs: [],
      ...(overMaxLimit && { error: "overMaxLimit" })
    };
  }

  @action async calculateProtectionDouble({
    poolTokenAmount
  }: {
    poolTokenAmount: ViewAmount;
  }): Promise<ProtectionRes> {
    const balances = await this.fetchRelayBalances({
      poolId: poolTokenAmount.id
    });

    const outputs = balances.reserves.map(reserve => {
      const rate = new BigNumber(
        calculatePoolTokenRate(balances.smartTokenSupplyWei, reserve.weiAmount)
      ).div(2);

      const reserveAmount = rate.times(poolTokenAmount.amount);
      return {
        id: reserve.contract,
        amount: reserveAmount.toString(),
        symbol: reserve.symbol
      };
    });

    return {
      outputs
    };
  }

  @action async calculateOpposingDeposit(
    opposingDeposit: OpposingLiquidParams
  ): Promise<OpposingLiquid> {
    const relay = await this.relayById(opposingDeposit.id);

    if (relay.converterType == PoolType.ChainLink) {
      return this.calculateOpposingDepositV2(opposingDeposit);
    } else {
      return this.calculateOpposingDepositInfo(opposingDeposit);
    }
  }

  @action async fetchTokenBalances(
    tokenAddresses: string[]
  ): Promise<Balance[]> {
    if (!this.currentUser)
      throw new Error("Cannot fetch balances when not logged in");
    const uniqueAddresses = uniqWith(tokenAddresses, compareString);

    const withPrecision =
      this.apiData &&
      uniqueAddresses.map(address => {
        const foundToken = this.apiData!.tokens.find(token =>
          compareString(token.dlt_id, address)
        );

        return {
          address,
          ...(foundToken && { precision: foundToken.decimals })
        };
      });

    if (withPrecision) {
      const [knownPrecisions, unknownPrecisions] = partition(
        withPrecision,
        token => Object.keys(token).includes("precision")
      );
      const owner = this.currentUser;
      const currentNetwork = this.currentNetwork;

      const knownDecimalShapes = knownPrecisions.map(token =>
        slimBalanceShape(token.address, owner, currentNetwork)
      );

      const unknownDecimalShapes = unknownPrecisions.map(token =>
        balanceShape(token.address, owner, currentNetwork)
      );

      try {
        const [knownDecimalsRes, unknownDecimalsRes] = (await this.multi({
          groupsOfShapes: [knownDecimalShapes, unknownDecimalShapes]
        })) as [
          { contract: string; balance: string }[],
          { contract: string; balance: string; decimals: string }[]
        ];

        const rebuiltDecimals = knownDecimalsRes.map(token => {
          const previouslyKnownPrecision = findOrThrow(knownPrecisions, t =>
            compareString(token.contract, t.address)
          );
          return {
            ...token,
            decimals: previouslyKnownPrecision.precision!
          };
        });

        const parsedNumbers = unknownDecimalsRes.map(res => ({
          ...res,
          decimals: Number(res.decimals)
        }));

        const mergedWei = [...rebuiltDecimals, ...parsedNumbers];
        const mergedDecimal = mergedWei.map(balance => ({
          ...balance,
          balance:
            balance.balance !== "0"
              ? shrinkToken(balance.balance, balance.decimals)
              : balance.balance
        }));

        return mergedDecimal.map(
          (balance): Balance => ({
            balance: balance.balance,
            id: balance.contract
          })
        );
      } catch (e) {
        throw new Error("Failed fetching balances");
      }
    } else {
      return [];
    }
  }

  @action async getUserBalance({
    tokenContractAddress,
    userAddress,
    keepWei = false
  }: {
    tokenContractAddress: string;
    userAddress?: string;
    keepWei?: boolean;
  }) {
    if (!tokenContractAddress)
      throw new Error("Token contract address cannot be falsy");
    const balance = await vxm.ethWallet.getBalance({
      accountHolder: userAddress || vxm.wallet.currentUser,
      tokenContractAddress,
      keepWei
    });
    const currentBalance = this.tokenBalance(tokenContractAddress);
    const balanceDifferentToAlreadyStored =
      currentBalance && currentBalance.balance !== balance && !keepWei;
    const balanceNotStoredAndNotZero = new BigNumber(balance).gt(0) && !keepWei;

    if (balanceDifferentToAlreadyStored || balanceNotStoredAndNotZero) {
      this.updateUserBalances([{ id: tokenContractAddress, balance }]);
    }
    return balance;
  }

  @mutation updateUserBalances(incomingBalances: Balance[]) {
    const freshBalances = uniqWith(incomingBalances, (a, b) =>
      compareString(a.id, b.id)
    );
    const currentBalances = this.tokenBalances;

    const [actualIncomingBalances, nullBalances] = partition(
      freshBalances,
      balance => new BigNumber(balance.balance).isGreaterThan(0)
    );
    const droppedNullBalances = currentBalances.filter(
      balance => !nullBalances.some(b => compareString(balance.id, b.id))
    );

    const balancesToAdd = actualIncomingBalances.filter(
      balance => !droppedNullBalances.some(b => compareString(b.id, balance.id))
    );

    const balancesToUpdate = actualIncomingBalances.filter(balance => {
      const alreadyExists = droppedNullBalances.find(b =>
        compareString(b.id, balance.id)
      );
      return alreadyExists && alreadyExists.balance !== balance.balance;
    });

    const updatedBalances = updateArray(
      droppedNullBalances,
      balance => balancesToUpdate.some(b => compareString(balance.id, b.id)),
      balance => balancesToUpdate.find(b => compareString(balance.id, b.id))!
    );
    const addedBalances = [...updatedBalances, ...balancesToAdd];

    this.tokenBalances = addedBalances;
  }

  @action async relayById(relayId: string): Promise<Relay> {
    if (!this.apiData) {
      console.error("API data not downloaded yet");
      throw new Error("API data not downloaded yet");
    }
    const oldPools = poolsToOldRelay(this.newPools, this.apiData.tokens);

    return findOrThrow(
      oldPools,
      relay => compareString(relay.id, relayId),
      `failed to find relay by id ${relayId}`
    );
  }

  @action async getUserBalancesTraditional({
    relayId,
    smartTokenDec
  }: {
    relayId: string;
    smartTokenDec?: string;
  }): Promise<UserPoolBalances> {
    const relay = await this.traditionalRelayById(relayId);

    const smartTokenUserBalance =
      smartTokenDec ||
      (await this.getUserBalance({
        tokenContractAddress: relay.anchor.contract
      }));

    const { smartTokenSupplyWei, reserves } = await this.fetchRelayBalances({
      poolId: relay.anchor.contract
    });

    const smartTokenDecimals = relay.anchor.decimals;

    const percent = new Decimal(smartTokenUserBalance).div(
      shrinkToken(smartTokenSupplyWei, smartTokenDecimals)
    );

    const maxWithdrawals: ViewAmount[] = reserves.map(reserve => ({
      id: reserve.contract,
      amount: shrinkToken(
        percent.times(reserve.weiAmount).toString(),
        reserve.decimals
      )
    }));

    return {
      maxWithdrawals,
      iouBalances: [{ id: "", amount: String(smartTokenUserBalance) }]
    };
  }

  @action async getPoolType(pool: string | Relay): Promise<PoolType> {
    let relay: Relay;
    if (typeof pool == "undefined") {
      throw new Error("Pool is undefined");
    } else if (typeof pool == "string") {
      const poolId = pool as string;
      relay = await this.relayById(poolId);
    } else {
      relay = pool as Relay;
    }
    return typeof relay.converterType !== "undefined" &&
      relay.converterType == PoolType.ChainLink
      ? PoolType.ChainLink
      : PoolType.Traditional;
  }

  @action async removeLiquidityReturn({
    converterAddress,
    poolTokenWei,
    poolTokenContract
  }: {
    converterAddress: string;
    poolTokenWei: string;
    poolTokenContract: string;
  }) {
    const v2Converter = buildV2Converter(converterAddress, w3);

    const res = await v2Converter.methods
      .removeLiquidityReturnAndFee(poolTokenContract, poolTokenWei)
      .call();

    return { feeAmountWei: res[1], returnAmountWei: res[0] };
  }

  @action async getUserBalancesChainLink(
    relayId: string
  ): Promise<UserPoolBalances> {
    const relay = await this.chainLinkRelayById(relayId);
    const poolTokenBalances = await Promise.all(
      relay.anchor.poolTokens.map(async reserveAndPool => {
        const poolUserBalance = await this.getUserBalance({
          tokenContractAddress: reserveAndPool.poolToken.contract,
          keepWei: false
        });

        BigNumber.config({ EXPONENTIAL_AT: 256 });

        return {
          ...reserveAndPool,
          poolUserBalance: Number(poolUserBalance),
          reserveToken: findOrThrow(
            relay.reserves,
            reserve =>
              compareString(reserve.contract, reserveAndPool.reserveId),
            "failed to find reserve token"
          )
        };
      })
    );

    const v2Converter = buildV2Converter(relay.contract, w3);
    const data = await Promise.all(
      poolTokenBalances.map(async poolTokenBalance => {
        const poolTokenBalanceWei = expandToken(
          poolTokenBalance.poolUserBalance,
          poolTokenBalance.poolToken.decimals
        );

        const maxWithdrawWei = (
          await v2Converter.methods
            .removeLiquidityReturnAndFee(
              poolTokenBalance.poolToken.contract,
              poolTokenBalanceWei
            )
            .call()
        )[0];

        return {
          ...poolTokenBalance,
          maxWithdraw: shrinkToken(
            maxWithdrawWei,
            poolTokenBalance.reserveToken.decimals
          )
        };
      })
    );

    const maxWithdrawals = data.map(
      (x): ViewAmount => ({
        id: x.reserveId,
        amount: String(x.maxWithdraw)
      })
    );

    const iouBalances = data.map(
      (x): ViewAmount => ({
        id: x.reserveId,
        amount: new BigNumber(x.poolUserBalance).toString()
      })
    );

    return { iouBalances, maxWithdrawals };
  }

  @action async getUserBalances(relayId: string): Promise<UserPoolBalances> {
    if (!vxm.wallet.currentUser)
      throw new Error("Cannot find users .currentUser");

    const poolType = await this.getPoolType(relayId);
    return poolType == PoolType.Traditional
      ? this.getUserBalancesTraditional({ relayId })
      : this.getUserBalancesChainLink(relayId);
  }

  @action async getTokenSupply(tokenAddress: string) {
    const contract = buildTokenContract(tokenAddress, w3);
    return contract.methods.totalSupply().call();
  }

  limitOrdersArr: ViewLimitOrder[] = [];

  @mutation setLimitOrders(orders: ViewLimitOrder[]) {
    this.limitOrdersArr = orders;
  }

  get limitOrders() {
    return this.limitOrdersArr;
  }

  @action async calculateOpposingWithdrawV2(
    opposingWithdraw: OpposingLiquidParams
  ): Promise<OpposingLiquid> {
    const relay = await this.chainLinkRelayById(opposingWithdraw.id);

    const changedReserve = findChangedReserve(
      opposingWithdraw.reserves,
      opposingWithdraw.changedReserveId
    );
    const suggestedPoolTokenWithdrawDec = changedReserve.amount;

    const stakedAndReserveWeight = await this.fetchV2PoolBalances(relay);

    const matchedWeights = stakedAndReserveWeight.reserves.map(reserve => ({
      reserveWeight: reserve.reserveWeight,
      stakedBalance: reserve.stakedBalance,
      decReserveWeight: new BigNumber(reserve.reserveWeight as string).div(
        oneMillion
      ),
      reserveToken: findOrThrow(
        relay.reserves,
        r => compareString(r.contract, reserve.reserveAddress),
        "failed to find reserve token"
      ),
      poolToken: findOrThrow(
        relay.anchor.poolTokens,
        poolToken =>
          compareString(reserve.poolTokenAddress, poolToken.poolToken.contract),
        "failed to find pool token"
      )
    }));

    const [biggerWeight, smallerWeight] = matchedWeights.sort((a, b) =>
      b.decReserveWeight.minus(a.decReserveWeight).toNumber()
    );

    const weightsEqualOneMillion = new BigNumber(
      biggerWeight.reserveWeight as string
    )
      .plus(smallerWeight.reserveWeight as string)
      .eq(oneMillion);
    if (!weightsEqualOneMillion)
      throw new Error("Was expecting reserve weights to equal 100%");

    const distanceFromMiddle = biggerWeight.decReserveWeight.minus(0.5);

    const adjustedBiggerWeight = new BigNumber(biggerWeight.stakedBalance).div(
      new BigNumber(1).minus(distanceFromMiddle)
    );
    const adjustedSmallerWeight = new BigNumber(
      smallerWeight.stakedBalance
    ).div(new BigNumber(1).plus(distanceFromMiddle));

    const singleUnitCosts = sortAlongSide(
      buildSingleUnitCosts(
        {
          id: biggerWeight.reserveToken.contract,
          amount: shrinkToken(
            adjustedBiggerWeight.toString(),
            biggerWeight.reserveToken.decimals
          )
        },
        {
          id: smallerWeight.reserveToken.contract,
          amount: shrinkToken(
            adjustedSmallerWeight.toString(),
            smallerWeight.reserveToken.decimals
          )
        }
      ),
      unitCost => unitCost.id,
      relay.reserves.map(x => x.contract)
    );

    const sameReserve = findOrThrow(
      matchedWeights,
      weight => compareString(weight.reserveToken.contract, changedReserve.id),
      "failed to find same reserve"
    );

    const shareOfPool = new BigNumber(suggestedPoolTokenWithdrawDec)
      .div(
        shrinkToken(
          sameReserve.stakedBalance,
          sameReserve.reserveToken.decimals
        )
      )
      .toNumber();

    const suggestedWithdrawWei = expandToken(
      suggestedPoolTokenWithdrawDec,
      sameReserve.poolToken.poolToken.decimals
    );

    const [
      { returnAmountWei, feeAmountWei },
      liquidatationLimitWei
    ] = await Promise.all([
      this.removeLiquidityReturn({
        converterAddress: relay.contract,
        poolTokenContract: sameReserve.poolToken.poolToken.contract,
        poolTokenWei: suggestedWithdrawWei
      }),
      liquidationLimit({
        converterContract: relay.contract,
        poolTokenAddress: sameReserve.poolToken.poolToken.contract,
        web3: w3
      })
    ]);

    if (new BigNumber(suggestedWithdrawWei).gt(liquidatationLimitWei))
      throw new Error("Withdrawal amount above current liquidation limit");

    const noFeeLiquidityReturn = new BigNumber(returnAmountWei).plus(
      feeAmountWei
    );

    const feePercent = new BigNumber(feeAmountWei)
      .div(noFeeLiquidityReturn)
      .toNumber();

    const removeLiquidityReturnDec = shrinkToken(
      returnAmountWei,
      sameReserve.reserveToken.decimals
    );

    const result = {
      opposingAmount: undefined,
      shareOfPool,
      singleUnitCosts,
      withdrawFee: feePercent,
      expectedReturn: {
        id: sameReserve.reserveToken.contract,
        amount: removeLiquidityReturnDec
      }
    };
    return result;
  }

  @action async calculateOpposingWithdraw(
    opposingWithdraw: OpposingLiquidParams
  ): Promise<OpposingLiquid> {
    const relay = await this.relayById(opposingWithdraw.id);
    if (relay.converterType == PoolType.ChainLink) {
      return this.calculateOpposingWithdrawV2(opposingWithdraw);
    } else {
      return this.calculateOpposingWithdrawInfo(opposingWithdraw);
    }
  }

  @action async traditionalRelayById(
    poolId: string
  ): Promise<TraditionalRelay> {
    const relay = await this.relayById(poolId);
    const traditionalRelay = assertTraditional(relay);
    return traditionalRelay;
  }

  @action async chainLinkRelayById(poolId: string): Promise<ChainLinkRelay> {
    const relay = await this.relayById(poolId);
    const chainlinkRelay = assertChainlink(relay);
    return chainlinkRelay;
  }

  @action async calculateOpposingWithdrawInfo(
    opposingWithdraw: OpposingLiquidParams
  ): Promise<EthOpposingLiquid> {
    const {
      id,
      reserves: reservesViewAmounts,
      changedReserveId
    } = opposingWithdraw;

    const reserve = findChangedReserve(reservesViewAmounts, changedReserveId);
    const tokenAmount = reserve.amount;
    const sameReserveToken = await this.tokenById(reserve.id);

    const relay = await this.traditionalRelayById(id);
    const smartTokenAddress = relay.anchor.contract;

    const { reserves, smartTokenSupplyWei } = await this.fetchRelayBalances({
      poolId: smartTokenAddress
    });

    const reserveBalancesAboveZero = reserves.every(reserve =>
      new BigNumber(reserve.weiAmount).gt(0)
    );

    const [sameReserve, opposingReserve] = sortByNetworkTokens(
      reserves,
      reserve => reserve.symbol,
      [sameReserveToken.symbol]
    );

    const sameReserveWei = expandToken(tokenAmount, sameReserve.decimals);
    const shareOfPool = new BigNumber(sameReserveWei)
      .div(sameReserve.weiAmount)
      .toNumber();

    const opposingValue = calculateOppositeLiquidateRequirement(
      sameReserveWei,
      sameReserve.weiAmount,
      opposingReserve.weiAmount
    );
    const liquidateCostWei = calculateLiquidateCost(
      sameReserveWei,
      sameReserve.weiAmount,
      smartTokenSupplyWei
    );

    const smartUserBalanceWei = await vxm.ethWallet.getBalance({
      accountHolder: vxm.wallet.currentUser,
      tokenContractAddress: smartTokenAddress,
      keepWei: true
    });

    const percentDifferenceBetweenSmartBalance = percentDifference(
      liquidateCostWei.toString(),
      String(smartUserBalanceWei)
    );
    let smartTokenAmount: string;
    if (percentDifferenceBetweenSmartBalance > 0.99) {
      smartTokenAmount = String(smartUserBalanceWei);
    } else {
      smartTokenAmount = liquidateCostWei.toString();
    }

    const sameReserveCost = shrinkToken(
      new BigNumber(opposingReserve.weiAmount)
        .div(sameReserve.weiAmount)
        .toString(),
      sameReserve.decimals
    );
    const opposingReserveCost = shrinkToken(
      new BigNumber(sameReserve.weiAmount)
        .div(opposingReserve.weiAmount)
        .toString(),
      opposingReserve.decimals
    );

    return {
      opposingAmount: shrinkToken(
        opposingValue.toString(),
        opposingReserve.decimals
      ),
      shareOfPool,
      smartTokenAmountWei: {
        id: smartTokenAddress,
        amount: smartTokenAmount
      },
      singleUnitCosts: [
        { id: sameReserve.contract, amount: sameReserveCost },
        { id: opposingReserve.contract, amount: opposingReserveCost }
      ],
      reserveBalancesAboveZero
    };
  }

  @action async removeLiquidityV2({
    converterAddress,
    poolToken,
    miniumReserveReturnWei = "1",
    onHash,
    onConfirmation,
    resolveImmediately = false
  }: {
    converterAddress: string;
    poolToken: TokenWei;
    miniumReserveReturnWei: string;
    onHash?: (hash: string) => void;
    onConfirmation?: (hash: string) => void;
    resolveImmediately: boolean;
  }) {
    const contract = buildV2Converter(converterAddress);

    return this.resolveTxOnConfirmation({
      tx: contract.methods.removeLiquidity(
        poolToken.tokenContract,
        poolToken.weiAmount,
        miniumReserveReturnWei
      ),
      onHash,
      onConfirmation,
      resolveImmediately
    });
  }

  @action async liquidate({
    converterAddress,
    smartTokenAmount,
    onConfirmation,
    resolveImmediately = false
  }: {
    converterAddress: string;
    smartTokenAmount: string;
    onConfirmation?: (hash: string) => void;
    resolveImmediately: boolean;
  }) {
    const converterContract = buildConverterContract(converterAddress);

    return this.resolveTxOnConfirmation({
      tx: converterContract.methods.liquidate(smartTokenAmount),
      onConfirmation,
      resolveImmediately
    });
  }

  @action async removeLiquidity({
    reserves,
    id: relayId,
    onPrompt
  }: LiquidityParams): Promise<TxResponse> {
    if (onPrompt) {
      await this.awaitConfirmation(onPrompt);
    }
    const relay = await this.relayById(relayId);

    const preV11 = Number(relay.version) < 11;
    if (preV11)
      throw new Error("This Pool is not supported for adding liquidity");

    const postV28 = Number(relay.version) >= 28;

    const withdraw = reserves.find(reserve => reserve.amount)!;
    const converterAddress = relay.contract;

    const onConfirmation = () => {
      const anchorTokens = getAnchorTokenAddresses(relay);

      const tokenAddressesChanged = [
        ...relay.reserves.map(reserve => reserve.contract),
        ...anchorTokens
      ];
      this.spamBalances(tokenAddressesChanged);
    };

    let hash: string;
    if (postV28 && relay.converterType == PoolType.ChainLink) {
      const v2Relay = await this.chainLinkRelayById(relayId);
      const poolToken = findOrThrow(
        v2Relay.anchor.poolTokens,
        poolToken => compareString(poolToken.reserveId, withdraw.id),
        "failed to find pool token"
      );

      const poolTokenWeiAmount = expandToken(
        withdraw.amount,
        poolToken.poolToken.decimals
      );
      const weiPoolTokenBalance = (await this.getUserBalance({
        tokenContractAddress: poolToken.poolToken.contract,
        keepWei: true
      })) as string;

      const roundedWeiAmount = new BigNumber(poolTokenWeiAmount).gt(
        new BigNumber(weiPoolTokenBalance).times(0.995)
      )
        ? weiPoolTokenBalance
        : poolTokenWeiAmount;

      const expectedReserveReturn = await this.removeLiquidityReturn({
        converterAddress: relay.contract,
        poolTokenWei: roundedWeiAmount,
        poolTokenContract: poolToken.poolToken.contract
      });

      hash = await this.removeLiquidityV2({
        converterAddress,
        poolToken: {
          tokenContract: poolToken.poolToken.contract,
          weiAmount: roundedWeiAmount
        },
        miniumReserveReturnWei: await this.weiMinusSlippageTolerance(
          expectedReserveReturn.returnAmountWei
        ),
        onConfirmation,
        resolveImmediately: true
      });
    } else if (postV28 && relay.converterType == PoolType.Traditional) {
      const traditionalRelay = await this.traditionalRelayById(relay.id);
      const { smartTokenAmountWei } = await this.calculateOpposingWithdrawInfo({
        id: relayId,
        reserves,
        changedReserveId: reserves[0].id
      });
      const userPoolBalance = await this.getUserBalancesTraditional({
        relayId,
        smartTokenDec: shrinkToken(
          smartTokenAmountWei.amount,
          traditionalRelay.anchor.decimals
        )
      });
      hash = await this.removeLiquidityV28({
        converterAddress,
        smartTokensWei: smartTokenAmountWei.amount,
        reserveTokens: relay.reserves.map(reserve => {
          const reserveBalances = userPoolBalance.maxWithdrawals;
          return {
            tokenAddress: reserve.contract,
            minimumReturnWei: expandToken(
              new BigNumber(
                reserveBalances.find(balance =>
                  compareString(balance.id, reserve.contract)
                )!.amount
              )
                .times(0.98)
                .toNumber(),
              reserve.decimals
            )
          };
        }),
        onConfirmation,
        resolveImmediately: true
      });
    } else {
      const { smartTokenAmountWei } = await this.calculateOpposingWithdrawInfo({
        id: relayId,
        reserves,
        changedReserveId: reserves[0].id
      });
      hash = await this.liquidate({
        converterAddress,
        smartTokenAmount: smartTokenAmountWei.amount,
        onConfirmation,
        resolveImmediately: true
      });
    }

    return this.createTxResponse(hash);
  }

  @action async mintEthErc(ethDec: string) {
    return new Promise((resolve, reject) => {
      let txHash: string;
      web3.eth
        .sendTransaction({
          from: this.currentUser,
          to: ethErc20WrapperContract,
          value: toHex(toWei(ethDec))
        })
        .on("transactionHash", (hash: string) => {
          txHash = hash;
        })
        .on("confirmation", () => {
          resolve(txHash);
        })
        .on("error", (error: any) => reject(error));
    });
  }

  @action async fundRelay({
    converterAddress,
    fundAmount,
    onHash,
    onConfirmation,
    resolveImmediately = false
  }: {
    converterAddress: string;
    fundAmount: string;
    onHash?: (hash: string) => void;
    onConfirmation?: (hash: string) => void;
    resolveImmediately: boolean;
  }) {
    const converterContract = buildConverterContract(converterAddress);
    return this.resolveTxOnConfirmation({
      tx: converterContract.methods.fund(fundAmount),
      onConfirmation,
      resolveImmediately,
      ...(onHash && { onHash })
    });
  }

  @action async addLiquidityV28({
    converterAddress,
    reserves,
    minimumReturnWei,
    onHash,
    onConfirmation,
    resolveImmediately = false
  }: {
    converterAddress: string;
    reserves: TokenWei[];
    minimumReturnWei: string;
    onHash?: (hash: string) => void;
    onConfirmation?: (hash: string) => void;
    resolveImmediately: boolean;
  }) {
    const contract = buildV28ConverterContract(converterAddress);

    const newEthReserve = reserves.find(reserve =>
      compareString(reserve.tokenContract, ethReserveAddress)
    );

    return this.resolveTxOnConfirmation({
      tx: contract.methods.addLiquidity(
        reserves.map(reserve => reserve.tokenContract),
        reserves.map(reserve => reserve.weiAmount),
        minimumReturnWei
      ),
      onHash,
      onConfirmation,
      resolveImmediately,
      ...(newEthReserve && { value: newEthReserve.weiAmount })
    });
  }

  @action async addLiquidityV2({
    converterAddress,
    reserve,
    poolTokenMinReturnWei = "1",
    onHash,
    onConfirmation,
    resolveImmediately = false
  }: {
    converterAddress: string;
    reserve: TokenWei;
    poolTokenMinReturnWei?: string;
    onHash?: (hash: string) => void;
    onConfirmation?: (hash: string) => void;
    resolveImmediately: boolean;
  }) {
    const contract = buildV2Converter(converterAddress);

    const newEthReserve = compareString(
      reserve.tokenContract,
      ethReserveAddress
    );

    return this.resolveTxOnConfirmation({
      tx: contract.methods.addLiquidity(
        reserve.tokenContract,
        reserve.weiAmount,
        poolTokenMinReturnWei
      ),
      onHash: onHash,
      onConfirmation,
      resolveImmediately: true,
      ...(newEthReserve && { value: reserve.weiAmount })
    });
  }

  @action async removeLiquidityV28({
    converterAddress,
    smartTokensWei,
    reserveTokens,
    onConfirmation,
    resolveImmediately = false
  }: {
    converterAddress: string;
    smartTokensWei: string;
    reserveTokens: { tokenAddress: string; minimumReturnWei: string }[];
    onConfirmation?: (hash: string) => void;
    resolveImmediately: boolean;
  }) {
    const contract = buildV28ConverterContract(converterAddress);

    return this.resolveTxOnConfirmation({
      tx: contract.methods.removeLiquidity(
        smartTokensWei,
        reserveTokens.map(token => token.tokenAddress),
        reserveTokens.map(token => token.minimumReturnWei)
      ),
      onConfirmation,
      resolveImmediately
    });
  }

  @action async weiMinusSlippageTolerance(wei: string): Promise<string> {
    const slippageTolerance = vxm.bancor.slippageTolerance;
    if (typeof slippageTolerance !== "number")
      throw new Error("Error finding slippage tolerance");
    const percent = new BigNumber(1).minus(slippageTolerance);
    const newWei = new BigNumber(wei).times(percent).toFixed(0);
    return newWei;
  }

  @action async addToken(
    tokenAddress: string
  ): Promise<{
    decimals: number;
    symbol: string;
    tokenAddress: string;
  }> {
    const isAddress = web3.utils.isAddress(tokenAddress);
    if (!isAddress) throw new Error(`${tokenAddress} is not a valid address`);

    const shape = tokenShape(tokenAddress);
    const [[token]] = (await this.multi({ groupsOfShapes: [[shape]] })) as [
      [{ symbol: string; decimals: string; contract: string }]
    ];

    const tokenAddressesMatch = compareString(token.contract, tokenAddress);
    if (!tokenAddressesMatch) throw new Error("RPC return was not expected");

    if (!(token.symbol && token.decimals))
      throw new Error(
        "Failed parsing token information, please ensure this is an ERC-20 token"
      );

    const metadata = {
      decimals: Number(token.decimals),
      symbol: token.symbol,
      tokenAddress: token.contract
    };

    this.addTokenToMeta(metadata);

    return metadata;
  }

  @mutation addTokenToMeta(token: {
    decimals: number;
    symbol: string;
    tokenAddress: string;
  }) {
    const tokenMetaList = this.tokenMeta;

    const tokenAlreadyExists = this.tokenMeta.some(meta =>
      compareString(meta.contract, token.tokenAddress)
    );
    if (tokenAlreadyExists) return;

    const tokenMeta: TokenMeta = {
      contract: token.tokenAddress,
      id: token.tokenAddress,
      image: defaultImage,
      name: token.symbol,
      symbol: token.symbol,
      precision: token.decimals
    };

    this.tokenMeta = [...tokenMetaList, tokenMeta];
  }

  @action async addLiquidity({
    id: relayId,
    reserves,
    onUpdate,
    onPrompt
  }: LiquidityParams): Promise<TxResponse> {
    const relay = await this.relayById(relayId);

    const preV11 = Number(relay.version) < 11;
    if (preV11)
      throw new Error("This Pool is not supported for adding liquidity");

    const postV28 = Number(relay.version) >= 28;

    const matchedBalances = reserves
      .filter(reserve => reserve.amount)
      .map(reserve => {
        const relayReserve = findOrThrow(
          relay.reserves,
          relayReserve => compareString(relayReserve.contract, reserve.id),
          "failed to match passed reserves"
        );
        return {
          ...relayReserve,
          amount: reserve.amount
        };
      });

    const syncBalance = () => {
      const anchorTokens = getAnchorTokenAddresses(relay);

      const tokenAddressesChanged = [
        ...matchedBalances.map(x => x.contract),
        ...anchorTokens
      ];
      this.spamBalances(tokenAddressesChanged);
    };

    const steps: Step[] = [
      {
        name: "CheckBalance",
        description: "Updating balance approvals..."
      },
      {
        name: "Funding",
        description: "Now funding..."
      },
      {
        name: "BlockConfirmation",
        description: "Awaiting block confirmation..."
      },
      {
        name: "Done",
        description: "Done!"
      }
    ];

    onUpdate!(0, steps);

    const converterAddress = relay.contract;

    const approvalStatuses = await Promise.all(
      matchedBalances.map(async balance => {
        const { approvalIsRequired } = await this.isApprovalRequired({
          owner: this.currentUser,
          amount: expandToken(balance.amount!, balance.decimals),
          spender: converterAddress,
          tokenAddress: balance.contract
        });
        return {
          contract: balance.contract,
          approvalIsRequired
        };
      })
    );

    const requiredApprovals = approvalStatuses.filter(
      status => status.approvalIsRequired
    );

    if (requiredApprovals.length > 0) {
      const { unlimitedApproval } = await this.promptUserForApprovalType(
        onPrompt!
      );

      await Promise.all(
        matchedBalances.map(async balance => {
          if (
            compareString(balance.contract, ethErc20WrapperContract) &&
            !postV28
          ) {
            await this.mintEthErc(balance.amount!);
          }
        })
      );

      await Promise.all(
        matchedBalances
          .filter(balance =>
            requiredApprovals.some(status =>
              compareString(balance.contract, status.contract)
            )
          )
          .map(async balance => {
            return this.triggerApprovalIfRequired({
              owner: this.currentUser,
              amount: unlimitedApproval
                ? unlimitedWei
                : expandToken(balance.amount!, balance.decimals),
              spender: converterAddress,
              tokenAddress: balance.contract
            });
          })
      );
    }

    onUpdate!(1, steps);

    let txHash: string;

    if (postV28 && relay.converterType == PoolType.Traditional) {
      const {
        smartTokenAmountWei,
        reserveBalancesAboveZero
      } = await this.calculateOpposingDepositInfo({
        id: relay.id,
        reserves,
        changedReserveId: reserves[0].id
      });

      const minimumReturnWei = reserveBalancesAboveZero
        ? await this.weiMinusSlippageTolerance(smartTokenAmountWei.amount)
        : "1";

      txHash = await this.addLiquidityV28({
        converterAddress,
        reserves: matchedBalances
          .filter(balance => new BigNumber(balance.amount).gt(0))
          .map(balance => ({
            tokenContract: balance.contract,
            weiAmount: expandToken(balance.amount, balance.decimals)
          })),
        minimumReturnWei,
        onHash: () => onUpdate!(2, steps),
        onConfirmation: syncBalance,
        resolveImmediately: true
      });
    } else if (postV28 && relay.converterType == PoolType.ChainLink) {
      const chainLinkRelay = await this.chainLinkRelayById(relay.id);
      const reserveToken = matchedBalances.map(balance => ({
        tokenContract: balance.contract,
        weiAmount: expandToken(balance.amount, balance.decimals)
      }))[0];
      const poolToken = chainLinkRelay.anchor.poolTokens.find(poolToken =>
        compareString(poolToken.reserveId, reserveToken.tokenContract)
      );
      if (!poolToken)
        throw new Error("Client side error - failed finding pool token");

      const [stakedReserveBalance, poolTokenSupply] = await Promise.all([
        this.fetchStakedReserveBalance({
          converterAddress: chainLinkRelay.contract,
          reserveTokenAddress: reserveToken.tokenContract
        }),
        getTokenSupplyWei(poolToken.poolToken.contract)
      ]);

      const expectedPoolTokenReturnWei = calculateExpectedPoolTokenReturnV2(
        poolTokenSupply,
        stakedReserveBalance,
        reserveToken.weiAmount
      );

      const poolTokenMinReturnWei = await this.weiMinusSlippageTolerance(
        expectedPoolTokenReturnWei
      );

      txHash = await this.addLiquidityV2({
        converterAddress,
        reserve: reserveToken,
        poolTokenMinReturnWei,
        onHash: () => onUpdate!(2, steps),
        onConfirmation: syncBalance,
        resolveImmediately: true
      });
    } else {
      const { smartTokenAmountWei } = await this.calculateOpposingDepositInfo({
        reserves,
        changedReserveId: reserves[0].id,
        id: relayId
      });

      const fundAmount = smartTokenAmountWei;

      txHash = await this.fundRelay({
        converterAddress,
        fundAmount: fundAmount.amount,
        onHash: () => onUpdate!(2, steps),
        onConfirmation: syncBalance,
        resolveImmediately: true
      });
    }

    onUpdate!(3, steps);

    return this.createTxResponse(txHash);
  }

  @action async spamBalances(tokenAddresses: string[]) {
    for (let i = 0; i < 5; i++) {
      await this.fetchAndSetTokenBalances(tokenAddresses);
      await wait(1500);
    }
  }

  @action async fetchContractAddresses(
    contractRegistry: string
  ): Promise<RegisteredContracts> {
    if (!contractRegistry || !web3.utils.isAddress(contractRegistry))
      throw new Error("Must pass valid address");

    const hardCodedBytes: RegisteredContracts = {
      BancorNetwork: asciiToHex("BancorNetwork"),
      BancorConverterRegistry: asciiToHex("BancorConverterRegistry"),
      LiquidityProtectionStore: asciiToHex("LiquidityProtectionStore"),
      LiquidityProtection: asciiToHex("LiquidityProtection"),
      StakingRewards: asciiToHex("StakingRewards")
    };

    const hardCodedShape = (
      contractAddress: string,
      label: string,
      ascii: string
    ) => {
      const contract = buildAddressLookupContract(contractAddress);
      return {
        [label]: contract.methods.addressOf(ascii)
      };
    };

    const arrBytes = toPairs(hardCodedBytes) as [string, string][];

    try {
      const hardCodedShapes = arrBytes.map(([label, ascii]) =>
        hardCodedShape(contractRegistry, label, ascii)
      );
      const [contractAddresses] = await this.multi({
        groupsOfShapes: [hardCodedShapes]
      });

      const registeredContracts = Object.assign(
        {},
        ...contractAddresses
      ) as RegisteredContracts;

      this.setContractAddresses(registeredContracts);
      return registeredContracts;
    } catch (e) {
      throw new Error(e.message);
    }
  }

  @mutation setContractAddresses(contracts: RegisteredContracts) {
    this.contracts = {
      ...this.contracts,
      ...contracts
    };
  }

  @action async addPossiblePropsFromBancorApi(
    reserveFeeds: ReserveFeed[]
  ): Promise<ReserveFeed[]> {
    return reserveFeeds;
  }

  @action async updateRelayFeeds(suggestedFeeds: ReserveFeed[]) {
    const feeds = suggestedFeeds;

    const potentialRelaysToMutate = this.relaysList.filter(relay =>
      feeds.some(feed => compareString(feed.poolId, relay.id))
    );
    const relaysToMutate = potentialRelaysToMutate.filter(relay =>
      relay.reserves.some(reserve => {
        const feed = feeds.find(feed =>
          compareString(reserve.contract, feed.reserveAddress)
        );
        if (feed && !reserve.reserveFeed) return true;
        if (!feed) return false;
        const existingFeed = reserve.reserveFeed!;
        if (existingFeed) return feed.priority < existingFeed.priority;
      })
    );

    if (relaysToMutate.length > 0) {
      const updatedRelays = relaysToMutate.map(relay => ({
        ...relay,
        reserves: relay.reserves.map(reserve => {
          const feed = feeds.find(
            feed =>
              compareString(feed.reserveAddress, reserve.contract) &&
              compareString(feed.poolId, relay.id)
          );
          return {
            ...reserve,
            reserveFeed: feed
          };
        })
      }));

      this.updateRelays(updatedRelays);
    }
  }

  @action async fetchUsdPriceOfBnt() {
    const price = await vxm.bancor.fetchUsdPriceOfBnt();
    this.setBntUsdPrice(price);
    return price;
  }

  @mutation setBntUsdPrice(usdPrice: number) {
    this.bntUsdPrice = usdPrice;
  }

  @action async fetchStakedReserveBalance({
    converterAddress,
    reserveTokenAddress
  }: {
    converterAddress: string;
    reserveTokenAddress: string;
  }): Promise<string> {
    const contract = buildV2Converter(converterAddress, w3);
    return contract.methods.reserveStakedBalance(reserveTokenAddress).call();
  }

  get loadingTokens() {
    return !this.apiData;
  }

  get moreTokensAvailable() {
    return this.morePoolsAvailable;
  }

  @action async refresh() {}

  @action async conversionPathFromNetworkContract({
    from,
    to,
    networkContractAddress
  }: {
    from: string;
    to: string;
    networkContractAddress: string;
  }) {
    return conversionPath({
      networkContractAddress,
      from,
      to,
      web3: w3
    });
  }

  @action async relaysRequiredForTrade({
    from,
    to,
    networkContractAddress
  }: {
    from: string;
    to: string;
    networkContractAddress: string;
  }) {
    try {
      const path = await this.conversionPathFromNetworkContract({
        from,
        to,
        networkContractAddress
      });
      const smartTokenAddresses = path.filter((_, index) => isOdd(index));
      if (smartTokenAddresses.length == 0)
        throw new Error("Failed to find any smart token addresses for path.");
      return smartTokenAddresses;
    } catch (e) {
      console.error(`relays required for trade failed ${e.message}`);
      throw new Error(`relays required for trade failed ${e.message}`);
    }
  }

  @action async poolsByPriority({
    anchorAddressess,
    tokenPrices
  }: {
    anchorAddressess: string[];
    tokenPrices?: TokenPrice[];
  }) {
    if (tokenPrices && tokenPrices.length > 0) {
      return sortSmartTokenAddressesByHighestLiquidity(
        tokenPrices,
        anchorAddressess
      );
    } else {
      return sortAlongSide(anchorAddressess, x => x, priorityEthPools);
    }
  }

  @action async bareMinimumPools({
    params,
    networkContractAddress,
    anchorAddressess,
    tokenPrices
  }: {
    params?: ModuleParam;
    networkContractAddress: string;
    anchorAddressess: string[];
    tokenPrices?: TokenPrice[];
  }): Promise<string[]> {
    const fromToken =
      params! && params!.tradeQuery! && params!.tradeQuery!.base!;
    const toToken =
      params! && params!.tradeQuery! && params!.tradeQuery!.quote!;

    const tradeIncluded = fromToken && toToken;
    const poolIncluded = params && params.poolQuery;

    if (tradeIncluded) {
      const res = await this.relaysRequiredForTrade({
        from: fromToken,
        to: toToken,
        networkContractAddress
      });
      return res;
    } else if (poolIncluded) {
      return [poolIncluded];
    } else {
      const allPools = await this.poolsByPriority({
        anchorAddressess,
        tokenPrices
      });
      return allPools.slice(0, 3);
    }
  }

  @action async multi({
    groupsOfShapes,
    blockHeight,
    traditional = false,
    label
  }: {
    groupsOfShapes: ShapeWithLabel[][];
    blockHeight?: number;
    traditional?: boolean;
    label?: string;
  }) {
    const currentNetwork = this.currentNetwork;
    const networkVars = getNetworkVariables(currentNetwork);
    const isMainNet = currentNetwork == EthNetworks.Mainnet;
    // @ts-ignore
    const multi = new MultiCall(w3, networkVars.multiCall, [
      500,
      100,
      50,
      10,
      1
    ]);

    try {
      const res = await multi.all(groupsOfShapes, {
        traditional,
        blockHeight
      });
      return res;
    } catch (e) {
      throw new Error(`Failed eth-multicall fetch ${e} label is ${label}`);
    }
  }

  @action async addPoolsV2(
    convertersAndAnchors: ConverterAndAnchor[]
  ): Promise<V2Response> {
    const smallLoad = convertersAndAnchors.length < 5;

    const allAnchors = convertersAndAnchors.map(item => item.anchorAddress);
    const allConverters = convertersAndAnchors.map(
      item => item.converterAddress
    );

    const groupsOfShapes = [
      allConverters.map(relayShape),
      allAnchors.map(poolTokenShape)
    ];

    const [rawRelays, poolAndSmartTokens] = ((await this.multi({
      groupsOfShapes,
      traditional: smallLoad,
      label: "raw relays fetch"
    })) as [unknown, unknown]) as [AbiRelay[], AbiCentralPoolToken[]];

    const { poolTokenAddresses, smartTokens } = seperateMiniTokens(
      poolAndSmartTokens
    );

    const polished: RefinedAbiRelay[] = await Promise.all(
      rawRelays.filter(hasTwoConnectors).map(
        async half =>
          <RefinedAbiRelay>{
            ...half,
            anchorAddress: findOrThrow(
              convertersAndAnchors,
              item =>
                compareString(item.converterAddress, half.converterAddress),
              "failed to find anchor address"
            ).anchorAddress,
            reserves: [half.connectorToken1, half.connectorToken2] as [
              string,
              string
            ],
            version: Number(half.version),
            converterType: determineConverterType(half.converterType)
          }
      )
    );

    const overWroteVersions = updateArray(
      polished,
      relay =>
        knownVersions.some(r =>
          compareString(r.converterAddress, relay.converterAddress)
        ),
      relay => ({
        ...relay,
        version: knownVersions.find(r =>
          compareString(r.converterAddress, relay.converterAddress)
        )!.version
      })
    );

    const passedFirstHalfs = overWroteVersions
      .filter(hasTwoConnectors)
      .filter(half =>
        poolTokenAddresses.some(poolTokenAddress =>
          compareString(poolTokenAddress.anchorAddress, half.anchorAddress)
        )
          ? poolTokenAddresses.find(poolTokenAddress =>
              compareString(poolTokenAddress.anchorAddress, half.anchorAddress)
            )!.poolTokenAddresses.length == 2
          : true
      );

    const verifiedV1Pools = passedFirstHalfs.filter(
      half => half.converterType == PoolType.Traditional
    );

    const verifiedV2Pools = passedFirstHalfs.filter(
      half => half.converterType == PoolType.ChainLink
    );

    const reserveTokens = uniqWith(
      passedFirstHalfs.flatMap(half => half.reserves),
      compareString
    );

    const tokenInMeta = (tokenMeta: TokenMeta[]) => (address: string) =>
      tokenMeta.find(
        meta => compareString(address, meta.contract) && meta.precision
      );

    const allTokensRequired = [
      ...reserveTokens,
      ...poolTokenAddresses.flatMap(pool => pool.poolTokenAddresses)
    ].filter(tokenAddress => !compareString(tokenAddress, ethReserveAddress));

    const tokenAddressesKnown = allTokensRequired.filter(
      tokenInMeta(this.tokenMeta)
    );
    const tokensKnown = tokenAddressesKnown.map(address => {
      const meta = tokenInMeta(this.tokenMeta)(address)!;
      return metaToTokenAssumedPrecision(meta);
    });
    const tokenAddressesMissing = differenceWith(
      allTokensRequired,
      tokenAddressesKnown,
      compareString
    );

    const [
      reserveAndPoolTokensAbi,
      v1ReserveBalances,
      v2PoolReserveBalances
    ] = ((await this.multi({
      groupsOfShapes: [
        tokenAddressesMissing.map(tokenShape),
        verifiedV1Pools.map(v1Pool =>
          reserveBalanceShape(v1Pool.converterAddress, v1Pool.reserves)
        ),
        verifiedV2Pools.map(pool =>
          v2PoolBalanceShape(
            pool.converterAddress,
            pool.reserves[0],
            pool.reserves[1],
            this.currentNetwork
          )
        )
      ],
      label: "to my eyes",
      traditional: smallLoad
    })) as [unknown, unknown, unknown]) as [
      RawAbiToken[],
      RawAbiReserveBalance[],
      RawAbiV2PoolBalances[]
    ];

    const stakedAndReserveWeights = v2PoolReserveBalances.map(
      rawAbiV2ToStacked
    );

    const reserveAndPoolTokens = reserveAndPoolTokensAbi.map(
      (token): Token => ({
        contract: token.contract,
        decimals: Number(token.decimals),
        network: "ETH",
        symbol: token.symbol
      })
    );

    const allTokens = [...reserveAndPoolTokens, ...tokensKnown];

    const polishedReserveAndPoolTokens = polishTokens(
      this.tokenMeta,
      allTokens
    );

    const matched = stakedAndReserveWeights.map(relay => ({
      ...relay,
      anchorAddress: findOrThrow(
        convertersAndAnchors,
        item => compareString(item.converterAddress, relay.converterAddress),
        "failed to match anchor address"
      ).anchorAddress,
      reserves: relay.reserves.map(reserve => ({
        ...reserve,
        token: polishedReserveAndPoolTokens.find(token =>
          compareString(token.contract, reserve.reserveAddress)
        )
      }))
    }));

    const confirmedTokenMatch = matched.filter(match =>
      match.reserves.every(reserve => reserve.token)
    ) as RawV2Pool[];

    const v2RelayFeeds = buildRelayFeedChainkLink({
      relays: confirmedTokenMatch,
      usdPriceOfBnt: this.bntUsdPrice
    });

    const v2Pools = verifiedV2Pools.map(
      (pool): ChainLinkRelay => {
        const rawPool = findOrThrow(
          confirmedTokenMatch,
          match => compareString(match.converterAddress, pool.converterAddress),
          `failed to find raw pool ${pool.converterAddress}`
        );

        return {
          anchor: {
            poolContainerAddress: rawPool.anchorAddress,
            poolTokens: rawPool.reserves.map(reserve => ({
              reserveId: reserve.reserveAddress,
              poolToken: findOrThrow(
                polishedReserveAndPoolTokens,
                token =>
                  compareString(token.contract, reserve.poolTokenAddress),
                `failed to find the pool token for ${reserve.poolTokenAddress}`
              )
            }))
          },
          contract: pool.converterAddress,
          id: rawPool.anchorAddress,
          converterType: PoolType.ChainLink,
          isMultiContract: false,
          network: "ETH",
          reserves: rawPool.reserves.map(reserve => ({
            ...reserve.token,
            reserveWeight:
              typeof reserve.reserveWeight !== "undefined"
                ? Number(reserve.reserveWeight) / oneMillion.toNumber()
                : undefined
          })),
          version: String(pool.version),
          fee: ppmToDec(pool.conversionFee)
        };
      }
    );

    const v1Pools = verifiedV1Pools.map(pool => {
      const smartTokenAddress = pool.anchorAddress;
      const converterAddress = convertersAndAnchors.find(item =>
        compareString(item.anchorAddress, smartTokenAddress)
      )!.converterAddress;
      const polishedHalf = overWroteVersions.find(pol =>
        compareString(pol.converterAddress, converterAddress)
      )!;
      const smartToken = smartTokens.find(token =>
        compareString(token.contract, smartTokenAddress)
      )!;
      const anchorProps = smartTokenAnchor({
        ...smartToken,
        network: "ETH",
        decimals: Number(smartToken.decimals)
      });
      const reserveBalances = v1ReserveBalances.find(reserve =>
        compareString(reserve.converterAddress, converterAddress)
      )!;
      if (!reserveBalances) return;

      const zippedReserveBalances = [
        {
          contract: polishedHalf.connectorToken1,
          amount: reserveBalances.reserveOne
        },
        {
          contract: polishedHalf.connectorToken2,
          amount: reserveBalances.reserveTwo
        }
      ];
      const reserveTokens = zippedReserveBalances.map(
        reserve =>
          polishedReserveAndPoolTokens.find(token =>
            compareString(token.contract, reserve.contract)
          )!
      );

      const relay: RelayWithReserveBalances = {
        id: smartTokenAddress,
        reserves: reserveTokens.map(x => ({
          ...x,
          reserveWeight: 0.5,
          decimals: Number(x.decimals)
        })),
        reserveBalances: zippedReserveBalances.map(zip => ({
          amount: zip.amount,
          id: zip.contract
        })),
        contract: converterAddress,
        fee: ppmToDec(polishedHalf.conversionFee),
        isMultiContract: false,
        network: "ETH",
        version: String(polishedHalf.version),
        anchor: anchorProps.anchor,
        converterType: anchorProps.converterType
      };

      return relay;
    });

    const completeV1Pools = (v1Pools.filter(
      Boolean
    ) as RelayWithReserveBalances[]).filter(x => x.reserves.every(Boolean));

    const bntTokenAddress = getNetworkVariables(this.currentNetwork).bntToken;

    const knownPrices = [
      { id: bntTokenAddress, usdPrice: String(this.bntUsdPrice) },
      ...trustedStables(this.currentNetwork)
    ];

    const traditionalRelayFeeds = buildPossibleReserveFeedsTraditional(
      completeV1Pools,
      knownPrices
    );

    const reserveFeeds = [...traditionalRelayFeeds, ...v2RelayFeeds];
    const pools = [...v2Pools, ...completeV1Pools];

    // debug
    const failed = differenceWith(convertersAndAnchors, pools, (a, b) =>
      compareString(a.converterAddress, b.contract)
    );
    if (failed.length > 0) {
      console.warn(failed, "FAILS");
    }

    // end debug
    return {
      reserveFeeds,
      pools
    };
  }

  @action async add(anchorAddresses: string[]) {
    const converters = await this.fetchConverterAddressesByAnchorAddresses(
      anchorAddresses
    );
    return zipAnchorAndConverters(anchorAddresses, converters);
  }

  previousPoolFeesArr: PreviousPoolFee[] = [];

  get previousPoolFees(): PreviousPoolFee[] {
    return [...this.previousPoolFeesArr, ...previousPoolFees];
  }

  get liquidityHistory(): {
    loading: boolean;
    data: ViewLiquidityEvent<ViewTradeEvent>[];
  } {
    if (!this.apiData)
      return {
        loading: true,
        data: []
      };

    const tokens = this.apiData!.tokens;
    const meta = this.tokenMeta;

    const validSwaps = this.apiData!.swaps.filter(swap => {
      const tradedTokens = [swap.source_token_dlt_id, swap.target_token_dlt_id];
      return tradedTokens.every(tokenAddress =>
        tokens.some(token => compareString(token.dlt_id, tokenAddress))
      );
    });

    const trades = validSwaps.map(
      (x): ViewLiquidityEvent<ViewTradeEvent> => {
        const fromToken = tokens.find(token =>
          compareString(x.source_token_dlt_id, token.dlt_id)
        )!;
        const toToken = tokens.find(token =>
          compareString(x.target_token_dlt_id, token.dlt_id)
        )!;
        const fromMetaToken = meta.find(meta =>
          compareString(meta.contract, x.source_token_dlt_id)
        );
        const toMetaToken = meta.find(meta =>
          compareString(meta.contract, x.target_token_dlt_id)
        );

        return {
          account: x.account_dlt_id,
          accountLink: generateEtherscanAccountLink(x.account_dlt_id),
          data: {
            from: {
              amount: x.input_amount,
              decimals: fromToken.decimals,
              id: x.source_token_dlt_id,
              logo: (fromMetaToken && fromMetaToken.image) || defaultImage,
              symbol: fromToken.symbol
            },
            to: {
              amount: x.output_amount,
              decimals: toToken.decimals,
              id: x.target_token_dlt_id,
              logo: (toMetaToken && toMetaToken.image) || defaultImage,
              symbol: toToken.symbol
            }
          },
          txHash: x.tx_hash,
          id: x.tx_hash,
          txLink: generateEtherscanTxLink(x.tx_hash),
          type: "swap",
          unixTime: x.timestamp / 1000,
          valueTransmitted: new BigNumber(x.input_amount)
            .times(fromToken.rate.usd || 0)
            .toNumber()
        };
      }
    );

    const groupedByHash = groupBy(trades, trade => trade.txHash.toLowerCase());
    const tradesUnderHash = toPairs(groupedByHash)
      .map(([hash, trades]) => ({ hash, trades }))
      .sort((a, b) => b.trades.length - a.trades.length);

    const x = tradesUnderHash
      .flatMap(x => {
        if (x.trades.length == 1) {
          return x.trades[0];
        }
        const tokensTraded = x.trades.reduce(
          (acc, item) => [...acc, item.data.from.id, item.data.to.id],
          [] as string[]
        );
        const firstTo = first(x.trades)!;
        const lastTo = last(x.trades)!;

        const terminatingTrades = [firstTo, lastTo];
        const terminatingTokens = terminatingTrades.map(x => x.data.to.id);

        const sameTerminatingTokens = terminatingTokens.every(
          (token, index, arr) => arr[0] === token
        );
        if (sameTerminatingTokens) return false;

        const uniqueTokens = uniqWith(tokensTraded, compareString);
        const zeroCounts = uniqueTokens.map(token => [token, 0]);
        const zeroCountObject = fromPairs(zeroCounts);

        const tokenCounts = toPairs(
          tokensTraded.reduce(
            (acc, item) => ({ ...acc, [item]: acc[item] + 1 }),
            zeroCountObject
          )
        ) as [string, number][];

        const lowestTwoCounts = tokenCounts
          .sort((a, b) => a[1] - b[1])
          .slice(0, 2);

        const toToken = terminatingTokens.find(token =>
          lowestTwoCounts.some(([t]) => compareString(token, t))
        );
        if (!toToken) {
          console.warn(
            "Unable to find terminating token in swap for hash",
            x.hash,
            { trades: x.trades }
          );
          return false;
        }

        const lastTrade = terminatingTrades.find(x =>
          compareString(x.data.to.id, toToken)
        )!;
        const firstTrade = terminatingTrades.find(x => lastTrade.id !== x.id)!;
        if (!firstTrade || !lastTrade) return false;

        return {
          ...firstTrade,
          data: {
            ...firstTrade.data,
            to: lastTrade.data.to
          }
        };
      })
      .filter(Boolean) as ViewLiquidityEvent<ViewTradeEvent>[];

    return {
      loading: false,
      data: x
    };
  }

  get availableBalances(): ViewLockedBalance[] {
    const now = dayjs();
    const bntPrice = this.bntUsdPrice;
    const balances = this.lockedBalancesArr.filter(lockedBalance =>
      dayjs.unix(lockedBalance.expirationTime).isSameOrBefore(now)
    );
    if (balances.length == 0) return [];

    if (balances.length == 1) {
      const balance = balances[0];
      const decBnt = shrinkToken(balance.amountWei, 18);
      const usdValue = new BigNumber(decBnt).times(bntPrice).toNumber();
      return [
        {
          id: String(balance.expirationTime),
          amount: decBnt,
          lockedUntil: balance.expirationTime,
          usdValue
        }
      ];
    }
    return [
      balances
        .map(
          (balance): ViewLockedBalance => {
            const decBnt = shrinkToken(balance.amountWei, 18);
            const usdValue = new BigNumber(decBnt).times(bntPrice).toNumber();
            return {
              id: String(balance.expirationTime),
              amount: decBnt,
              lockedUntil: balance.expirationTime,
              usdValue
            };
          }
        )
        .reduce((acc, item) => ({
          ...item,
          amount: new BigNumber(acc.amount).plus(item.amount).toString()
        }))
    ];
  }

  get lockedBalances(): ViewLockedBalance[] {
    const now = dayjs();
    const bntPrice = this.bntUsdPrice;
    const balances = this.lockedBalancesArr.filter(lockedBalance =>
      dayjs.unix(lockedBalance.expirationTime).isAfter(now)
    );
    return balances.map(
      (balance): ViewLockedBalance => {
        const decBnt = shrinkToken(balance.amountWei, 18);
        const usdValue = new BigNumber(decBnt).times(bntPrice).toNumber();
        return {
          id: String(balance.expirationTime),
          amount: decBnt,
          lockedUntil: balance.expirationTime,
          usdValue: usdValue
        };
      }
    );
  }

  @action async fetchDynamicRelays(
    staticRelays: StaticRelay[]
  ): Promise<NewRelay[]> {
    const relaysShape = staticRelays.map(relay =>
      dynamicRelayShape(relay.converterAddress, reserveContractsInStatic(relay))
    );

    const [rawRelays] = ((await this.multi({
      groupsOfShapes: [relaysShape],
      label: "fetch dynamic relays"
    })) as unknown) as [RawABIDynamicRelay[]];

    const hydratedRelays = rawRelays.map(parseRawDynamic);

    const dynamicRelays = staticRelays.map(relay => {
      try {
        const hydrated = hydratedRelays.find(r =>
          compareString(relay.converterAddress, r.converterAddress)
        )!;
        const hydratedReserves = hydrated.reserves;

        const reserves = relay.reserves.map(reserve => {
          const { reserveBalance } = findOrThrow(
            hydratedReserves,
            ({ reserveAddress }) =>
              compareString(reserveAddress, reserve.contract)
          );
          return {
            ...reserve,
            reserveBalance
          };
        });
        const fee = ppmToDec(hydrated.conversionFee);
        return {
          ...relay,
          reserves,
          fee
        };
      } catch (e) {
        throw new Error(`Failed hydrating static relays ${e}`);
      }
    });
    return dynamicRelays;
  }

  bntSupply: string = "";

  @mutation setBntSupply(weiAmount: string) {
    this.bntSupply = weiAmount;
  }

  @action async fetchAndSetBntSupply(bntTokenAddress: string) {
    const contract = buildTokenContract(bntTokenAddress);
    const weiSupply = await contract.methods.totalSupply().call();
    this.setBntSupply(weiSupply);
  }

  @action async fetchLiquidityProtectionSettingsContract(
    liquidityProtectionContract: string
  ): Promise<string> {
    try {
      const contract = buildLiquidityProtectionContract(
        liquidityProtectionContract
      );
      return contract.methods.settings().call();
    } catch (e) {
      const error = `Failed fetching settings contract via address ${liquidityProtectionContract}`;
      console.error(error);
      throw new Error(error);
    }
  }

  @action async fetchTokens(tokenContracts: string[]): Promise<RawAbiToken[]> {
    const tokenShapes = tokenContracts.map(tokenShape);
    const [res] = await this.multi({
      groupsOfShapes: [tokenShapes],
      label: "fetching tokens"
    });
    return res as RawAbiToken[];
  }

  @action async halfRelayToFullStatic(
    relays: HalfStaticRelay[]
  ): Promise<StaticRelay[]> {
    const cachedTokens = uniqWith(
      moreStaticRelays.flatMap(relay => relay.reserves),
      (a, b) => compareString(a.contract, b.contract)
    );

    const tokenContractsRequired = uniqWith(
      relays.flatMap(relay => relay.reserves),
      compareString
    );

    const [alreadyCovered, notCovered] = partition(
      tokenContractsRequired,
      contract =>
        cachedTokens.some(token => compareString(token.contract, contract))
    );

    const fetchedTokens = await this.fetchTokens(notCovered);
    const alreadyCoveredTokens = alreadyCovered.map(
      contract =>
        cachedTokens.find(token => compareString(contract, token.contract))!
    );

    const tokensRequired = [...fetchedTokens, ...alreadyCoveredTokens];

    return relays.map(
      (relay): StaticRelay => ({
        ...relay,
        reserves: relay.reserves.map(
          reserve =>
            tokensRequired.find(token =>
              compareString(reserve, token.contract)
            )!
        )
      })
    );
  }

  apiData: WelcomeData | undefined = undefined;
  newPools: NewPool[] = [];

  @mutation setApiData(data: WelcomeData) {
    this.apiData = data;
  }

  @mutation setPools(pools: NewPool[]) {
    this.newPools = pools;
  }

  @action async init() {
    if (this.initiated) {
      return this.refresh();
    }

    BigNumber.config({ EXPONENTIAL_AT: 256 });

    web3.eth
      .getChainId()
      .then(chainId => networkVersionReceiver$.next(chainId));

    web3.eth
      .getBlockNumber()
      .then(number => currentBlockReceiver$.next(number));

    currentBlock$
      .pipe(firstItem())
      .subscribe(({ blockNumber }) => currentBlockTwo$.next(blockNumber));

    const anchors$ = bancorConverterRegistry$.pipe(
      filter(() => false),
      switchMap(converterRegistryAddress =>
        this.fetchAnchorAddresses({
          converterRegistryAddress
        })
      ),
      shareReplay(1)
    );

    const anchorAndConverters$ = combineLatest([
      anchors$,
      bancorConverterRegistry$
    ]).pipe(
      mergeMap(([anchorAddresses, converterRegistryAddress]) =>
        (async () => {
          const converters = await getConvertersByAnchors({
            anchorAddresses,
            converterRegistryAddress,
            web3
          });
          const anchorsAndConverters = zipAnchorAndConverters(
            anchorAddresses,
            converters
          );
          return anchorsAndConverters;
        })()
      ),
      distinctArrayItem(knownPools, compareAnchorAndConverter),
      shareReplay<ConverterAndAnchor[]>(3000)
    );

    if (this.currentUser) {
      authenticatedReceiver$.next(this.currentUser);
    }

    const individualAnchorsAndConverters$ = anchorAndConverters$.pipe(
      mergeMap(x => from(x))
    ) as Observable<ConverterAndAnchor>;

    const [v2Pools$, v1Pools$] = partitionOb(
      individualAnchorsAndConverters$,
      anchorSet =>
        v2Pools.some(anchor => compareString(anchor, anchorSet.anchorAddress))
    );
    v2Pools$.pipe(bufferTime(100)).subscribe(pools => {
      if (pools.length > 0) {
        this.addPoolsBulk(pools);
      }
    });

    const [toLocalLoad$, toRemoteLoad$] = partitionOb(
      v1Pools$,
      anchorAndConverter =>
        moreStaticRelays.some(staticRelay =>
          compareStaticRelayAndSet(staticRelay, anchorAndConverter)
        )
    );

    const staticRelayLocal$ = toLocalLoad$.pipe(
      map(anchorAndConverter =>
        findOrThrow(
          moreStaticRelays,
          staticRelay =>
            compareStaticRelayAndSet(staticRelay, anchorAndConverter),
          "failed to find static relay"
        )
      )
    );

    const staticRelaysRemote$ = toRemoteLoad$.pipe(
      bufferTime(100),
      map(pairs => [
        pairs.map(pair => pair.converterAddress).map(staticRelayShape),
        pairs.map(pair => pair.anchorAddress).map(poolTokenShape)
      ]),
      concatMap(groupsOfShapes => this.multi({ groupsOfShapes })),
      map(
        ([staticRelays, poolTokens]) =>
          zip(staticRelays, poolTokens) as [
            AbiStaticRelay,
            AbiCentralPoolToken
          ][]
      ),
      mergeMap(zipped => from(zipped)),
      map(([relay, poolToken]) => ({ relay, poolToken })),
      map(set => ({
        ...set,
        relay: {
          ...set.relay,
          version:
            knownVersions.find(version =>
              compareString(
                version.converterAddress,
                set.relay.converterAddress
              )
            )?.version || Number(set.relay.version)
        }
      })),
      filter(({ relay }) => !!relay.connectorToken2),
      map(
        ({ relay, poolToken }): HalfStaticRelay => ({
          ...relay,
          poolToken,
          reserves: [relay.connectorToken1, relay.connectorToken2] as [
            string,
            string
          ],
          version: Number(relay.version),
          converterType: determineConverterType(relay.converterType)
        })
      ),
      bufferTime<HalfStaticRelay>(50),
      mergeMap(relays => this.halfRelayToFullStatic(relays)),
      mergeMap(relays => from(relays))
    ) as Observable<StaticRelay>;

    try {
      const staticRelays$ = merge(staticRelayLocal$, staticRelaysRemote$).pipe(
        filter(
          relay =>
            true ||
            !v2Pools.some(r => compareString(relay.poolToken.contract, r))
        )
      );

      const dynamicRelayRemote$ = staticRelays$.pipe(
        bufferTime(100),
        filter(staticRelays => staticRelays && staticRelays.length > 0),
        mergeMap(x => this.fetchDynamicRelays(x).catch(e => false)),
        // @ts-ignore
        filter(x => Boolean(x)),
        share<NewRelay[]>()
      );

      const fullRelays$ = dynamicRelayRemote$.pipe(
        map(relays =>
          filterAndWarn(relays, x =>
            x.reserves.every(reserve => reserve.symbol)
          )
        ),
        map(relays => relays.map(newRelayToRelayWithBalances))
      );

      const emittedRelays$ = combineLatest([
        fullRelays$,
        usdPriceOfBnt$,
        networkVersion$
      ]).pipe(
        map(([relay, usdPriceOfBnt, currentNetwork]) => {
          const bntTokenAddress = getNetworkVariables(currentNetwork).bntToken;

          const knownPrices = [
            ...trustedStables(this.currentNetwork),
            { id: bntTokenAddress, usdPrice: String(usdPriceOfBnt) }
          ];
          const reserveFeeds = buildPossibleReserveFeedsTraditional(
            relay,
            knownPrices
          );
          return {
            relay,
            reserveFeeds
          };
        })
      );

      const finalRelays$ = emittedRelays$.pipe(
        bufferTime(50),
        filter(x => x && x.length > 0),
        map(x => {
          const allReserveFeeds = x.flatMap(x => x.reserveFeeds);
          const relays = x.flatMap(x => x.relay);
          return { allReserveFeeds, relays };
        }),
        tap(x => {
          this.addThePools({
            pools: x.relays,
            reserveFeeds: x.allReserveFeeds
          });
        }),
        share()
      );

      combineLatest([poolPrograms$, finalRelays$, liquidityProtectionStore$])
        .pipe(
          mergeMap(([poolPrograms, relays, protectionStoreAddress]) =>
            this.fetchPooLiqMiningApr({
              poolPrograms,
              relays: relays.relays,
              protectionStoreAddress
            })
          )
        )
        .subscribe(liqMiningApr => this.updateLiqMiningApr(liqMiningApr));

      await newPools$.pipe(firstItem()).toPromise();
    } catch (e) {
      console.error("thrown in x", e);
    }
  }

  @action async fetchPooLiqMiningApr({
    poolPrograms,
    relays,
    protectionStoreAddress
  }: {
    relays: RelayWithReserveBalances[];
    protectionStoreAddress: string;
    poolPrograms: PoolProgram[];
  }): Promise<PoolLiqMiningApr[]> {
    const highTierPools = relays.filter(relay =>
      poolPrograms.some(poolProgram =>
        compareString(relay.id, poolProgram.poolToken)
      )
    );

    if (highTierPools.length == 0) return [];

    const storeAddress = protectionStoreAddress;

    const protectedShapes = highTierPools.map(pool => {
      const [reserveOne, reserveTwo] = pool.reserves;
      return protectedReservesShape(
        storeAddress,
        pool.id,
        reserveOne.contract,
        reserveTwo.contract
      );
    });

    const [protectedReserves] = ((await this.multi({
      groupsOfShapes: [protectedShapes],
      label: "pool mining"
    })) as unknown[]) as {
      anchorAddress: string;
      reserveOneAddress: string;
      reserveTwoAddress: string;
      reserveOneProtected: string;
      reserveTwoProtected: string;
    }[][];

    const zippedProtectedReserves = protectedReserves.map(protectedReserve => ({
      anchorAddress: protectedReserve.anchorAddress,
      reserves: [
        {
          contract: protectedReserve.reserveOneAddress,
          amount: protectedReserve.reserveOneProtected
        },
        {
          contract: protectedReserve.reserveTwoAddress,
          amount: protectedReserve.reserveTwoProtected
        }
      ]
    }));

    const res = zippedProtectedReserves.map(pool => {
      const poolProgram: PoolProgram = findOrThrow(poolPrograms, pp =>
        compareString(pool.anchorAddress, pp.poolToken)
      );

      const poolReserveBalances = findOrThrow(highTierPools, p =>
        compareString(pool.anchorAddress, p.id)
      );

      const networkToken =
        this.liquidityProtectionSettings.networkToken ||
        "0x1F573D6Fb3F13d689FF844B4cE37794d79a7FF1C";

      const [
        bntReserve,
        tknReserve
      ] = sortAlongSide(
        poolReserveBalances.reserveBalances,
        reserve => reserve.id,
        [networkToken]
      );

      const [bntProtected, tknProtected] = sortAlongSide(
        pool.reserves,
        reserve => reserve.contract,
        [networkToken]
      );

      const [
        bntProtectedShare,
        tknProtectedShare
      ] = sortAlongSide(poolProgram.reserves, reserve => reserve.reserveId, [
        networkToken
      ]);

      const poolRewardRate = poolProgram.rewardRate;

      const bntReward = miningBntReward(
        bntProtected.amount,
        poolRewardRate,
        ppmToDec(bntProtectedShare.rewardShare)
      );

      const tknReward = miningTknReward(
        tknReserve.amount,
        bntReserve.amount,
        tknProtected.amount,
        poolRewardRate,
        ppmToDec(tknProtectedShare.rewardShare)
      );

      return {
        ...pool,
        bntReward,
        tknReward,
        endTime: poolProgram.endTimes
      };
    });

    const liqMiningApr: PoolLiqMiningApr[] = res.map(calculated => {
      const [bntReserve, tknReserve] = sortAlongSide(
        calculated.reserves,
        reserve => reserve.contract,
        [this.liquidityProtectionSettings.networkToken]
      );
      const fullTknReserve = findOrThrow(
        highTierPools.flatMap(pool => pool.reserves),
        reserve => compareString(reserve.contract, tknReserve.contract),
        "failed to find reserve"
      );

      return {
        poolId: calculated.anchorAddress,
        endTime: Number(calculated.endTime),
        rewards: [
          {
            address: bntReserve.contract,
            amount: bntReserve.amount,
            symbol: "BNT",
            reward: calculated.bntReward
          },
          {
            address: tknReserve.contract,
            amount: tknReserve.amount,
            symbol: fullTknReserve.symbol,
            reward: calculated.tknReward
          }
        ]
      };
    });

    return liqMiningApr;
  }

  poolLiqMiningAprs: PoolLiqMiningApr[] = [];

  @mutation updateLiqMiningApr(liqMiningApr: PoolLiqMiningApr[]) {
    if (liqMiningApr.length == 0) return;
    const existing = this.poolLiqMiningAprs;
    const withoutOld = existing.filter(
      apr => !liqMiningApr.some(a => compareString(a.poolId, apr.poolId))
    );
    this.poolLiqMiningAprs = [...withoutOld, ...liqMiningApr];
  }

  poolAprs: PoolApr[] = [];

  @mutation updatePoolAprs(newPoolAprs: PoolApr[]) {
    const existing = this.poolAprs;
    const withoutOld = existing.filter(
      apr => !newPoolAprs.some(a => compareString(apr.poolId, a.poolId))
    );
    this.poolAprs = [...withoutOld, ...newPoolAprs];
  }

  @action async addAprsToPools() {
    const whitelistedPools = this.whiteListedPools
      .map(anchor =>
        this.relaysList.find(relay => compareString(relay.id, anchor))
      )
      .filter(Boolean) as Relay[];

    const poolsToCalculate = whitelistedPools.filter(
      pool => !this.poolAprs.some(apr => compareString(pool.id, apr.poolId))
    );

    const currentBlock = await w3.eth.getBlockNumber();
    const weekAgo = rewindBlocksByDays(currentBlock, 7);

    const reservesShapes = poolsToCalculate.map(pool =>
      reserveBalanceShape(
        pool.contract,
        pool.reserves.map(reserve => reserve.contract)
      )
    );

    const [tokenSupplys, reserveBalances] = ((await this.multi({
      groupsOfShapes: [
        poolsToCalculate.map(pool =>
          tokenSupplyShape(pool.id, this.currentNetwork)
        ),
        reservesShapes
      ],
      blockHeight: weekAgo
    })) as [unknown, unknown]) as [
      {
        tokenContract: string;
        supply: string;
      }[],
      RawAbiReserveBalance[]
    ];

    const [passedReserveBalances, failedReserveBalances] = partition(
      reserveBalances,
      balance => balance.reserveOne && balance.reserveTwo
    );

    const poolRoiShapes = tokenSupplys
      .filter(supply => {
        const pool = findOrThrow(poolsToCalculate, pool =>
          compareString(pool.id, supply.tokenContract)
        );
        const found = passedReserveBalances.some(reserve =>
          compareString(pool.contract, reserve.converterAddress)
        );
        return found;
      })
      .map(supply => {
        const anchor = supply.tokenContract;

        const pool = findOrThrow(
          poolsToCalculate as RelayWithReserveBalances[],
          pool => compareString(pool.id, anchor),
          "failed finding pool for pool shape"
        );

        const converterAddress = pool.contract;
        const poolTokenSupply = supply.supply;
        const reserves = findOrThrow(reserveBalances, balance =>
          compareString(balance.converterAddress, converterAddress)
        );

        return dualPoolRoiShape(
          this.contracts.LiquidityProtection,
          supply.tokenContract,
          [
            {
              tokenContract: reserves.reserveOneAddress,
              weiAmount: reserves.reserveOne
            },
            {
              tokenContract: reserves.reserveTwoAddress,
              weiAmount: reserves.reserveTwo
            }
          ],
          poolTokenSupply
        );
      });

    try {
      const [poolRois] = ((await this.multi({
        groupsOfShapes: [poolRoiShapes]
      })) as [unknown]) as [
        {
          anchor: string;
          onePrimary: string;
          oneRoi: string;
          twoPrimary: string;
          twoRoi: string;
        }[]
      ];

      const successfulPoolRois = poolRois
        .filter(roi => roi.oneRoi && roi.twoRoi)
        .map(roi => ({
          ...roi,
          oneRoiCalculated: new BigNumber(roi.oneRoi)
            .div(1000000)
            .minus(1)
            .times(52)
            .toString(),
          twoRoiCalculated: new BigNumber(roi.twoRoi)
            .div(1000000)
            .minus(1)
            .times(52)
            .toString()
        }))
        .map(roi => ({
          ...roi,
          mean: calculateMean(roi.oneRoiCalculated, roi.twoRoiCalculated)
        }));

      this.updatePoolAprs(
        successfulPoolRois.map(
          (x): PoolApr => ({ poolId: x.anchor, oneWeekApr: x.mean })
        )
      );
    } catch (e) {
      console.error("PoolROI Failure:", e.message, poolRoiShapes);
    }
  }

  @action async checkFees(pools: Relay[]) {
    const convertersAndAnchors: ConverterAndAnchor[] = pools.map(relay => ({
      anchorAddress: relay.id,
      converterAddress: relay.contract
    }));
    convertersAndAnchors.forEach(converterAndAnchor =>
      convertersAndAnchors$.next(converterAndAnchor)
    );
  }

  @action async addThePools({
    pools,
    reserveFeeds
  }: {
    pools: RelayWithReserveBalances[];
    reserveFeeds: ReserveFeed[];
  }) {
    this.updateRelays(pools);
    this.updateRelayFeeds(
      await this.addPossiblePropsFromBancorApi(reserveFeeds)
    );

    const allTokens = pools.flatMap(tokensInRelay);
    const contracts = allTokens.map(token => token.contract);

    void this.checkFees(pools);
    return contracts;
  }

  @action async addPoolsBulk(convertersAndAnchors: ConverterAndAnchor[]) {
    if (!convertersAndAnchors || convertersAndAnchors.length == 0) return;

    const { pools, reserveFeeds } = await this.addPoolsV2(convertersAndAnchors);

    const allPools = [...pools];
    const allReserveFeeds = [...reserveFeeds];

    const poolsFailed = differenceWith(convertersAndAnchors, allPools, (a, b) =>
      compareString(a.anchorAddress, b.id)
    );
    this.updateFailedPools(
      poolsFailed.map(failedPool => failedPool.anchorAddress)
    );

    this.updateRelays(allPools);
    this.updateRelayFeeds(
      await this.addPossiblePropsFromBancorApi(allReserveFeeds)
    );

    const tokenAddresses = pools
      .flatMap(tokensInRelay)
      .map(token => token.contract);

    void this.checkFees(allPools);

    return tokenAddresses;
  }

  @action async fetchAndSetTokenBalances(tokenContractAddresses: string[]) {
    if (!this.currentUser) return;

    const governanceToken =
      web3.utils.isAddress(this.liquidityProtectionSettings.govToken) &&
      this.liquidityProtectionSettings.govToken;

    if (governanceToken) {
      tokenContractAddresses.push(this.liquidityProtectionSettings.govToken);
    }

    const uniqueAddresses = uniqWith(
      tokenContractAddresses.filter(web3.utils.isAddress),
      compareString
    );

    const ethAddresses = [
      ethReserveAddress,
      "0xc0829421C1d260BD3cB3E0F06cfE2D52db2cE315"
    ];
    const includesEth = uniqueAddresses.some(address =>
      ethAddresses.some(a => compareString(address, a))
    );
    const withoutEth = uniqueAddresses.filter(
      address => !ethAddresses.some(a => compareString(address, a))
    );

    const [balances, ethBalance] = (await Promise.all([
      this.fetchTokenBalances(withoutEth),
      (async () => {
        if (!includesEth) return;
        const weiBalance = await web3.eth.getBalance(this.currentUser);
        return fromWei(weiBalance);
      })()
    ])) as [Balance[], string | undefined];

    if (ethBalance) {
      this.updateUserBalances([
        ...balances,
        { id: ethReserveAddress, balance: ethBalance }
      ]);
    } else {
      this.updateUserBalances(balances);
    }
  }

  @action async fetchConverterAddressesByAnchorAddresses(
    anchorAddresses: string[]
  ) {
    return getConvertersByAnchors({
      anchorAddresses,
      converterRegistryAddress: this.contracts.BancorConverterRegistry,
      web3: w3
    });
  }

  @action async fetchAnchorAddresses({
    converterRegistryAddress
  }: {
    converterRegistryAddress: string;
  }): Promise<string[]> {
    try {
      const anchors = await getAnchors(converterRegistryAddress, w3);
      return anchors;
    } catch (e) {
      throw new Error(`Failed to fetch Anchors ${e}`);
    }
  }

  @mutation updateRelays(relays: Relay[]) {
    const allReserves = this.relaysList
      .concat(relays)
      .flatMap(relay => relay.reserves);
    const uniqueTokens = uniqWith(allReserves, (a, b) =>
      compareString(a.contract, b.contract)
    );

    const decimalUniformityBetweenTokens = uniqueTokens.every(token => {
      const allReservesTokenFoundIn = allReserves.filter(reserve =>
        compareString(token.contract, reserve.contract)
      );
      return allReservesTokenFoundIn.every(
        (reserve, _, arr) => reserve.decimals == arr[0].decimals
      );
    });
    if (!decimalUniformityBetweenTokens) {
      console.error(
        `There is a mismatch of decimals between relays of the same token, will not store ${relays.length} new relays`
      );
      return;
    }

    const meshedRelays = uniqWith(
      [...relays, ...this.relaysList],
      compareRelayById
    ).map(relay => ({
      ...relay,
      reserves: sortByNetworkTokens(
        updateArray(
          relay.reserves,
          reserve => !reserve.meta,
          reserve => {
            const meta = this.tokenMeta.find(meta =>
              compareString(reserve.contract, meta.contract)
            );
            return {
              ...reserve,
              meta: {
                logo: (meta && meta.image) || defaultImage,
                ...(meta && meta!.name && { name: meta.name })
              }
            };
          }
        ),
        reserve => reserve.symbol
      )
    }));

    this.relaysList = Object.freeze(meshedRelays);
  }

  @mutation wipeTokenBalances() {
    this.tokenBalances = [];
  }

  @action async onAuthChange(userAddress: string) {
    this.wipeTokenBalances();
    if (userAddress) {
      Sentry.setUser({ id: userAddress.toLowerCase() });
      const govAddress = web3.utils.isAddress(
        this.liquidityProtectionSettings.govToken
      );
      if (govAddress) {
        this.fetchAndSetTokenBalances([
          this.liquidityProtectionSettings.govToken
        ]);
      }
      authenticatedReceiver$.next(userAddress);
      if (this.apiData && this.apiData.tokens) {
        const uniqueTokenAddresses = uniqWith(
          [
            ...this.apiData.tokens.map(token => token.dlt_id),
            ...this.apiData.pools.map(pool => pool.pool_dlt_id)
          ],
          compareString
        );
        this.fetchAndSetTokenBalances(uniqueTokenAddresses);
      }
    } else {
      Sentry.configureScope(scope => scope.setUser(null));
    }
  }

  @action async focusSymbol(id: string) {
    if (this.currentUser) {
      this.fetchTokenBalances([id]);
    }
  }

  @action async refreshBalances(symbols?: BaseToken[]) {
    if (symbols) {
      symbols.forEach(symbol => this.focusSymbol(symbol.symbol));
    } else if (this.currentUser && this.apiData) {
      const tokenAddresses = [
        ...this.apiData.tokens.map(token => token.dlt_id),
        ...this.apiData.pools.map(pool => pool.pool_dlt_id)
      ];
      this.fetchAndSetTokenBalances(tokenAddresses);
    }
  }

  @action async tokenById(id: string) {
    return findOrThrow(
      this.tokens,
      token => compareString(token.id, id),
      `tokenById failed to find token with ID ${id} `
    );
  }

  @action async tokensById(ids: string[]) {
    return Promise.all(ids.map(id => this.tokenById(id)));
  }

  @action async findPath({
    fromId,
    toId,
    relays
  }: {
    fromId: string;
    toId: string;
    relays: readonly MinimalRelay[];
  }): Promise<MinimalRelay[]> {
    const lowerCased = relays.map(relay => ({
      ...relay,
      reserves: relay.reserves.map(reserve => ({
        ...reserve,
        contract: reserve.contract.toLowerCase()
      }))
    }));
    const path = await findNewPath(
      fromId.toLowerCase(),
      toId.toLowerCase(),
      lowerCased,
      relay => [relay.reserves[0].contract, relay.reserves[1].contract]
    );

    const flattened = path.hops.flatMap(hop => hop[0]);
    return flattened.map(flat =>
      findOrThrow(
        relays,
        relay => compareString(relay.contract, flat.contract),
        "failed to find relays used in pathing"
      )
    );
  }

  @action async promptUserForApprovalType(
    onPrompt: OnPrompt
  ): Promise<{ unlimitedApproval: boolean }> {
    const promptId = String(Date.now());

    enum ApproveTypes {
      unlimited = "Unlimited Approve",
      limited = "Approve"
    }
    const questions = [
      ApproveTypes.limited,
      ApproveTypes.unlimited
    ].map(label => ({ id: [promptId, label].join(":"), label }));

    onPrompt({ questions });

    const receivedPromptId = await selectedPromptReceiver$
      .pipe(
        filter(id => {
          const [pId] = id.split(":");
          return pId == promptId;
        }),
        take(1)
      )
      .toPromise();

    const selectedQuestion = findOrThrow(
      questions,
      question => question.id == receivedPromptId,
      "failed finding selected question"
    );

    const unlimitedApproval = selectedQuestion.label == ApproveTypes.unlimited;
    return { unlimitedApproval };
  }

  @action async convert({
    from,
    to,
    onUpdate,
    onPrompt
  }: ProposedConvertTransaction): Promise<TxResponse> {
    if (compareString(from.id, to.id))
      throw new Error("Cannot convert a token to itself.");
    const [fromToken, toToken] = await this.tokensById([from.id, to.id]);
    const fromIsEth = compareString(fromToken.symbol, "eth");

    const steps: Section[] = [
      {
        name: "Pathing",
        description: "Finding path..."
      },
      {
        name: "SetApprovalAmount",
        description: "Setting approval amount..."
      },
      {
        name: "ConvertProcessing",
        description: "Processing conversion..."
      },
      {
        name: "WaitingTxConf",
        description: "Awaiting block confirmation..."
      },
      {
        name: "Done",
        description: "Done!"
      }
    ];

    onUpdate!(0, steps);

    const fromTokenDecimals = await this.getDecimalsByTokenAddress(
      fromToken.id
    );
    const toTokenDecimals = await this.getDecimalsByTokenAddress(toToken.id);

    const minimalRelays = await this.winningMinimalRelays();

    const fromAmount = from.amount;
    const fromSymbol = fromToken.symbol;
    const fromTokenContract = fromToken.id;
    const toTokenContract = toToken.id;

    const fromWei = expandToken(fromAmount, fromTokenDecimals);
    const relays = await this.findBestPath({
      relays: minimalRelays,
      fromId: from.id,
      toId: to.id,
      fromWei
    });

    const ethPath = generateEthPath(fromSymbol, relays);

    onUpdate!(1, steps);
    await this.triggerApprovalIfRequired({
      owner: this.currentUser,
      amount: fromWei,
      spender: this.contracts.BancorNetwork,
      tokenAddress: fromTokenContract,
      onPrompt
    });

    onUpdate!(2, steps);

    const networkContract = buildNetworkContract(this.contracts.BancorNetwork);

    const expectedReturn = to.amount;
    const expectedReturnWei = expandToken(expectedReturn, toTokenDecimals);

    const confirmedHash = await this.resolveTxOnConfirmation({
      tx: networkContract.methods.convertByPath(
        ethPath,
        fromWei,
        await this.weiMinusSlippageTolerance(expectedReturnWei),
        zeroAddress,
        zeroAddress,
        0
      ),
      onConfirmation: () =>
        this.spamBalances([fromTokenContract, toTokenContract]),
      resolveImmediately: true,
      ...(fromIsEth && { value: fromWei }),
      onHash: () => onUpdate!(3, steps)
    });
    onUpdate!(4, steps);

    return this.createTxResponse(confirmedHash);
  }

  @action async isApprovalRequired({
    owner,
    spender,
    amount,
    tokenAddress
  }: TokenWithdrawParam): Promise<{
    approvalIsRequired: boolean;
    currentApprovedBalance: string;
  }> {
    const currentApprovedBalance = await getApprovedBalanceWei({
      owner,
      spender,
      tokenAddress
    });

    const sufficientBalanceAlreadyApproved = new BigNumber(
      currentApprovedBalance
    ).isGreaterThanOrEqualTo(amount);

    return {
      approvalIsRequired: !sufficientBalanceAlreadyApproved,
      currentApprovedBalance
    };
  }

  @action async approveTokenWithdrawal({
    owner,
    spender,
    amount,
    tokenAddress,
    currentApprovedBalance
  }: TokenWithdrawParam) {
    const isNullApprovalTokenContract = nullApprovals.some(contract =>
      compareString(tokenAddress, contract)
    );

    const nullingTxRequired =
      isNullApprovalTokenContract &&
      fromWei(
        currentApprovedBalance ||
          (await getApprovedBalanceWei({
            owner,
            spender,
            tokenAddress
          }))
      ) !== "0";

    if (nullingTxRequired) {
      await this.approveTokenWithdrawals([
        { approvedAddress: spender, amount: toWei("0"), tokenAddress }
      ]);
    }

    try {
      await this.approveTokenWithdrawals([
        { approvedAddress: spender, amount, tokenAddress }
      ]);
    } catch (e) {
      const isTxDenial = (e.message as string).toLowerCase().includes("denied");
      if (!isTxDenial) {
        nullApprovals.push(tokenAddress);
        console.error(
          "Approval had failed, forcing a zero approval in case required",
          e.message
        );
      }
      throw new Error(e.message);
    }
  }

  @action async awaitConfirmation(onPrompt: OnPrompt) {
    const promptId = String(Date.now());

    enum ApproveTypes {
      confirm = "Confirm"
    }
    const questions = [ApproveTypes.confirm].map(label => ({
      id: [promptId, label].join(":"),
      label
    }));

    onPrompt({ questions });

    const receivedPromptId = await selectedPromptReceiver$
      .pipe(
        filter(id => {
          const [pId] = id.split(":");
          return pId == promptId;
        }),
        take(1)
      )
      .toPromise();

    findOrThrow(
      questions,
      question => question.id == receivedPromptId,
      "failed finding selected question"
    );
  }

  @action async triggerApprovalIfRequired(tokenWithdrawal: {
    owner: string;
    spender: string;
    tokenAddress: string;
    amount: string;
    onPrompt?: OnPrompt;
  }) {
    const fromIsEth = compareString(
      tokenWithdrawal.tokenAddress,
      ethReserveAddress
    );
    if (fromIsEth) {
      if (tokenWithdrawal.onPrompt) {
        return this.awaitConfirmation(tokenWithdrawal.onPrompt);
      }
    }
    const {
      approvalIsRequired,
      currentApprovedBalance
    } = await this.isApprovalRequired(tokenWithdrawal);

    if (!approvalIsRequired) {
      if (tokenWithdrawal.onPrompt) {
        return this.awaitConfirmation(tokenWithdrawal.onPrompt);
      }
      return;
    }

    const withCurrentApprovedBalance = {
      ...tokenWithdrawal,
      currentApprovedBalance
    };
    if (tokenWithdrawal.onPrompt) {
      const { unlimitedApproval } = await this.promptUserForApprovalType(
        tokenWithdrawal.onPrompt
      );
      return this.approveTokenWithdrawal({
        ...withCurrentApprovedBalance,
        ...(unlimitedApproval && { amount: unlimitedWei })
      });
    } else {
      return this.approveTokenWithdrawal(withCurrentApprovedBalance);
    }
  }

  @action async getReturnByPath({
    path,
    amount
  }: {
    path: string[];
    amount: string;
  }): Promise<string> {
    try {
      return await getReturnByPath({
        networkContract: this.contracts.BancorNetwork,
        path,
        amount,
        web3: w3
      });
    } catch (e) {
      throw new Error(
        `Threw getting return by path ${JSON.stringify(e)} ${path}`
      );
    }
  }

  @action async winningMinimalRelays(): Promise<MinimalRelay[]> {
    const relaysWithBalances = this.apiData!.pools.filter(pool =>
      pool.reserves.every(reserve => reserve.balance !== "0")
    );
    const relaysByLiqDepth = this.relays
      .sort(sortByLiqDepth)
      .filter(relay =>
        relaysWithBalances.some(r => compareString(relay.id, r.pool_dlt_id))
      );
    const winningRelays = uniqWith(relaysByLiqDepth, compareRelayByReserves);

    const relaysWithConverterAddress = winningRelays.map(relay => {
      const apiRelay = findOrThrow(this.apiData!.pools, pool =>
        compareString(pool.pool_dlt_id, relay.id)
      );
      return {
        ...relay,
        converterAddress: apiRelay.converter_dlt_id
      };
    });

    const minimalRelays = relaysWithConverterAddress.map(
      viewRelayConverterToMinimal
    );
    return minimalRelays;
  }

  @action async getDecimalsByTokenAddress(
    tokenAddress: string
  ): Promise<number> {
    if (compareString(tokenAddress, ethReserveAddress)) return 18;
    const token = findOrThrow(
      this.apiData!.tokens,
      token => compareString(token.dlt_id, tokenAddress),
      "failed to find token for decimals"
    );
    return token.decimals;
  }

  @action async calculateSingleWithdraw({
    id,
    decPercent
  }: {
    id: string;
    decPercent: number;
  }): Promise<{
    outputs: ViewAmountDetail[];
    expectedValue: ViewAmountDetail;
  }> {
    const [, posId] = id.split(":");
    const ppm = new BigNumber(decPercent).times(oneMillion).toString();
    const res = await getRemoveLiquidityReturn(
      this.contracts.LiquidityProtection,
      posId,
      ppm,
      dayjs().unix(),
      w3
    );

    const position = findOrThrow(
      this.protectedViewPositions,
      pos => compareString(pos.id, posId),
      "failed finding protected position"
    );

    const reserveTokenAddress = position.inititalProtectedToken;

    const reserveTokenObj = findOrThrow(this.apiData!.tokens, token =>
      compareString(reserveTokenAddress, token.dlt_id)
    );

    return {
      outputs: [
        {
          amount: shrinkToken(res.baseAmount, reserveTokenObj.decimals),
          id: reserveTokenAddress,
          symbol: reserveTokenObj.symbol
        },
        {
          amount: shrinkToken(res.networkAmount, 18),
          id: this.liquidityProtectionSettings.networkToken,
          symbol: "BNT"
        }
      ].filter(output => new BigNumber(output.amount).isGreaterThan(0)),
      expectedValue: {
        amount: shrinkToken(res.targetAmount, reserveTokenObj.decimals),
        id: reserveTokenAddress,
        symbol: reserveTokenObj.symbol
      }
    };
  }

  @action async findBestPath({
    fromId,
    toId,
    relays,
    fromWei
  }: {
    fromWei: string;
    fromId: string;
    toId: string;
    relays: readonly MinimalRelay[];
  }): Promise<MinimalRelay[]> {
    const possibleStartingRelays = relays.filter(relay =>
      relay.reserves.some(reserve => compareString(reserve.contract, fromId))
    );
    const moreThanOneReserveOut = possibleStartingRelays.length > 1;
    const onlyOneHopNeeded = relays.some(relay =>
      [fromId, toId].every(id =>
        relay.reserves.some(reserve => compareString(reserve.contract, id))
      )
    );
    const fromIsBnt = compareString(
      fromId,
      this.liquidityProtectionSettings.networkToken
    );
    const checkMultiplePaths =
      moreThanOneReserveOut && !onlyOneHopNeeded && !fromIsBnt;

    if (checkMultiplePaths) {
      const fromSymbol = findOrThrow(
        this.apiData!.tokens,
        token => compareString(token.dlt_id, fromId),
        "failed finding token...."
      ).symbol;
      const excludedRelays = relays.filter(
        relay =>
          !possibleStartingRelays.some(r =>
            compareString(r.anchorAddress, relay.anchorAddress)
          )
      );

      const results = await Promise.all(
        possibleStartingRelays.map(async startingRelay => {
          const isolatedRelays = [startingRelay, ...excludedRelays];
          const relayPath = await this.findPath({
            fromId,
            relays: isolatedRelays,
            toId
          });
          const path = generateEthPath(fromSymbol, relayPath);

          return {
            startingRelayAnchor: startingRelay.anchorAddress,
            returnResult: await this.getReturnByPath({
              path,
              amount: fromWei
            }).catch(() => false),
            path,
            relays: relayPath
          };
        })
      );

      const passedResults = results
        .filter(res => res.returnResult)
        .map(res => ({ ...res, returnResult: res.returnResult as string }));

      if (passedResults.length == 0)
        throw new Error(`Failed finding a path between tokens`);

      const sortedReturns = passedResults.sort((a, b) =>
        new BigNumber(b.returnResult).lt(a.returnResult) ? -1 : 1
      );
      const bestReturn = sortedReturns[0];
      return bestReturn.relays;
    } else {
      return this.findPath({ fromId, toId, relays });
    }
  }

  daoTokenAddresses: string[] = [];

  @mutation setDaoTokens(tokenAddresses: string[]) {
    console.log(tokenAddresses, "are the dao token addresses");
    this.daoTokenAddresses = tokenAddresses;
  }

  @action async getReturnOrder({}) {}

  @action async createOrder({ from, to, expiryDuration }: ProposedCreateOrder) {
    const currentUser = this.currentUser as string;
    if (!currentUser) throw new Error("Cannot proceed without being logged in");

    const [fromToken, toToken] = await this.tokensById([from.id, to.id]);

    const now = dayjs().unix();
    const expiry = new BigNumber(now + expiryDuration);

    const randomHex = web3.utils.randomHex(6);
    const randomNumber = web3.utils.hexToNumber(randomHex);
    const randomBigNumber = new BigNumber(randomNumber);

    const fromAmountWeiString = expandToken(from.amount, fromToken.precision);
    const fromAmountWei = new BigNumber(fromAmountWeiString);
    const toAmountWei = new BigNumber(
      expandToken(to.amount, toToken.precision)
    );

    const txOrigin = await getTxOrigin();

    const orderData = {
      fromAddress: from.id,
      toAddress: to.id,
      fromAmountWei,
      toAmountWei,
      currentUser,
      expiry,
      salt: randomBigNumber,
      txOrigin,
      pool: "0x000000000000000000000000000000000000000000000000000000000000002d"
    };

    const order = createOrder(orderData);

    const approvedTx = await this.triggerApprovalIfRequired({
      owner: currentUser,
      amount: fromAmountWeiString,
      spender: order.verifyingContract,
      tokenAddress: from.id
    });

    const signature = await order.getSignatureWithProviderAsync(
      // @ts-ignore
      web3.currentProvider,
      SignatureType.EIP712
    );

    const buildRfqJsonOrder = (
      order: RfqOrder,
      signature: Signature
    ): RfqOrderJson => {
      return {
        maker: order.maker.toLowerCase(),
        taker: order.taker.toLowerCase(),
        chainId: order.chainId,
        expiry: order.expiry.toNumber(),
        makerAmount: order.makerAmount.toString().toLowerCase(),
        makerToken: order.makerToken.toLowerCase(),
        pool: order.pool.toLowerCase(),
        salt: order.salt.toString().toLowerCase(),
        signature,
        takerAmount: order.takerAmount.toString().toLowerCase(),
        takerToken: order.takerToken.toLowerCase(),
        txOrigin: order.txOrigin.toLowerCase(),
        verifyingContract: order.verifyingContract.toLowerCase()
      };
    };

    const jsonOrder = buildRfqJsonOrder(order, signature);
    console.log({ order, signature, jsonOrder });

    const res = await sendOrder([jsonOrder]);
    console.log(res, "was the response");
  }

  @action async getReturn({
    from,
    toId
  }: ProposedFromTransaction): Promise<ConvertReturn> {
    if (compareString(from.id, toId))
      throw new Error("Cannot convert a token to itself.");
    const [fromToken, toToken] = await this.tokensById([from.id, toId]);

    const [fromTokenContract, toTokenContract] = [fromToken.id, toToken.id];
    const amount = from.amount;

    const fromTokenDecimals = await this.getDecimalsByTokenAddress(
      fromTokenContract
    );
    const toTokenDecimals = await this.getDecimalsByTokenAddress(
      toTokenContract
    );

    const minimalRelays = await this.winningMinimalRelays();
    const fromWei = expandToken(amount, fromTokenDecimals);

    const relays = await this.findBestPath({
      fromId: from.id,
      toId,
      relays: minimalRelays,
      fromWei
    });

    const path = generateEthPath(fromToken.symbol, relays);

    try {
      const wei = await this.getReturnByPath({
        path,
        amount: fromWei
      });

      const weiNumber = new BigNumber(wei);

      const userReturnRate = buildRate(new BigNumber(fromWei), weiNumber);

      let slippage: number | undefined;
      try {
        const firstRelayContract = relays[0].contract;
        const contract = buildConverterContract(firstRelayContract, w3);
        const fromReserveBalanceWei = await contract.methods
          .getConnectorBalance(fromTokenContract)
          .call();

        const smallPortionOfReserveBalance = new BigNumber(
          new BigNumber(fromReserveBalanceWei).times(0.00001).toFixed(0)
        );

        if (smallPortionOfReserveBalance.isLessThan(fromWei)) {
          const smallPortionOfReserveBalanceWei = smallPortionOfReserveBalance.toFixed(
            0
          );

          const smallPortionReturn = await this.getReturnByPath({
            path,
            amount: smallPortionOfReserveBalanceWei
          });

          const tinyReturnRate = buildRate(
            new BigNumber(smallPortionOfReserveBalanceWei),
            new BigNumber(smallPortionReturn)
          );

          const slippageNumber = calculateSlippage(
            tinyReturnRate,
            userReturnRate
          );
          slippage = slippageNumber.toNumber();
        }
      } catch (e) {
        console.error("Failed calculating slippage", e.message);
      }

      return {
        amount: shrinkToken(wei, toTokenDecimals),
        slippage
      };
    } catch (e) {
      console.error(e, "was caught in here...");
      if (
        e.message.includes(
          `Returned values aren't valid, did it run Out of Gas? You might also see this error if you are not using the correct ABI for the contract you are retrieving data from`
        )
      ) {
        const relayBalances = await Promise.all(
          relays.map(async relay => ({
            relay,
            balances: await this.fetchRelayBalances({
              poolId: relay.anchorAddress
            })
          }))
        );
        const relaysWithNoBalances = relayBalances.filter(
          relay =>
            !relay.balances.reserves.every(reserve => reserve.weiAmount !== "0")
        );
        if (relaysWithNoBalances.length > 0) {
          const moreThanOne = relayBalances.length > 1;
          throw new Error(
            moreThanOne
              ? "Pool does not have sufficient reserve balances"
              : "Pool does not have a sufficient reserve balance"
          );
        } else {
          throw new Error(e);
        }
      } else {
        throw new Error(e);
      }
    }
  }

  // @ts-ignore
  @action async getCost({ fromId, to }: ProposedToTransaction) {
    if (compareString(fromId, to.id)) {
      throw new Error("Cannot convert a token to itself.");
    }
    throw new Error("Fetching the cost of this token is not yet supported.");
  }
}<|MERGE_RESOLUTION|>--- conflicted
+++ resolved
@@ -41,12 +41,9 @@
   ConverterAndAnchor,
   ViewReserve,
   RegisteredContracts,
-<<<<<<< HEAD
   RawLiquidityProtectionSettings,
-  LiquidityProtectionSettings
-=======
+  LiquidityProtectionSettings,
   OnPrompt
->>>>>>> 7b856d8e
 } from "@/types/bancor";
 import { RfqOrder, Signature, SignatureType } from "@0x/protocol-utils";
 import {
@@ -184,15 +181,11 @@
   currentBlockReceiver$,
   currentBlock$,
   usdPriceOfBnt$,
-  newPools$,
   poolPrograms$,
-<<<<<<< HEAD
   fetchPositionsTrigger$,
-  lockedBalancesTrigger$
-=======
+  lockedBalancesTrigger$,
   newPools$,
   selectedPromptReceiver$
->>>>>>> 7b856d8e
 } from "@/api/observables";
 import {
   dualPoolRoiShape,
@@ -2288,16 +2281,12 @@
     );
   }
 
-<<<<<<< HEAD
   @action async fetchAndSetLockedBalances() {
     lockedBalancesTrigger$.next(null);
   }
 
-  @action async claimBnt(): Promise<TxResponse> {
-=======
   @action async claimBnt(onPrompt: OnPrompt): Promise<TxResponse> {
     await this.awaitConfirmation(onPrompt);
->>>>>>> 7b856d8e
     const contract = buildLiquidityProtectionContract(
       this.contracts.LiquidityProtection
     );
