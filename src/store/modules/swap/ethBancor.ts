--- conflicted
+++ resolved
@@ -1,19 +1,7 @@
 import { action, createModule, mutation } from "vuex-class-component";
 import {
-<<<<<<< HEAD
-  ProposedFromTransaction,
-  ProposedToTransaction,
-  ProposedConvertTransaction,
   ProposedCreateOrder,
-  LiquidityParams,
-  OpposingLiquidParams,
-  OpposingLiquid,
-  TradingModule,
-  LiquidityModule,
-=======
->>>>>>> 9bbd4a1a
   BaseToken,
-  ConverterAndAnchor,
   ConvertReturn,
   CreatePoolModule,
   CreateV1PoolEthParams,
@@ -22,25 +10,17 @@
   LiquidityParams,
   ModalChoice,
   ModuleParam,
-  OnPrompt,
-  OnUpdate,
   OpposingLiquid,
   OpposingLiquidParams,
-  PoolLiqMiningApr,
   PoolTokenPosition,
   ProposedConvertTransaction,
   ProposedFromTransaction,
   ProposedToTransaction,
-  ProtectedLiquidity,
   ProtectedLiquidityCalculated,
-  ProtectionRes,
-  ProtectLiquidityParams,
-  RegisteredContracts,
   ReserveFeed,
   Section,
   Step,
   TokenPrice,
-  TokenWei,
   TradingModule,
   TxResponse,
   UserPoolBalances,
@@ -48,74 +28,53 @@
   ViewAmount,
   ViewAmountDetail,
   ViewLiquidityEvent,
-<<<<<<< HEAD
   ProtectLiquidityParams,
   OnUpdate,
-  ViewProtectedLiquidity,
-  ViewLockedBalance,
   ProtectionRes,
-  ViewAmountDetail,
   TokenWei,
   PoolLiqMiningApr,
   ProtectedLiquidity,
   ConverterAndAnchor,
-  ViewReserve,
   RegisteredContracts,
   RawLiquidityProtectionSettings,
   LiquidityProtectionSettings,
   OnPrompt,
   MinimalPool,
   TokenPrecision,
-  ViewTokenAmount
-=======
+  ViewTokenAmount,
   ViewLockedBalance,
   ViewProtectedLiquidity,
   ViewRelay,
   ViewReserve,
   ViewToken,
-  ViewTradeEvent,
-  WeiExtendedAsset
->>>>>>> 9bbd4a1a
+  ViewTradeEvent
 } from "@/types/bancor";
 import { RfqOrder, Signature, SignatureType } from "@0x/protocol-utils";
 import {
-  buildPoolNameFromReserves,
-  buildSingleUnitCosts,
-  calculatePercentageChange,
-  calculateProgressLevel,
   ChainLinkRelay,
   compareString,
   fetchReserveBalance,
-  findChangedReserve,
   findOrThrow,
   generateEtherscanTxLink,
   isOdd,
-  LockedBalance,
   multiSteps,
   PoolContainer,
   PoolType,
   Relay,
   RelayWithReserveBalances,
-  rewindBlocksByDays,
   SmartToken,
   sortAlongSide,
   sortByLiqDepth,
-<<<<<<< HEAD
-  matchReserveFeed,
-  zeroAddress,
   buildSingleUnitCosts,
   findChangedReserve,
   LockedBalance,
   rewindBlocksByDays,
   buildPoolNameFromReserves,
-  calculatePercentageChange
-=======
+  calculatePercentageChange,
   Token,
   TraditionalRelay,
-  traverseLockedBalances,
   updateArray,
   zeroAddress
->>>>>>> 9bbd4a1a
 } from "@/api/helpers";
 import { ContractSendMethod } from "web3-eth-contract";
 import { ethErc20WrapperContract, ethReserveAddress } from "@/api/eth/ethAbis";
@@ -138,39 +97,21 @@
 import {
   chunk,
   differenceWith,
-<<<<<<< HEAD
-  zip,
-  partition,
-  toPairs,
-  fromPairs,
-  chunk,
-  last,
-  groupBy,
-  first,
-  find
-=======
   first,
   fromPairs,
   groupBy,
-  isEqual,
   last,
-  omit,
   partition,
   toPairs,
   uniqWith,
   zip
->>>>>>> 9bbd4a1a
 } from "lodash";
 import {
-  buildAddressLookupContract,
   buildConverterContract,
   buildLiquidityProtectionContract,
   buildLiquidityProtectionSettingsContract,
-<<<<<<< HEAD
   buildAddressLookupContract,
-  buildLiquidityProtectionSystemStoreContract,
-  buildWethContract
-=======
+  buildWethContract,
   buildLiquidityProtectionStoreContract,
   buildLiquidityProtectionSystemStoreContract,
   buildNetworkContract,
@@ -178,35 +119,25 @@
   buildTokenContract,
   buildV28ConverterContract,
   buildV2Converter
->>>>>>> 9bbd4a1a
 } from "@/api/eth/contractTypes";
 import {
   generateEthPath,
   MinimalRelay,
+  shrinkToken,
   removeLeadingZeros,
-  shrinkToken,
-<<<<<<< HEAD
-  TokenSymbol,
-  removeLeadingZeros,
-  MinimalPoolWithReserveBalances
-=======
+  MinimalPoolWithReserveBalances,
   TokenSymbol
->>>>>>> 9bbd4a1a
 } from "@/api/eth/helpers";
 import { ethBancorApiDictionary } from "@/api/eth/bancorApiRelayDictionary";
 import { getSmartTokenHistory } from "@/api/eth/zumZoom";
 import { sortByNetworkTokens } from "@/api/sortByNetworkTokens";
 import { findNewPath } from "@/api/eos/eosBancorCalc";
 import {
-  compareStaticRelay,
   knownPools,
   moreStaticRelays,
   PreviousPoolFee,
   previousPoolFees,
-<<<<<<< HEAD
-=======
   priorityEthPools,
->>>>>>> 9bbd4a1a
   v2Pools
 } from "./staticRelays";
 import BigNumber from "bignumber.js";
@@ -219,35 +150,20 @@
 import {
   combineLatest,
   from,
-  merge,
   Observable,
   partition as partitionOb,
-<<<<<<< HEAD
   merge,
-  of
-} from "rxjs";
-import {
-  map,
-  filter,
-=======
   Subject
 } from "rxjs";
 import {
   buffer,
   bufferTime,
->>>>>>> 9bbd4a1a
   concatMap,
   delay,
   filter,
   first as firstItem,
   map,
   mergeMap,
-<<<<<<< HEAD
-  tap,
-  switchMap,
-  shareReplay,
-=======
->>>>>>> 9bbd4a1a
   scan,
   share,
   shareReplay,
@@ -262,42 +178,23 @@
   decToPpm,
   expandToken,
   filterAndWarn,
-<<<<<<< HEAD
-=======
   mapIgnoreThrown,
->>>>>>> 9bbd4a1a
   miningBntReward,
   miningTknReward,
   parseRawDynamic,
   reserveContractsInStatic,
-  staticToConverterAndAnchor,
   throwAfter
 } from "@/api/pureHelpers";
 import {
-<<<<<<< HEAD
-  currentBlockReceiver$,
-  currentBlock$,
-  usdPriceOfBnt$,
-  poolPrograms$,
   fetchPositionsTrigger$,
   lockedBalancesTrigger$,
-  newPools$,
-  selectedPromptReceiver$,
-  minimalPoolReceiver$
-=======
-  authenticated$,
-  bancorConverterRegistry$,
+  minimalPoolReceiver$,
   currentBlock$,
   currentBlockReceiver$,
-  distinctArrayItem,
-  liquidityProtectionStore$,
-  networkVersion$,
-  networkVersionReceiver$,
   newPools$,
   poolPrograms$,
   selectedPromptReceiver$,
   usdPriceOfBnt$
->>>>>>> 9bbd4a1a
 } from "@/api/observables";
 import {
   balanceShape,
@@ -318,11 +215,7 @@
 } from "@/api/eth/shapes";
 import Web3 from "web3";
 import { nullApprovals } from "@/api/eth/nullApprovals";
-<<<<<<< HEAD
 import { NewPool, WelcomeData, Pool } from "@/api/eth/bancorApi";
-=======
-import { NewPool, WelcomeData } from "@/api/eth/bancorApi";
->>>>>>> 9bbd4a1a
 import { PoolProgram } from "../rewards";
 import { distinctArrayItem } from "@/api/observables/customOperators";
 import { immediateTokenMeta$ } from "@/api/observables";
