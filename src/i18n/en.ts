export const en = {
  beta: "This interface is in beta. Use it at your own risk.",
  add_liquidity_pool: "Learn what it means to add liquidity to a pool",
  make_money_liquidity: "How do I make money by providing liquidity",
  impermanent_loss: "What is impermanent loss",
  protect_impermanent_loss: "How does Bancor protect me from impermanent loss",
  create_Pool: "Create a Pool",
  you_create_Pool: "You are creating a pool",
  ratio: "Ratio",
  fee: "Fee",
  pool_name: "Pool Name",
  token_symbol: "Token Symbol",
  continue: "Continue",
  try_again: "Try Again",
  close: "Close",
  processing: "Processing",
  confirm: "Confirm",
  curr_two_tokens: "Currently you can only add two tokens",
  curr_fifty_fifty: "Currently the ratio is locked to 50% / 50%",
  fee_zero_five: "Fee must be between 0% and 5%",
  max_reserve: "Maximum total reserve is 100%",
  pool_exists: "A pool like this already exists",
  page_not_found: "Page not found",
  page_not_available: "The page you're looking for is not available",
  go_homepage: "Go to homepage",
  liquidity_protection: "Liquidity Protection",
  protect_tokens:
    "Manage your protected positions in Bancor pools and track and analyze your returns.",
  protected_positions: "My Protected Positions",
  protected: "Protected",
  loading: "Loading",
  closed_positions: "Closed Positions",
  unstaking_positions:
    "When unstaking protected positions, you will be able to see and claim your BNT here",
  claim: "Claim",
  privacy_policy: "Privacy Policy",
  just_a_moment: "Just a moment",
  stake: "Stake",
  your_balance: "Your Balance",
  currently_staked: "Currently Staked",
  governance_contract: "Governance contract",
  governance_token: "Governance token",
  create_proposal: "Create Proposal",
  new_proposal_req:
    "New proposal requires you to hold at least {amount} {symbol} which will be locked up to {time}h",
  discourse_url: "Discourse Url",
  title_description: "Title and description",
  i_propose: "I would like to propose to",
  contract_address: "Contract address",
  github_url: "Github URL",
  propose: "Propose",
  no_proposals_yet: "No Proposals yet",
  approved: "Approved",
  rejected: "Rejected",
  proposed_by: "Proposed by",
  contract_execute: "Contract to execute",
  vote_start: "Vote start",
  vote_end: "Vote end",
  quorum_Required: "Quorum/Required",
  id: "ID",
  details: "Details",
  result: "Result",
  votes_for: "Votes for",
  votes_against: "Votes against",
  votes_start: "Vote start",
  more_about_proposal: "More about proposal",
  discussion_forum: "Discussion Forum",
  your_vote: "Your vote",
  from_voters: "{percentage}% from voters",
  for: "For", //For/against context
  against: "Against",
  users: "Users",
  quorum: "Quorum",
  breakdown: "Breakdown",
  vote: {
    title: "Vote",
    openProposals: {
      tooltip1: {
        p1: "In order for a proposal to be passed, two conditions must be met:",
        list1:
          "20% of all staked vBNT must vote in favor. For a Token Whitelisting, 40% of all staked vBNT must vote in favor.",
        list2:
          "Two-thirds (66.7%) of votes for a given BIP must be in favor in order for the BIP to be approved."
      }
    }
  },
  governance: "Governance",
  new_proposal: "New Proposal",
  open_proposals: "Open Proposals",
  history: "History",
  vote_for: "Vote for",
  vote_against: "Vote against",
  output_estimated:
    "Output is estimated. If the price changes by more than {amount} your transaction will revert.",
  confirm_token_swap: "Confirm Token Swap",
  from: "From",
  to_estimated: "To (Estimated)",
  slippage_tolerance: "Slippage Tolerance",
  advanced_settings: "Advanced settings",
  rate: "Rate",
  price_impact: "Price Impact",
  market_price_diff:
    "The difference between market price and estimated price due to trade size",
  enter_amount: "Enter an Amount",
  swap: "Swap",
  insufficient_token: "Token balance is currently insufficient",
  withdraw: "Withdraw",
  restake: "ReStake",
  rewards: "Rewards",
  claimable_rewards: "Claimable Rewards",
  future_rewards: "Future Rewards",
  total_reward: "Total Reward to date",
  stake_amount: "Stake Amount",
  value_receive: "Value you receive",
  adding_liquidity_protection: "You are adding liquidity protection",
  stake_protect: "Stake and Protect",
  amount_not_zero: "Amount can not be Zero",
  insufficient_balance: "Insufficient balance",
  stake_pool: "Stake in Pool",
  price_volatility:
    "Due to price volatility, protecting your tokens is currently not available. Please try again in a few minutes.",
  space_available: "Space Available",
  staking_protecting: "You are staking and protecting",
  price_deviation_high: "Price Deviation too High",
  pool_not_approved:
    "Pool you have selected is not approved for protection. Your stake will provide you with vBNT voting power which can be used to propose including it. If is approved, your original stake time will be used for vesting.",
  limit_reached:
    "{token} limit reached. Additional {opposingToken} liquidity should be staked to allow for {token} single-sided staking.",
  insufficient_store_balance: "Insufficient store balance",
  available_claim: "Available to claim",
  bnt_to_claim: "No BNT to claim",
  locked: "Locked",
  bnt_locked: "No BNT locked",
  left_until_claim: "left until claim",
  risk_impermanent_loss: "Assets at risk of impermanent loss",
  add_liquidity: "Add Liquidity",
  stake_pool_tokens: "Stake your pool tokens for protections.",
  stake_pool_tokens_desc:
    "Stake pool tokens of any 50/50 pool to protect them from impermanent loss.",
  single_liquidity: "Add single liquidity.",
  single_liquidity_desc:
    "Add liquidity with one reserve, be exposed to it only and protect it from impermanent loss.",
  my_stake: "My Stake",
  stale_data: "Stale data",
  please_refresh: "Please refresh",
  position_vesting_time: "Earliest position vesting time",
  cliff: "Cliff",
  loss_protection_vesting_30:
    "Impermanent loss protection starts vesting immediately when you deposit. But, you must be in the pool for 30 days before the protection can be utilized.",
  coverage_achieved: "Full coverage achieved",
  left_until_coverage: "{time} left until full coverage",
  failed_find_position:
    "Failed to find position of ID {id} from position ids {ids}",
  pool_staked: "Pools you entered.",
  tokens_originally_staked:
    "Amount of tokens you originally staked in the pool.",
  tokens_can_withdraw:
    "Amount of tokens you can withdraw with 100% protection + fees",
  initial_stake: "Initial Stake",
  claimable: "Claimable",
  tokens_can_withdraw_now:
    "Amount of tokens you can withdraw right now (assuming you have not earned full protection, this value will be lower than Protected Value)",
  fees: "Fees (24h)",
  fees_stake_earned:
    "Fees and rewards earned by your stake since you entered the pool.",
  roi_protected_value:
    "The ROI of your fully protected value vs. your initial stake.",
  estimated_calculation_annual_returns:
    "Estimated calculation for annual returns based on historical activity (i.e., 7d = 7d fees/liquidity)",
  current_coverage: "Current Coverage",
  impermanent_loss_protection:
    "The impermanent loss protection you have accrued. Impermanent loss protection starts 30 days after your deposit, at a rate of 30% and gradually increases 1% per day until you reach 100% protection.",
  add_liquidity_protection: "Add Liquidity Protection",
  single_sided_protection: "Single-Sided Protection",
  liquidity_with_exposure:
    "Add liquidity with exposure to one token and protect it from impermanent loss.",
  dual_sided_protection: "Dual-Sided Protection",
  stake_pools_tokens:
    "Stake pools tokens of any 50/50 pool holding BNT to protect them from impermanent loss.",
  dual_sided_liquidity: "Dual-Sided Liquidity",
  stake_with_two: "Stake with two tokens and receive pool tokens in return.",
  add_dual_liquidity: "Add Dual Sided Liquidity",
  not_include_liquidity_rewards:
    "Claimable value does not include earned liquidity mining rewards. You can withdraw or re-stake rewards from the Protection screen, by clicking “Withdraw” in the rewards widget.",
  important: "Important",
  input: "Input",
  output_value: "Output value of",
  output_breakdown: "Output breakdown",
  you_will_receive: "You will receive",
  havent_reached_coverage:
    "You still haven’t reached full coverage. There is a risk for impermanent loss.",
  insufficient_vBNT_balance:
    "Insufficient vBNT balance, you must hold {amount} vBNT before withdrawing position.",
  percentage_not_zero: "Percentage can not be Zero",
  percentage_not_100: "Percentage can not exceed 100",
  fully_protected_value: "Fully Protected Value",
  havent_reached_protection:
    "You still haven’t reached full protection. There is a risk for impermanent loss and you might receive less than your original stake amount as a result.",
  bnt_withdrawls:
    "BNT withdrawals are subject to a 24h lock period before they can be claimed.",
  part_output_bnt:
    "Part of your output is in BNT. This amount will be locked for 24h before it can be claimed",
  insufficient_vBNT_balance_missing:
    "Insufficient vBNT balance, you must hold {amount} vBNT before withdrawing position. You are missing {missing} vBNT.",
  pools_with_two:
    "Pools with 2 reserves and 50/50 weight can be voted for protection.",
  add_another_token: "Add another token",
  pool_decimals: "Pool Decimals",
  token_reserve_ratio: "Token Reserve Ratio",
  remove: "Remove",
  add: "Add",
  liquidity: "Liquidity",
  prices_pool_share: "Prices and Pool Share",
  supply: "Supply",
  share_of_pool: "Share of Pool",
  deposit: "Deposit",
  rates: "Rates",
  per: "per",
  select_pool: "Select Pool",
  amount: "Amount",
  price: "Price",
  failed_calculate_withdraw: "Error: Failed to calculate opposing withdraw.",
  pool: "Pool",
  select_pool_token: "Select a Pool Token",
  pool_not_balanced:
    "The pool is not balanced. It is recommended to wait until the pool is balanced.",
  liquidate: "Liquidate",
  exit_fee: "Exit Fee",
  output: "Output",
  join_pool: "Join a Pool",
  create_pool: "Create Pool",
  your_liquidity: "Your Liquidity",
  view_protected_tokens: "View protected tokens",
  search: "Search",
  pool_token_balance: "Pool Token Balance",
  pool_token: "Pool Token",
  remove_liquidity: "Remove Liquidity",
  connect_wallet_liq: "Connect Wallet to see your Liquidity",
  no_res_found: "No Results found",
  no_liquidity_yet: "You dont have any Liquidity yet",
  pools: "Pools",
  nothing_here: "Nothing here!",
  more: "More",
  select_token: "Select a token",
  tokens: "Tokens",
  cant_find_token: "Can't find the token you're looking for?",
  add_token: "Add token",
  token_address: "Token Address",
  token_not_found: "Token not found",
  select_wallet: "Select a Wallet",
  cnnection_error: "Connection Error",
  order_to_vote:
    "In order to vote, you need to stake {symbol} tokens first. If you do not have {symbol} tokens you will need to stake BNT into a pool first.",
  stake_your_tokens: "Stake your tokens",
  balance: "Balance",
  staking: "Staking",
  enable_vote:
    "Staking {symbol} enables you to vote on proposals. You will be able to unstake once the lock period is over (up to {hours}h)",
  waiting_for_confirmation: "Waiting For Confirmation",
  confirm__transaction_in_wallet: "Confirm this transaction in your wallet",
  transaction_submitted: "Transaction Submitted",
  view_etherscan: "View on Etherscan",
  insufficient_amount: "Insufficient Amount",
  unstake: "Unstake",
  unstake_your_tokens: "Unstake your tokens",
  unstaking: "Unstaking",
  voting_statistics: "Voting Statistics",
  proposal_title: "Proposal Title",
  user_wallet: "User Wallet",
  about: "About (Coming Soon)",
  apps: "Apps",
  data: "Data",
  developers: "Developers",
  chat: "Chat",
  community_support: "Community & Support",
  terms_of_use: "Terms of Use",
  connect_wallet: "Connect Wallet",
  ropsten_testnet: "You are on Ropsten Testnet.",
  unsupported_network:
    "Unsupported Network. Switch to mainnet network to use the app!",
  transaction_settings: "Transaction Settings",
  admin_mode: "Admin Mode",
  interface_settings: "Interface Settings",
  dark_mode: "Dark Mode",
  off: "Off",
  on: "On",
  language: "Language",
  blockchains: "Blockchains",
  version: "Version",
  portfolio: "Portfolio",
  name: "Name",
  value_tokens_pool: "The value of tokens in the pool.",
  estimated_apr:
    "Estimated APR based on the maximum (2x multiplier) weekly BNT Liquidity Mining rewards. Counter indicates time until 12-week rewards cycle concludes.",
  percentage_deducted:
    "The % deducted from each swap and re-deposited into the pool.",
  volume: "Volume (24h)",
  value_swap: "The value of swap fees collected in the pool in the past 24h.",
  fees_24: "24h fees annualized divided by liquidity in the pool.",
  actions: "Actions",
  change_24: "24h Change",
  liquidity_depth: "Liquidity Depth",
  action: "Action",
  total_liquidity: "Total Liquidity",
  total_bnt_staked: "Total BNT Staked",
  description: "Description",
  total_value: "Total Value",
  amount_from: "Amount From",
  amount_to: "Amount To",
  account: "Account",
  time: "Time",
  swaps: "Swaps",
  statistics: "Statistics",
  trade: "Trade",
  transaction_failed: "Transaction Failed",
  error: "Error",
  tx_details: "View TX Details for ID {id} on {explorerName}.",
  wait_for_wallet: "Wait for your Wallet to prompt and continue there",
  simple: "Simple",
  detailed: "Detailed",
  countdown_ended: "Countdown ended",
  enter_here: "Enter here",
  left_to_unlock: "left to unlock",
  full_protection: "Fully protected",
  custom: "Custom",
  page_of: "Page {current} of {total}",
  add_liquidity_pool_xyz: "Add Liquidity pool xyz",
  token_logo: "Token Logo",
  provider_logo: "Provider Logo",
  protected_value: "Protected Value",
  claimable_value: "Claimable Value",
  claimable_amount: "Claimable Amount",
  fees_rewards: "Fees & Rewards",
  add_single_sided_liquidity: "Add Single-Sided Liquidity",
  stake__bnt_protection: "Stake BNT for Protection",
  withdraw_rewards: "Withdraw Rewards",
  processing_transaction: "Processing Transaction",
  staking_rewards: "Staking Rewards",
  withdrawing_rewards: "Withdrawing Rewards",
  selected_pool: "Selected Pool",
  insufficient_rewards_balance: "Insufficient rewards balance",
  insufficient_space_available: "Insufficient space available",
  stake_my_rewards: "Stake my rewards",
  withdrawing_rewards_reset:
    "Withdrawing rewards will reset your rewards multiplier for all active positions back to x1 and reduce the future rewards you are able to receive. In order to claim and stake your rewards atomically without resetting your current multipliers, click the “Stake my rewards” button below.",
  stake_tokens: "Stake Tokens",
  unstake_tokens: "Unstake Tokens",
  choose_language: "Choose your language",
  for_more_information: "For more information",
  click_here: "click here",
  bnt_open_space: "BNT needed to open up space",
  available_reserve_only:
    "The selected pool supports adding liquidity using {symbol} only. In order to add liquidity, please select the other reserve.",
  total_fees: "Total Fees",
  creating_proposal: "Creating Proposal",
  vote_ended: "Vote Ended",
  you_withdrawing_rewards: "You are withdrawing rewards",
  rewards_ended: "Rewards ended",
  withdraw_reset:
    "Withdrawing will reset your rewards multiplier for all active positions back to x1",
  pool_not_accepting: "This pool is not accepting additional liquidity.",
  no_positions_found: "No protected positions found.",
  all_positions: "All positions",
  fully_protected: "Fully protected",
  not_fully_protected: "Not Fully protected",
  all_pools: "All Pools",
  date_range: "Date range",
  wait_until_space_opens:
    "{token} limit reached. Please wait until some space opens up.",
  market: "Market",
  limit: "Limit",
  expires_in: "Expires in",
  manage_pool_tokens: "Manage your Bancor pool tokens.",
  protect: "Protect",
  reserve_breakdown: "Reserve Breakdown",
  value: "Value",
  data_refreshes_auto: "Data refreshes automatically",
  multiplier_changes:
    "Starting at 1, your multiplier increase .25 each week until reaching 2. At which point, you are getting twice the rewards you were on week 1. The number to the left already takes this into account.",
  current_protection: "Current protection is {amount}",
  roi_protected_split:
    "Your ROI from fees (top) and rewards (bottom). Combined they represent your full ROI.",
  not_protected: "Not Protected",
  clear_all_filters: "Clear all filters",
  multiple_token_pairs: "Multiple Token Pairs",
  days: "1 Day | {count} Days",
  hours: "1 Hour | {count} Hours",
  minutes: "1 Minute | {count} Minutes",
  custom_time: "Custom time",
  set_up_time: "Set up your custom period of time",
  current_rate: "Current rate",
  notifications: {
    title: "Notifications",
    buttons: {
      clear: "clear"
    },
    nothing_here: "Nothing here yet.",
    add: {
      swap: {
        title: "Swap",
        description: "Sell {amount1} {symbol1} and receive {amount2} {symbol2}."
      },
      stake: {
        title: "Add Single-Sided Liquidity",
        description: "Stake & Protect {amount} {symbol} in {pool} pool."
      },
      unstake: {
        title: "Withdraw Protection",
        description:
          "Withdraw ~{amount} {symbol} from your protected position in {pool} pool."
      },
      restake: {
        title: "Stake Rewards",
        description: "Stake {amount} BNT from your rewards in {pool} pool."
      },
      withdraw: {
        title: "Withdraw Rewards",
        description: "Withdraw {amount} BNT from your rewards."
      },
      add_liquidity: {
        title: "Add Liquidity",
        description:
          "Add {amount1} {symbol1} and {amount2} {symbol2} in liquidity to {pool} pool."
      },
      remove_liquidity: {
        title: "Remove Liquidity",
        description:
          "Remove {amount1} {symbol1} and {amount2} {symbol2} in liquidity from {pool} pool."
      },
      withdraw_weth: {
        title: "Withdraw Weth",
        description: "Successfully withdrawn {amount} WETH."
      },
      cancel_order: {
        title: "Cancel Limit Order",
        description: "Limit Order canceled successfully.",
        description_error: "Failed to cancel Limit Order."
      },
      cancel_all_orders: {
        title: "Cancel All Limit Orders",
        description: "All Limit Orders canceled successfully.",
        description_error: "Failed to cancel all Limit Orders."
      }
    }
  },
  modal: {
    limit_order: {
      title: "Transaction Confirmation",
      sub_title: "You are creating a limit order",
      info_text: "Transaction will expire in {timer}",
      info_text2: "Orders might not be fulfilled by the KeeperDAO Keepers",
      sell: "Sell",
      receive: "Receive",
      rate: "Rate"
    },
    deposit_weth: {
      info_text: "You will receive"
    },
    withdraw_weth: {
      title: "Confirm Withdraw",
      balance: "Available Balance",
      amount: "Withdraw Amount",
      output_amount: "Your Output amount is",
      info:
        "WETH, is a token that represents ETH 1:1 and conforms to the ERC20 token standard."
    },
    cancel_order: {
      title: "Cancel Transaction",
      description: "You are canceling a limit order"
    },
    cancel_all_orders: {
      title: "Cancel all Transactions",
      description: "You are about to cancel all open orders"
    }
  },
  button: {
    confirm: "Confirm",
    withdraw_weth: "Withdraw {amount} WETH"
  },
  tooltip: {
    order_expired:
      "Expired orders cannot be fulfil, yet they are still available on the contract. In order to remove them from the table, please cancel them."
  },
  claim_bnt: "Claim your BNT",
  pool_tokens: "Pool tokens",
  rate_below_market:
    "The rate is lower than market rate, you can get a better rate on market tab",
  rate_above_market:
    "The rate is too high above market rate and will likely not be fulfilled",
  trade_at_pre_det: "Trade at a pre-determined price",
  exe_market_rate: "Executing trade on current market rate",
  rate_swap_tokens:
    "Select the rate at which you would like to sell your tokens",
  powered_by_keeper_dao: "Limit orders are powered by KeeperDAO",
  filters: "Filters",
  group_by: "Group By Pool Token",
  vbnt_read_more: "Read more about vBNT",
<<<<<<< HEAD
  swap_slippage: "Swap with Slippage",
  swap_high_slippage: "Swap with High Slippage"
=======
  notify_space_available: "Notify me when space opens up"
>>>>>>> 098fb7ab
};<|MERGE_RESOLUTION|>--- conflicted
+++ resolved
@@ -495,10 +495,7 @@
   filters: "Filters",
   group_by: "Group By Pool Token",
   vbnt_read_more: "Read more about vBNT",
-<<<<<<< HEAD
   swap_slippage: "Swap with Slippage",
-  swap_high_slippage: "Swap with High Slippage"
-=======
+  swap_high_slippage: "Swap with High Slippage",
   notify_space_available: "Notify me when space opens up"
->>>>>>> 098fb7ab
 };