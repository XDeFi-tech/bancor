export const en = {
  beta: "This interface is in beta. Use it at your own risk.",
  add_liquidity_pool: "Learn what it means to add liquidity to a pool",
  make_money_liquidity: "How do I make money by providing liquidity",
  impermanent_loss: "What is impermanent loss",
  protect_impermanent_loss: "How does Bancor protect me from impermanent loss",
  create_Pool: "Create a Pool",
  you_create_Pool: "You are creating a pool",
  ratio: "Ratio",
  fee: "Fee",
  pool_name: "Pool Name",
  token_symbol: "Token Symbol",
  continue: "Continue",
  try_again: "Try Again",
  close: "Close",
  processing: "Processing",
  confirm: "Confirm",
  curr_two_tokens: "Currently you can only add two tokens",
  curr_fifty_fifty: "Currently the ratio is locked to 50% / 50%",
  fee_zero_five: "Fee must be between 0% and 5%",
  max_reserve: "Maximum total reserve is 100%",
  pool_exists: "A pool like this already exists",
  page_not_found: "Page not found",
  page_not_available: "The page you're looking for is not available",
  go_homepage: "Go to homepage",
  liquidity_protection: "Liquidity Protection",
  protect_tokens:
    "Manage your protected positions in Bancor pools and track and analyze your returns.",
  protected_positions: "My Protected Positions",
  protected: "Protected",
  loading: "Loading",
  closed_positions: "Closed Positions",
  unstaking_positions:
    "When unstaking protected positions, you will be able to see and claim your BNT here",
  claim: "Claim",
  privacy_policy: "Privacy Policy",
  just_a_moment: "Just a moment",
  stake: "Stake",
  your_balance: "Your Balance",
  currently_staked: "Currently Staked",
  governance_contract: "Governance contract",
  governance_token: "Governance token",
  create_proposal: "Create Proposal",
  new_proposal_req:
    "New proposal requires you to hold at least {amount} {symbol} which will be locked up to {time}h",
  discourse_url: "Discourse Url",
  title_description: "Title and description",
  i_propose: "I would like to propose to",
  contract_address: "Contract address",
  github_url: "Github URL",
  propose: "Propose",
  no_proposals_yet: "No Proposals yet",
  approved: "Approved",
  rejected: "Rejected",
  proposed_by: "Proposed by",
  contract_execute: "Contract to execute",
  vote_start: "Vote start",
  vote_end: "Vote end",
  quorum_Required: "Quorum/Required",
  id: "ID",
  details: "Details",
  result: "Result",
  votes_for: "Votes for",
  votes_against: "Votes against",
  votes_start: "Vote start",
  more_about_proposal: "More about proposal",
  discussion_forum: "Discussion Forum",
  your_vote: "Your vote",
  from_voters: "{percentage}% from voters",
  for: "For", //For/against context
  against: "Against",
  users: "Users",
  quorum: "Quorum",
  breakdown: "Breakdown",
  vote: {
    title: "Vote",
    openProposals: {
      tooltip1: {
        p1: "In order for a proposal to be passed, two conditions must be met:",
        list1:
          "20% of all staked vBNT must vote in favor. For a Token Whitelisting, 40% of all staked vBNT must vote in favor.",
        list2:
          "Two-thirds (66.7%) of votes for a given BIP must be in favor in order for the BIP to be approved."
      }
    }
  },
  governance: "Governance",
  new_proposal: "New Proposal",
  open_proposals: "Open Proposals",
  history: "History",
  vote_for: "Vote for",
  vote_against: "Vote against",
  output_estimated:
    "Output is estimated. If the price changes by more than {amount} your transaction will revert.",
  confirm_token_swap: "Confirm Token Swap",
  from: "From",
  to_estimated: "To (Estimated)",
  slippage_tolerance: "Slippage Tolerance",
  advanced_settings: "Advanced settings",
  rate: "Rate",
  price_impact: "Price Impact",
  market_price_diff:
    "The difference between market price and estimated price due to trade size",
  enter_amount: "Enter an Amount",
  swap: "Swap",
  insufficient_token: "Token balance is currently insufficient",
  withdraw: "Withdraw",
  restake: "ReStake",
  rewards: "Rewards",
  claimable_rewards: "Claimable Rewards",
  future_rewards: "Future Rewards",
  total_reward: "Total Reward to date",
  stake_amount: "Stake Amount",
  value_receive: "Value you receive",
  adding_liquidity_protection: "You are adding liquidity protection",
  stake_protect: "Stake and Protect",
  amount_not_zero: "Amount can not be Zero",
  insufficient_balance: "Insufficient balance",
  stake_pool: "Stake in Pool",
  price_volatility:
    "Due to price volatility, protecting your tokens is currently not available. Please try again in a few minutes.",
  space_available: "Space Available",
  staking_protecting: "You are staking and protecting",
  price_deviation_high: "Price Deviation too High",
  pool_not_approved:
    "Pool you have selected is not approved for protection. Your stake will provide you with vBNT voting power which can be used to propose including it. If is approved, your original stake time will be used for vesting.",
  limit_reached:
    "{token} limit reached. Additional {opposingToken} liquidity should be staked to allow for {token} single-sided staking.",
  insufficient_store_balance: "Insufficient store balance",
  available_claim: "Available to claim",
  bnt_to_claim: "No BNT to claim",
  locked: "Locked",
  bnt_locked: "No BNT locked",
  left_until_claim: "left until claim",
  risk_impermanent_loss: "Assets at risk of impermanent loss",
  add_liquidity: "Add Liquidity",
  stake_pool_tokens: "Stake your pool tokens for protections.",
  stake_pool_tokens_desc:
    "Stake pool tokens of any 50/50 pool to protect them from impermanent loss.",
  single_liquidity: "Add single liquidity.",
  single_liquidity_desc:
    "Add liquidity with one reserve, be exposed to it only and protect it from impermanent loss.",
  my_stake: "My Stake",
  stale_data: "Stale data",
  please_refresh: "Please refresh",
  position_vesting_time: "Earliest position vesting time",
  cliff: "Cliff",
  loss_protection_vesting:
    "Impermanent loss protection starts vesting immediately when you deposit. But you must be in the pool until the cliff is reached before the protection can be utilized.",
  coverage_achieved: "Full coverage achieved",
  left_until_coverage: "{time} left until full coverage",
  failed_find_position:
    "Failed to find position of ID {id} from position ids {ids}",
  tokens_originally_staked:
    "Amount of tokens you originally staked in the pool.",
  tokens_can_withdraw:
    "Amount of tokens you can withdraw with 100% protection + fees",
  initial_stake: "Initial Stake",
  claimable: "Claimable",
  tokens_can_withdraw_now:
    "Amount of tokens you can withdraw right now (assuming you have not earned full protection, this value will be lower than Protected Value)",
  fees: "Fees (24h)",
  fees_stake_earned:
    "Fees and rewards earned by your stake since you entered the pool.",
  roi__protected_value:
    "The ROI of your fully protected value vs. your initial stake.",
  estimated_calculation_annual_returns:
    "Estimated calculation for annual returns based on historical activity (i.e., 7d = 7d fees/liquidity)",
  current_coverage: "Current Coverage",
  impermanent_loss_protection:
    "The impermanent loss protection you have accrued. Impermanent loss protection starts 30 days after your deposit, at a rate of 30% and gradually increases 1% per day until you reach 100% protection.",
  add_liquidity_protection: "Add Liquidity Protection",
  single_sided_protection: "Single-Sided Protection",
  liquidity_with_exposure:
    "Add liquidity with exposure to one token and protect it from impermanent loss.",
  dual_sided_protection: "Dual-Sided Protection",
  stake_pools_tokens:
    "Stake pools tokens of any 50/50 pool holding BNT to protect them from impermanent loss.",
  dual_sided_liquidity: "Dual-Sided Liquidity",
  stake_with_two: "Stake with two tokens and receive pool tokens in return.",
  add_dual_liquidity: "Add Dual Sided Liquidity",
  not_include_liquidity_rewards:
    "Claimable value does not include earned liquidity mining rewards. You can withdraw or re-stake rewards from the Protection screen, by clicking “Withdraw” in the rewards widget.",
  important: "Important",
  input: "Input",
  output_value: "Output value of",
  output_breakdown: "Output breakdown",
  you_will_receive: "You will receive",
  havent_reached_coverage:
    "You still haven’t reached full coverage. There is a risk for impermanent loss.",
  insufficient_vBNT_balance:
    "Insufficient vBNT balance, you must hold {amount} vBNT before withdrawing position.",
  percentage_not_zero: "Percentage can not be Zero",
  fully_protected_value: "Fully Protected Value",
  havent_reached_protection:
    "You still haven’t reached full protection. There is a risk for impermanent loss and you might receive less than your original stake amount as a result.",
  bnt_withdrawls:
    "BNT withdrawals are subject to a 24h lock period before they can be claimed.",
  part_output_bnt:
    "Part of your output is in BNT. This amount will be locked for 24h before it can be claimed",
  insufficient_vBNT_balance_missing:
    "Insufficient vBNT balance, you must hold {amount} vBNT before withdrawing position. You are missing {missing} vBNT.",
  pools_with_two:
    "Pools with 2 reserves and 50/50 weight can be voted for protection.",
  add_another_token: "Add another token",
  pool_decimals: "Pool Decimals",
  token_reserve_ratio: "Token Reserve Ratio",
  remove: "Remove",
  add: "Add",
  liquidity: "Liquidity",
  prices_pool_share: "Prices and Pool Share",
  supply: "Supply",
  share_of_pool: "Share of Pool",
  deposit: "Deposit",
  rates: "Rates",
  per: "per",
  select_pool: "Select Pool",
  amount: "Amount",
  price: "Price",
  failed_calculate_withdraw: "Error: Failed to calculate opposing withdraw.",
  pool: "Pool",
  select_pool_token: "Select a Pool Token",
  pool_not_balanced:
    "The pool is not balanced. It is recommended to wait until the pool is balanced.",
  liquidate: "Liquidate",
  exit_fee: "Exit Fee",
  output: "Output",
  join_pool: "Join a Pool",
  create_pool: "Create Pool",
  your_liquidity: "Your Liquidity",
  view_protected_tokens: "View protected tokens",
  search: "Search",
  pool_token_balance: "Pool Token Balance",
  pool_token: "Pool Token",
  remove_liquidity: "Remove Liquidity",
  connect_wallet_liq: "Connect Wallet to see your Liquidity",
  no_res_found: "No Results found",
  no_liquidity_yet: "You dont have any Liquidity yet",
  pools: "Pools",
  nothing_here: "Nothing here!",
  more: "More",
  select_token: "Select a token",
  tokens: "Tokens",
  cant_find_token: "Can't find the token you're looking for?",
  add_token: "Add token",
  token_address: "Token Address",
  token_not_found: "Token not found",
  select_wallet: "Select a Wallet",
  cnnection_error: "Connection Error",
  order_to_vote:
    "In order to vote, you need to stake {symbol} tokens first. If you do not have {symbol} tokens you will need to stake BNT into a pool first.",
  stake_your_tokens: "Stake your tokens",
  balance: "Balance",
  staking: "Staking",
  enable_vote:
    "Staking {symbol} enables you to vote on proposals. You will be able to unstake once the lock period is over (up to {hours}h)",
  waiting_for_confirmation: "Waiting For Confirmation",
  confirm__transaction_in_wallet: "Confirm this transaction in your wallet",
  transaction_submitted: "Transaction Submitted",
  view_etherscan: "View on Etherscan",
  insufficient_amount: "Insufficient Amount",
  unstake: "Unstake",
  unstake_your_tokens: "Unstake your tokens",
  unstaking: "Unstaking",
  voting_statistics: "Voting Statistics",
  proposal_title: "Proposal Title",
  user_wallet: "User Wallet",
  about: "About (Coming Soon)",
  apps: "Apps",
  data: "Data",
  developers: "Developers",
  chat: "Chat",
  community_support: "Community & Support",
  terms_of_use: "Terms of Use",
  connect_wallet: "Connect Wallet",
  ropsten_testnet: "You are on Ropsten Testnet.",
  unsupported_network:
    "Unsupported Network. Switch to mainnet network to use the app!",
  transaction_settings: "Transaction Settings",
  admin_mode: "Admin Mode",
  interface_settings: "Interface Settings",
  dark_mode: "Dark Mode",
  off: "Off",
  on: "On",
  language: "Language",
  blockchains: "Blockchains",
  version: "Version",
  portfolio: "Portfolio",
  name: "Name",
  value_tokens_pool: "The value of tokens in the pool.",
  estimated_apr:
    "Estimated APR based on the maximum (2x multiplier) weekly BNT Liquidity Mining rewards. Counter indicates time until 12-week rewards cycle concludes.",
  percentage_deducted:
    "The % deducted from each swap and re-deposited into the pool.",
  volume: "Volume (24h)",
  value_swap: "The value of swap fees collected in the pool in the past 24h.",
  fees_24: "24h fees annualized divided by liquidity in the pool.",
  actions: "Actions",
  change_24: "24h Change",
  liquidity_depth: "Liquidity Depth",
  action: "Action",
  total_liquidity: "Total Liquidity",
  total_bnt_staked: "Total BNT Staked",
  description: "Description",
  total_value: "Total Value",
  amount_from: "Amount From",
  amount_to: "Amount To",
  account: "Account",
  time: "Time",
  swaps: "Swaps",
  statistics: "Statistics",
  trade: "Trade",
  transaction_failed: "Transaction Failed",
  error: "Error",
  tx_details: "View TX Details for ID {id} on {explorerName}.",
  wait_for_wallet: "Wait for your Wallet to prompt and continue there",
  simple: "Simple",
  detailed: "Detailed",
  countdown_ended: "Countdown ended",
  enter_here: "Enter here",
  left_to_unlock: "left to unlock",
  full_protection_reached: "Full protection reached",
  custom: "Custom",
  page_of: "Page {current} of {total}",
  add_liquidity_pool_xyz: "Add Liquidity pool xyz",
  token_logo: "Token Logo",
  provider_logo: "Provider Logo",
  protected_value: "Protected Value",
  claimable_value: "Claimable Value",
  claimable_amount: "Claimable Amount",
  fees_rewards: "Fees & Rewards",
  add_single_sided_liquidity: "Add Single-Sided Liquidity",
  stake__bnt_protection: "Stake BNT for Protection",
  withdraw_rewards: "Withdraw Rewards",
  processing_transaction: "Processing Transaction",
  staking_rewards: "Staking Rewards",
  withdrawing_rewards: "Withdrawing Rewards",
  selected_pool: "Selected Pool",
  insufficient_rewards_balance: "Insufficient rewards balance",
  insufficient_space_available: "Insufficient space available",
  stake_my_rewards: "Stake my rewards",
  withdrawing_rewards_reset:
    "Withdrawing rewards will reset your rewards multiplier for all active positions back to x1 and reduce the future rewards you are able to receive. In order to claim and stake your rewards atomically without resetting your current multipliers, click the “Stake my rewards” button below.",
  stake_tokens: "Stake Tokens",
  unstake_tokens: "Unstake Tokens",
  choose_language: "Choose your language",
  for_more_information: "For more information",
  click_here: "click here",
  needed_open_space: "{bnt} needed to open up {tkn} space",
  available_reserve_only:
    "The selected pool supports adding liquidity using {symbol} only. In order to add liquidity, please select the other reserve.",
  total_fees: "Total Fees",
  creating_proposal: "Creating Proposal",
  vote_ended: "Vote Ended",
  you_withdrawing_rewards: "You are withdrawing rewards",
  rewards_ended: "Rewards ended",
  withdraw_reset:
    "Withdrawing will reset your rewards multiplier for all active positions back to x1",
  pool_not_accepting: "This pool is not accepting additional liquidity.",
  wait_until_space_opens:
    "{token} limit reached. Please wait until some space opens up.",
  market: "Market",
  limit: "Limit",
  defined_rate: "Defined Rate",
  expires_in: "Expires in",
  manage_pool_tokens: "Manage your Bancor pool tokens.",
  protect: "Protect",
  reserve_breakdown: "Reserve Breakdown",
  value: "Value",
  data_refreshes_auto: "Data refreshes automatically",
  multiplier_changes:
    "Starting at 1, your multiplier increase .25 each week until reaching 2. At which point, you are getting twice the rewards you were on week 1. The number to the left already takes this into account.",
  current_protection: "Current protection is {amount}",
  roi_protected_split:
    "Your ROI from fees (top) and rewards (bottom). Combined they represent your full ROI.",
  days: "Days",
  hours: "Hours",
  minutes: "Minutes",
  custom_time: "Custom time",
  set_up_time: "Set up your custom period of time",
  current_rate: "Current rate",
  notifications: {
    title: "Notifications",
    buttons: {
      clear: "clear"
    },
    nothing_here: "Nothing here yet.",
    add: {
      swap: {
        title: "Swap",
        description: "Sell {amount1} {symbol1} and receive {amount2} {symbol2}."
      },
      stake: {
        title: "Add Single-Sided Liquidity",
        description: "Stake & Protect {amount} {symbol} in {pool} pool."
      },
      unstake: {
        title: "Withdraw Protection",
        description:
          "Withdraw ~{amount} {symbol} from your protected position in {pool} pool."
      },
      restake: {
        title: "Stake Rewards",
        description: "Stake {amount} BNT from your rewards in {pool} pool."
      },
      withdraw: {
        title: "Withdraw Rewards",
        description: "Withdraw {amount} BNT from your rewards."
      },
      add_liquidity: {
        title: "Add Liquidity",
        description:
          "Add {amount1} {symbol1} and {amount2} {symbol2} in liquidity to {pool} pool."
      },
      remove_liquidity: {
        title: "Remove Liquidity",
        description:
          "Remove {amount1} {symbol1} and {amount2} {symbol2} in liquidity from {pool} pool."
      },
      withdraw_weth: {
        title: "Withdraw Weth",
        description: "Successfully withdrawn {amount} WETH."
      },
      cancel_order: {
        title: "Cancel Limit Order",
<<<<<<< HEAD
        description: "Limit Order canceled successfully."
      },
      cancel_all_orders: {
        title: "Cancel All Limit Orders",
        description: "All Limit Orders canceled successfully."
=======
        description: "Limit Order canceled successfully.",
        description_error: "Failed to cancel Limit Order."
      },
      cancel_all_orders: {
        title: "Cancel All Limit Orders",
        description: "All Limit Orders canceled successfully.",
        description_error: "Failed to cancel all Limit Orders."
>>>>>>> f5ef544f
      }
    }
  },
  modal: {
    limit_order: {
      title: "Transaction Confirmation",
      sub_title: "You are creating a limit order",
      info_text: "Transaction will expire in {timer}",
      sell: "Sell",
      receive: "Receive",
      rate: "Rate"
    },
    withdraw_weth: {
      title: "Confirm Withdraw",
      balance: "Available Balance",
      amount: "Withdraw Amount",
      output_amount: "Your Output amount is",
      info:
        "WETH, is a token that represents ETH 1:1 and conforms to the ERC20 token standard."
    },
    cancel_order: {
      title: "Cancel Transaction",
      description: "You are canceling a limit order"
    },
    cancel_all_orders: {
      title: "Cancel all Transactions",
      description: "You are about to cancel all open orders"
    }
  },
  button: {
    confirm: "Confirm",
    withdraw_weth: "Withdraw {amount} WETH"
  },
  tooltip: {
    order_expired:
      "Expired orders cannot be fulfil, yet they are still available on the contract. In order to remove them from the table, please cancel them."
  },
  protected_not_found: "No protected positions found.",
  claim_bnt: "Claim your BNT",
  pool_tokens: "Pool tokens",
  rate_below_market:
    "The rate is lower than market rate, you can get a better rate on market tab",
  rate_above_market:
    "The rate is to high above market rate and will likely not be fulfilled"
};<|MERGE_RESOLUTION|>--- conflicted
+++ resolved
@@ -423,13 +423,6 @@
       },
       cancel_order: {
         title: "Cancel Limit Order",
-<<<<<<< HEAD
-        description: "Limit Order canceled successfully."
-      },
-      cancel_all_orders: {
-        title: "Cancel All Limit Orders",
-        description: "All Limit Orders canceled successfully."
-=======
         description: "Limit Order canceled successfully.",
         description_error: "Failed to cancel Limit Order."
       },
@@ -437,7 +430,6 @@
         title: "Cancel All Limit Orders",
         description: "All Limit Orders canceled successfully.",
         description_error: "Failed to cancel all Limit Orders."
->>>>>>> f5ef544f
       }
     }
   },
