export const en = {
  beta: "This interface is in beta. Use it at your own risk.",
  add_liquidity_pool: "Learn what it means to add liquidity to a pool",
  make_money_liquidity: "How do I make money by providing liquidity",
  impermanent_loss: "What is impermanent loss",
  protect_impermanent_loss: "How does Bancor protect me from impermanent loss",
  create_Pool: "Create a Pool",
  you_create_Pool: "You are creating a pool",
  ratio: "Ratio",
  fee: "Fee",
  pool_name: "Pool Name",
  token_symbol: "Token Symbol",
  continue: "Continue",
  try_again: "Try Again",
  close: "Close",
  processing: "Processing",
  confirm: "Confirm",
  curr_two_tokens: "Currently you can only add two tokens",
  curr_fifty_fifty: "Currently the ratio is locked to 50% / 50%",
  fee_zero_five: "Fee must be between 0% and 5%",
  max_reserve: "Maximum total reserve is 100%",
  pool_exists: "A pool like this already exists",
  page_not_found: "Page not found",
  page_not_available: "The page you're looking for is not available",
  go_homepage: "Go to homepage",
  liquidity_protection: "Liquidity Protection",
  protect_tokens:
    "Manage your protected positions in Bancor pools and track and analyze your returns.",
  protected_positions: "My Protected Positions",
  protected: "Protected",
  loading: "Loading",
  closed_positions: "Closed Positions",
  unstaking_positions:
    "When unstaking protected positions, you will be able to see and claim your BNT here",
  claim: "Claim",
  privacy_policy: "Privacy Policy",
  just_a_moment: "Just a moment",
  stake: "Stake",
  your_balance: "Your Balance",
  currently_staked: "Currently Staked",
  governance_contract: "Governance contract",
  governance_token: "Governance token",
  create_proposal: "Create Proposal",
  new_proposal_req:
    "New proposal requires you to hold at least {amount} {symbol} which will be locked up to {time}h",
  discourse_url: "Discourse Url",
  title_description: "Title and description",
  i_propose: "I would like to propose to",
  contract_address: "Contract address",
  github_url: "Github URL",
  propose: "Propose",
  no_proposals_yet: "No Proposals yet",
  approved: "Approved",
  rejected: "Rejected",
  proposed_by: "Proposed by",
  contract_execute: "Contract to execute",
  vote_start: "Vote start",
  vote_end: "Vote end",
  quorum_Required: "Quorum/Required",
  id: "ID",
  details: "Details",
  result: "Result",
  votes_for: "Votes for",
  votes_against: "Votes against",
  votes_start: "Vote start",
  more_about_proposal: "More about proposal",
  discussion_forum: "Discussion Forum",
  your_vote: "Your vote",
  from_voters: "{percentage}% from voters",
  for: "For", //For/against context
  against: "Against",
  users: "Users",
  quorum: "Quorum",
  breakdown: "Breakdown",
  vote: {
    title: "Vote",
    openProposals: {
      tooltip1: {
        p1: "In order for a proposal to be passed, two conditions must be met:",
        list1:
          "20% of all staked vBNT must vote in favor. For a Token Whitelisting, 40% of all staked vBNT must vote in favor.",
        list2:
          "Two-thirds (66.7%) of votes for a given BIP must be in favor in order for the BIP to be approved."
      }
    }
  },
  governance: "Governance",
  new_proposal: "New Proposal",
  open_proposals: "Open Proposals",
  history: "History",
  vote_for: "Vote for",
  vote_against: "Vote against",
  output_estimated:
    "Output is estimated. If the price changes by more than {amount} your transaction will revert.",
  confirm_token_swap: "Confirm Token Swap",
  from: "From",
  to_estimated: "To (Estimated)",
  slippage_tolerance: "Slippage Tolerance",
  advanced_settings: "Advanced settings",
  rate: "Rate",
  price_impact: "Price Impact",
  market_price_diff:
    "The difference between market price and estimated price due to trade size",
  enter_amount: "Enter an Amount",
  swap: "Swap",
  insufficient_token: "Token balance is currently insufficient",
  withdraw: "Withdraw",
  restake: "ReStake",
  rewards: "Rewards",
  claimable_rewards: "Claimable Rewards",
  future_rewards: "Future Rewards",
  total_reward: "Total Reward to date",
  stake_amount: "Stake Amount",
  value_receive: "Value you receive",
  adding_liquidity_protection: "You are adding liquidity protection",
  stake_protect: "Stake and Protect",
  amount_not_zero: "Amount can not be Zero",
  insufficient_balance: "Insufficient balance",
  stake_pool: "Stake in Pool",
  price_volatility:
    "Due to price volatility, protecting your tokens is currently not available. Please try again in a few minutes.",
  space_available: "Space Available",
  staking_protecting: "You are staking and protecting",
  price_deviation_high: "Price Deviation too High",
  pool_not_approved:
    "Pool you have selected is not approved for protection. Your stake will provide you with vBNT voting power which can be used to propose including it. If is approved, your original stake time will be used for vesting.",
  limit_reached:
    "{token} limit reached. Additional {opposingToken} liquidity should be staked to allow for {token} single-sided staking.",
  insufficient_store_balance: "Insufficient store balance",
  available_claim: "Available to claim",
  bnt_to_claim: "No BNT to claim",
  locked: "Locked",
  bnt_locked: "No BNT locked",
  left_until_claim: "left until claim",
  risk_impermanent_loss: "Assets at risk of impermanent loss",
  add_liquidity: "Add Liquidity",
  stake_pool_tokens: "Stake your pool tokens for protections.",
  stake_pool_tokens_desc:
    "Stake pool tokens of any 50/50 pool to protect them from impermanent loss.",
  single_liquidity: "Add single liquidity.",
  single_liquidity_desc:
    "Add liquidity with one reserve, be exposed to it only and protect it from impermanent loss.",
  my_stake: "My Stake",
  stale_data: "Stale data",
  please_refresh: "Please refresh",
  position_vesting_time: "Earliest position vesting time",
  cliff: "Cliff",
  loss_protection_vesting_30:
    "Impermanent loss protection starts vesting immediately when you deposit. But, you must be in the pool for 30 days before the protection can be utilized.",
  coverage_achieved: "Full coverage achieved",
  left_until_coverage: "{time} left until full coverage",
  failed_find_position:
    "Failed to find position of ID {id} from position ids {ids}",
  pool_staked: "Pools you entered.",
  tokens_originally_staked:
    "Amount of tokens you originally staked in the pool.",
  tokens_can_withdraw:
    "Amount of tokens you can withdraw with 100% protection + fees",
  initial_stake: "Initial Stake",
  claimable: "Claimable",
  tokens_can_withdraw_now:
    "Amount of tokens you can withdraw right now (assuming you have not earned full protection, this value will be lower than Protected Value)",
  fees: "Fees (24h)",
  fees_stake_earned:
    "Fees and rewards earned by your stake since you entered the pool.",
  roi_protected_value:
    "The ROI of your fully protected value vs. your initial stake.",
  estimated_calculation_annual_returns:
    "Estimated calculation for annual returns based on historical activity (i.e., 7d = 7d fees/liquidity)",
  current_coverage: "Current Coverage",
  impermanent_loss_protection:
    "The impermanent loss protection you have accrued. Impermanent loss protection starts 30 days after your deposit, at a rate of 30% and gradually increases 1% per day until you reach 100% protection.",
  add_liquidity_protection: "Add Liquidity Protection",
  single_sided_protection: "Single-Sided Protection",
  liquidity_with_exposure:
    "Add liquidity with exposure to one token and protect it from impermanent loss.",
  dual_sided_protection: "Dual-Sided Protection",
  stake_pools_tokens:
    "Stake pools tokens of any 50/50 pool holding BNT to protect them from impermanent loss.",
  dual_sided_liquidity: "Dual-Sided Liquidity",
  stake_with_two: "Stake with two tokens and receive pool tokens in return.",
  add_dual_liquidity: "Add Dual Sided Liquidity",
  not_include_liquidity_rewards:
    "Claimable value does not include earned liquidity mining rewards. You can withdraw or re-stake rewards from the Protection screen, by clicking “Withdraw” in the rewards widget.",
  important: "Important",
  input: "Input",
  output_value: "Output value of",
  output_breakdown: "Output breakdown",
  you_will_receive: "You will receive",
  havent_reached_coverage:
    "You still haven’t reached full coverage. There is a risk for impermanent loss.",
  insufficient_vBNT_balance:
    "Insufficient vBNT balance, you must hold {amount} vBNT before withdrawing position.",
  percentage_not_zero: "Percentage can not be Zero",
  percentage_not_100: "Percentage can not exceed 100",
  fully_protected_value: "Fully Protected Value",
  havent_reached_protection:
    "You still haven’t reached full protection. There is a risk for impermanent loss and you might receive less than your original stake amount as a result.",
  bnt_withdrawls:
    "BNT withdrawals are subject to a 24h lock period before they can be claimed.",
  part_output_bnt:
    "Part of your output is in BNT. This amount will be locked for 24h before it can be claimed",
  insufficient_vBNT_balance_missing:
    "Insufficient vBNT balance, you must hold {amount} vBNT before withdrawing position. You are missing {missing} vBNT.",
  pools_with_two:
    "Pools with 2 reserves and 50/50 weight can be voted for protection.",
  add_another_token: "Add another token",
  pool_decimals: "Pool Decimals",
  token_reserve_ratio: "Token Reserve Ratio",
  remove: "Remove",
  add: "Add",
  liquidity: "Liquidity",
  prices_pool_share: "Prices and Pool Share",
  supply: "Supply",
  share_of_pool: "Share of Pool",
  deposit: "Deposit",
  rates: "Rates",
  per: "per",
  select_pool: "Select Pool",
  amount: "Amount",
  price: "Price",
  failed_calculate_withdraw: "Error: Failed to calculate opposing withdraw.",
  pool: "Pool",
  select_pool_token: "Select a Pool Token",
  pool_not_balanced:
    "The pool is not balanced. It is recommended to wait until the pool is balanced.",
  liquidate: "Liquidate",
  exit_fee: "Exit Fee",
  output: "Output",
  join_pool: "Join a Pool",
  create_pool: "Create Pool",
  your_liquidity: "Your Liquidity",
  view_protected_tokens: "View protected tokens",
  search: "Search",
  pool_token_balance: "Pool Token Balance",
  pool_token: "Pool Token",
  remove_liquidity: "Remove Liquidity",
  connect_wallet_liq: "Connect Wallet to see your Liquidity",
  no_res_found: "No Results found",
  no_liquidity_yet: "You dont have any Liquidity yet",
  pools: "Pools",
  nothing_here: "Nothing here!",
  more: "More",
  select_token: "Select a token",
  tokens: "Tokens",
  cant_find_token: "Can't find the token you're looking for?",
  add_token: "Add token",
  token_address: "Token Address",
  token_not_found: "Token not found",
  select_wallet: "Select a Wallet",
  cnnection_error: "Connection Error",
  order_to_vote:
    "In order to vote, you need to stake {symbol} tokens first. If you do not have {symbol} tokens you will need to stake BNT into a pool first.",
  stake_your_tokens: "Stake your tokens",
  balance: "Balance",
  staking: "Staking",
  enable_vote:
    "Staking {symbol} enables you to vote on proposals. You will be able to unstake once the lock period is over (up to {hours}h)",
  waiting_for_confirmation: "Waiting For Confirmation",
  confirm__transaction_in_wallet: "Confirm this transaction in your wallet",
  transaction_submitted: "Transaction Submitted",
  view_etherscan: "View on Etherscan",
  insufficient_amount: "Insufficient Amount",
  unstake: "Unstake",
  unstake_your_tokens: "Unstake your tokens",
  unstaking: "Unstaking",
  voting_statistics: "Voting Statistics",
  proposal_title: "Proposal Title",
  user_wallet: "User Wallet",
  about: "About (Coming Soon)",
  apps: "Apps",
  data: "Data",
  developers: "Developers",
  chat: "Chat",
  community_support: "Community & Support",
  terms_of_use: "Terms of Use",
  connect_wallet: "Connect Wallet",
  ropsten_testnet: "You are on Ropsten Testnet.",
  unsupported_network:
    "Unsupported Network. Switch to mainnet network to use the app!",
  transaction_settings: "Transaction Settings",
  admin_mode: "Admin Mode",
  interface_settings: "Interface Settings",
  dark_mode: "Dark Mode",
  off: "Off",
  on: "On",
  language: "Language",
  blockchains: "Blockchains",
  version: "Version",
  portfolio: "Portfolio",
  name: "Name",
  value_tokens_pool: "The value of tokens in the pool.",
  estimated_apr:
    "Estimated APR based on the maximum (2x multiplier) weekly BNT Liquidity Mining rewards. Counter indicates time until 12-week rewards cycle concludes.",
  percentage_deducted:
    "The % deducted from each swap and re-deposited into the pool.",
  volume: "Volume (24h)",
  value_swap: "The value of swap fees collected in the pool in the past 24h.",
  fees_24: "24h fees annualized divided by liquidity in the pool.",
  actions: "Actions",
  change_24: "24h Change",
  liquidity_depth: "Liquidity Depth",
  action: "Action",
  total_liquidity: "Total Liquidity",
  total_bnt_staked: "Total BNT Staked",
  description: "Description",
  total_value: "Total Value",
  amount_from: "Amount From",
  amount_to: "Amount To",
  account: "Account",
  time: "Time",
  swaps: "Swaps",
  statistics: "Statistics",
  trade: "Trade",
  transaction_failed: "Transaction Failed",
  error: "Error",
  tx_details: "View TX Details for ID {id} on {explorerName}.",
  wait_for_wallet: "Wait for your Wallet to prompt and continue there",
  simple: "Simple",
  detailed: "Detailed",
  countdown_ended: "Countdown ended",
  enter_here: "Enter here",
  left_to_unlock: "left to unlock",
  full_protection: "Fully protected",
  custom: "Custom",
  page_of: "Page {current} of {total}",
  add_liquidity_pool_xyz: "Add Liquidity pool xyz",
  token_logo: "Token Logo",
  provider_logo: "Provider Logo",
  protected_value: "Protected Value",
  claimable_value: "Claimable Value",
  claimable_amount: "Claimable Amount",
  fees_rewards: "Fees & Rewards",
  add_single_sided_liquidity: "Add Single-Sided Liquidity",
  stake__bnt_protection: "Stake BNT for Protection",
  withdraw_rewards: "Withdraw Rewards",
  processing_transaction: "Processing Transaction",
  staking_rewards: "Staking Rewards",
  withdrawing_rewards: "Withdrawing Rewards",
  selected_pool: "Selected Pool",
  insufficient_rewards_balance: "Insufficient rewards balance",
  insufficient_space_available: "Insufficient space available",
  stake_my_rewards: "Stake my rewards",
  withdrawing_rewards_reset:
    "Withdrawing rewards will reset your rewards multiplier for all active positions back to x1 and reduce the future rewards you are able to receive. In order to claim and stake your rewards atomically without resetting your current multipliers, click the “Stake my rewards” button below.",
  stake_tokens: "Stake Tokens",
  unstake_tokens: "Unstake Tokens",
  choose_language: "Choose your language",
  for_more_information: "For more information",
  click_here: "click here",
  bnt_open_space: "BNT needed to open up space",
  available_reserve_only:
    "The selected pool supports adding liquidity using {symbol} only. In order to add liquidity, please select the other reserve.",
  total_fees: "Total Fees",
  creating_proposal: "Creating Proposal",
  vote_ended: "Vote Ended",
  you_withdrawing_rewards: "You are withdrawing rewards",
  rewards_ended: "Rewards ended",
  withdraw_reset:
    "Withdrawing will reset your rewards multiplier for all active positions back to x1",
  pool_not_accepting: "This pool is not accepting additional liquidity.",
  no_positions_found: "No protected positions found.",
  all_positions: "All positions",
  fully_protected: "Fully protected",
  not_fully_protected: "Not Fully protected",
  all_pools: "All Pools",
  date_range: "Date range",
  wait_until_space_opens:
    "{token} limit reached. Please wait until some space opens up.",
  market: "Market",
  limit: "Limit",
  expires_in: "Expires in",
  manage_pool_tokens: "Manage your Bancor pool tokens.",
  protect: "Protect",
  reserve_breakdown: "Reserve Breakdown",
  value: "Value",
  data_refreshes_auto: "Data refreshes automatically",
  multiplier_changes:
    "Starting at 1, your multiplier increase .25 each week until reaching 2. At which point, you are getting twice the rewards you were on week 1. The number to the left already takes this into account.",
  current_protection: "Current protection is {amount}",
  roi_protected_split:
    "Your ROI from fees (top) and rewards (bottom). Combined they represent your full ROI.",
  not_protected: "Not Protected",
  clear_all_filters: "Clear all filters",
  multiple_token_pairs: "Multiple Token Pairs",
  days: "1 Day | {count} Days",
  hours: "1 Hour | {count} Hours",
  minutes: "1 Minute | {count} Minutes",
  custom_time: "Custom time",
  set_up_time: "Set up your custom period of time",
  current_rate: "Current rate",
  notifications: {
    title: "Notifications",
    buttons: {
      clear: "clear"
    },
    nothing_here: "Nothing here yet.",
    add: {
      swap: {
        title: "Swap",
        description: "Sell {amount1} {symbol1} and receive {amount2} {symbol2}."
      },
      stake: {
        title: "Add Single-Sided Liquidity",
        description: "Stake & Protect {amount} {symbol} in {pool} pool."
      },
      unstake: {
        title: "Withdraw Protection",
        description:
          "Withdraw ~{amount} {symbol} from your protected position in {pool} pool."
      },
      restake: {
        title: "Stake Rewards",
        description: "Stake {amount} BNT from your rewards in {pool} pool."
      },
      withdraw: {
        title: "Withdraw Rewards",
        description: "Withdraw {amount} BNT from your rewards."
      },
      add_liquidity: {
        title: "Add Liquidity",
        description:
          "Add {amount1} {symbol1} and {amount2} {symbol2} in liquidity to {pool} pool."
      },
      remove_liquidity: {
        title: "Remove Liquidity",
        description:
          "Remove {amount1} {symbol1} and {amount2} {symbol2} in liquidity from {pool} pool."
      },
      withdraw_weth: {
        title: "Withdraw Weth",
        description: "Successfully withdrawn {amount} WETH."
      },
      cancel_order: {
        title: "Cancel Limit Order",
        description: "Limit Order canceled successfully.",
        description_error: "Failed to cancel Limit Order."
      },
      cancel_all_orders: {
        title: "Cancel All Limit Orders",
        description: "All Limit Orders canceled successfully.",
        description_error: "Failed to cancel all Limit Orders."
      }
    }
  },
  modal: {
    limit_order: {
      title: "Transaction Confirmation",
      sub_title: "You are creating a limit order",
      info_text: "Transaction will expire in {timer}",
      info_text2: "Orders might not be fulfilled by the KeeperDAO Keepers",
      sell: "Sell",
      receive: "Receive",
      rate: "Rate"
    },
    deposit_weth: {
      info_text: "You will receive"
    },
    withdraw_weth: {
      title: "Confirm Withdraw",
      balance: "Available Balance",
      amount: "Withdraw Amount",
      output_amount: "Your Output amount is",
      info:
        "WETH, is a token that represents ETH 1:1 and conforms to the ERC20 token standard."
    },
    cancel_order: {
      title: "Cancel Transaction",
      description: "You are canceling a limit order"
    },
    cancel_all_orders: {
      title: "Cancel all Transactions",
      description: "You are about to cancel all open orders"
    }
  },
  button: {
    confirm: "Confirm",
    withdraw_weth: "Withdraw {amount} WETH"
  },
  tooltip: {
    order_expired:
      "Expired orders cannot be fulfil, yet they are still available on the contract. In order to remove them from the table, please cancel them."
  },
  claim_bnt: "Claim your BNT",
  pool_tokens: "Pool tokens",
  rate_below_market:
    "The rate is lower than market rate, you can get a better rate on market tab",
  rate_above_market:
    "The rate is too high above market rate and will likely not be fulfilled",
  trade_at_pre_det: "Trade at a pre-determined price",
  exe_market_rate: "Executing trade on current market rate",
  rate_swap_tokens:
    "Select the rate at which you would like to sell your tokens",
  powered_by_keeper_dao: "Limit orders are powered by KeeperDAO",
  filters: "Filters",
  group_by: "Group By Pool Token",
<<<<<<< HEAD
  vbnt_read_more: "Read more about vBNT"
=======
  vbnt_read_more: "Read more about vBNT",
  notify_space_available: "Notify me when space opens up"
>>>>>>> 77a82b3b
};<|MERGE_RESOLUTION|>--- conflicted
+++ resolved
@@ -494,10 +494,6 @@
   powered_by_keeper_dao: "Limit orders are powered by KeeperDAO",
   filters: "Filters",
   group_by: "Group By Pool Token",
-<<<<<<< HEAD
-  vbnt_read_more: "Read more about vBNT"
-=======
   vbnt_read_more: "Read more about vBNT",
   notify_space_available: "Notify me when space opens up"
->>>>>>> 77a82b3b
 };