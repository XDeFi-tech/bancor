export const en = {
  beta: "This interface is in beta. Use it at your own risk.",
  add_liquidity_pool: "Learn what it means to add liquidity to a pool",
  make_money_liquidity: "How do I make money by providing liquidity",
  impermanent_loss: "What is impermanent loss",
  protect_impermanent_loss: "How does Bancor protect me from impermanent loss",
  create_Pool: "Create a Pool",
  you_create_Pool: "You are creating a pool",
  ratio: "Ratio",
  fee: "Fee",
  pool_name: "Pool Name",
  token_symbol: "Token Symbol",
  continue: "Continue",
  try_again: "Try Again",
  close: "Close",
  processing: "Processing",
  confirm: "Confirm",
  curr_two_tokens: "Currently you can only add two tokens",
  curr_fifty_fifty: "Currently the ratio is locked to 50% / 50%",
  fee_zero_five: "Fee must be between 0% and 5%",
  max_reserve: "Maximum total reserve is 100%",
  pool_exists: "A pool like this already exists",
  page_not_found: "Page not found",
  page_not_available: "The page you're looking for is not available",
  go_homepage: "Go to homepage",
  liquidity_protection: "Liquidity Protection",
  protect_tokens:
    "Manage your protected positions in Bancor pools and track and analyze your returns.",
  protected_positions: "My Protected Positions",
  protected: "Protected",
  loading: "Loading",
  closed_positions: "Closed Positions",
  unstaking_positions:
    "When unstaking protected positions, you will be able to see and claim your BNT here",
  claim: "Claim",
  privacy_policy: "Privacy Policy",
  just_a_moment: "Just a moment",
  stake: "Stake",
  your_balance: "Your Balance",
  currently_staked: "Currently Staked",
  governance_contract: "Governance contract",
  governance_token: "Governance token",
  create_proposal: "Create Proposal",
  new_proposal_req:
    "New proposal requires you to hold at least {amount} {symbol} which will be locked up to {time}h",
  discourse_url: "Discourse Url",
  title_description: "Title and description",
  i_propose: "I would like to propose to",
  contract_address: "Contract address",
  github_url: "Github URL",
  propose: "Propose",
  no_proposals_yet: "No Proposals yet",
  approved: "Approved",
  rejected: "Rejected",
  proposed_by: "Proposed by",
  contract_execute: "Contract to execute",
  vote_start: "Vote start",
  vote_end: "Vote end",
  quorum_Required: "Quorum/Required",
  id: "ID",
  details: "Details",
  result: "Result",
  votes_for: "Votes for",
  votes_against: "Votes against",
  votes_start: "Vote start",
  more_about_proposal: "More about proposal",
  discussion_forum: "Discussion Forum",
  your_vote: "Your vote",
  from_voters: "{percentage}% from voters",
  for: "For", //For/against context
  against: "Against",
  users: "Users",
  quorum: "Quorum",
  breakdown: "Breakdown",
  vote: {
    title: "Vote",
    openProposals: {
      tooltip1: {
        p1: "In order for a proposal to be passed, two conditions must be met:",
        list1:
          "20% of all staked vBNT must vote in favor. For a Token Whitelisting, 40% of all staked vBNT must vote in favor.",
        list2:
          "Two-thirds (66.7%) of votes for a given BIP must be in favor in order for the BIP to be approved."
      }
    }
  },
  governance: "Governance",
  new_proposal: "New Proposal",
  open_proposals: "Open Proposals",
  history: "History",
  vote_for: "Vote for",
  vote_against: "Vote against",
  output_estimated:
    "Output is estimated. If the price changes by more than {amount} your transaction will revert.",
  confirm_token_swap: "Confirm Token Swap",
  from: "From",
  to_estimated: "To (Estimated)",
  slippage_tolerance: "Slippage Tolerance",
  advanced_settings: "Advanced settings",
  rate: "Rate",
  price_impact: "Price Impact",
  market_price_diff:
    "The difference between market price and estimated price due to trade size",
  enter_amount: "Enter an Amount",
  swap: "Swap",
  insufficient_token: "Token balance is currently insufficient",
  withdraw: "Withdraw",
  restake: "ReStake",
  rewards: "Rewards",
  claimable_rewards: "Claimable Rewards",
  future_rewards: "Future Rewards",
  total_reward: "Total Reward to date",
  stake_amount: "Stake Amount",
  value_receive: "Value you receive",
  adding_liquidity_protection: "You are adding liquidity protection",
  stake_protect: "Stake and Protect",
  amount_not_zero: "Amount can not be Zero",
  insufficient_balance: "Insufficient balance",
  stake_pool: "Stake in Pool",
  price_volatility:
    "Due to price volatility, protecting your tokens is currently not available. Please try again in a few minutes.",
  space_available: "Space Available",
  staking_protecting: "You are staking and protecting",
  price_deviation_high: "Price Deviation too High",
  pool_not_approved:
    "Pool you have selected is not approved for protection. Your stake will provide you with vBNT voting power which can be used to propose including it. If is approved, your original stake time will be used for vesting.",
  limit_reached:
    "{token} limit reached. Additional {opposingToken} liquidity should be staked to allow for {token} single-sided staking.",
  insufficient_store_balance: "Insufficient store balance",
  available_claim: "Available to claim",
  bnt_to_claim: "No BNT to claim",
  locked: "Locked",
  bnt_locked: "No BNT locked",
  left_until_claim: "left until claim",
  risk_impermanent_loss: "Assets at risk of impermanent loss",
  add_liquidity: "Add Liquidity",
  stake_pool_tokens: "Stake your pool tokens for protections.",
  stake_pool_tokens_desc:
    "Stake pool tokens of any 50/50 pool to protect them from impermanent loss.",
  single_liquidity: "Add single liquidity.",
  single_liquidity_desc:
    "Add liquidity with one reserve, be exposed to it only and protect it from impermanent loss.",
  my_stake: "My Stake",
  stale_data: "Stale data",
  please_refresh: "Please refresh",
  position_vesting_time: "Earliest position vesting time",
  cliff: "Cliff",
  loss_protection_vesting_30:
    "Impermanent loss protection starts vesting immediately when you deposit. But, you must be in the pool for 30 days before the protection can be utilized.",
  coverage_achieved: "Full coverage achieved",
  left_until_coverage: "{time} left until full coverage",
  failed_find_position:
    "Failed to find position of ID {id} from position ids {ids}",
  tokens_originally_staked:
    "Amount of tokens you originally staked in the pool.",
  tokens_can_withdraw:
    "Amount of tokens you can withdraw with 100% protection + fees",
  initial_stake: "Initial Stake",
  claimable: "Claimable",
  tokens_can_withdraw_now:
    "Amount of tokens you can withdraw right now (assuming you have not earned full protection, this value will be lower than Protected Value)",
  fees: "Fees (24h)",
  fees_stake_earned:
    "Fees and rewards earned by your stake since you entered the pool.",
  roi__protected_value:
    "The ROI of your fully protected value vs. your initial stake.",
  estimated_calculation_annual_returns:
    "Estimated calculation for annual returns based on historical activity (i.e., 7d = 7d fees/liquidity)",
  current_coverage: "Current Coverage",
  impermanent_loss_protection:
    "The impermanent loss protection you have accrued. Impermanent loss protection starts 30 days after your deposit, at a rate of 30% and gradually increases 1% per day until you reach 100% protection.",
  add_liquidity_protection: "Add Liquidity Protection",
  single_sided_protection: "Single-Sided Protection",
  liquidity_with_exposure:
    "Add liquidity with exposure to one token and protect it from impermanent loss.",
  dual_sided_protection: "Dual-Sided Protection",
  stake_pools_tokens:
    "Stake pools tokens of any 50/50 pool holding BNT to protect them from impermanent loss.",
  dual_sided_liquidity: "Dual-Sided Liquidity",
  stake_with_two: "Stake with two tokens and receive pool tokens in return.",
  add_dual_liquidity: "Add Dual Sided Liquidity",
  not_include_liquidity_rewards:
    "Claimable value does not include earned liquidity mining rewards. You can withdraw or re-stake rewards from the Protection screen, by clicking “Withdraw” in the rewards widget.",
  important: "Important",
  input: "Input",
  output_value: "Output value of",
  output_breakdown: "Output breakdown",
  you_will_receive: "You will receive",
  havent_reached_coverage:
    "You still haven’t reached full coverage. There is a risk for impermanent loss.",
  insufficient_vBNT_balance:
    "Insufficient vBNT balance, you must hold {amount} vBNT before withdrawing position.",
  percentage_not_zero: "Percentage can not be Zero",
  fully_protected_value: "Fully Protected Value",
  havent_reached_protection:
    "You still haven’t reached full protection. There is a risk for impermanent loss and you might receive less than your original stake amount as a result.",
  bnt_withdrawls:
    "BNT withdrawals are subject to a 24h lock period before they can be claimed.",
  part_output_bnt:
    "Part of your output is in BNT. This amount will be locked for 24h before it can be claimed",
  insufficient_vBNT_balance_missing:
    "Insufficient vBNT balance, you must hold {amount} vBNT before withdrawing position. You are missing {missing} vBNT.",
  pools_with_two:
    "Pools with 2 reserves and 50/50 weight can be voted for protection.",
  add_another_token: "Add another token",
  pool_decimals: "Pool Decimals",
  token_reserve_ratio: "Token Reserve Ratio",
  remove: "Remove",
  add: "Add",
  liquidity: "Liquidity",
  prices_pool_share: "Prices and Pool Share",
  supply: "Supply",
  share_of_pool: "Share of Pool",
  deposit: "Deposit",
  rates: "Rates",
  per: "per",
  select_pool: "Select Pool",
  amount: "Amount",
  price: "Price",
  failed_calculate_withdraw: "Error: Failed to calculate opposing withdraw.",
  pool: "Pool",
  select_pool_token: "Select a Pool Token",
  pool_not_balanced:
    "The pool is not balanced. It is recommended to wait until the pool is balanced.",
  liquidate: "Liquidate",
  exit_fee: "Exit Fee",
  output: "Output",
  join_pool: "Join a Pool",
  create_pool: "Create Pool",
  your_liquidity: "Your Liquidity",
  view_protected_tokens: "View protected tokens",
  search: "Search",
  pool_token_balance: "Pool Token Balance",
  pool_token: "Pool Token",
  remove_liquidity: "Remove Liquidity",
  connect_wallet_liq: "Connect Wallet to see your Liquidity",
  no_res_found: "No Results found",
  no_liquidity_yet: "You dont have any Liquidity yet",
  pools: "Pools",
  nothing_here: "Nothing here!",
  more: "More",
  select_token: "Select a token",
  tokens: "Tokens",
  cant_find_token: "Can't find the token you're looking for?",
  add_token: "Add token",
  token_address: "Token Address",
  token_not_found: "Token not found",
  select_wallet: "Select a Wallet",
  cnnection_error: "Connection Error",
  order_to_vote:
    "In order to vote, you need to stake {symbol} tokens first. If you do not have {symbol} tokens you will need to stake BNT into a pool first.",
  stake_your_tokens: "Stake your tokens",
  balance: "Balance",
  staking: "Staking",
  enable_vote:
    "Staking {symbol} enables you to vote on proposals. You will be able to unstake once the lock period is over (up to {hours}h)",
  waiting_for_confirmation: "Waiting For Confirmation",
  confirm__transaction_in_wallet: "Confirm this transaction in your wallet",
  transaction_submitted: "Transaction Submitted",
  view_etherscan: "View on Etherscan",
  insufficient_amount: "Insufficient Amount",
  unstake: "Unstake",
  unstake_your_tokens: "Unstake your tokens",
  unstaking: "Unstaking",
  voting_statistics: "Voting Statistics",
  proposal_title: "Proposal Title",
  user_wallet: "User Wallet",
  about: "About (Coming Soon)",
  apps: "Apps",
  data: "Data",
  developers: "Developers",
  chat: "Chat",
  community_support: "Community & Support",
  terms_of_use: "Terms of Use",
  connect_wallet: "Connect Wallet",
  ropsten_testnet: "You are on Ropsten Testnet.",
  unsupported_network:
    "Unsupported Network. Switch to mainnet network to use the app!",
  transaction_settings: "Transaction Settings",
  admin_mode: "Admin Mode",
  interface_settings: "Interface Settings",
  dark_mode: "Dark Mode",
  off: "Off",
  on: "On",
  language: "Language",
  blockchains: "Blockchains",
  version: "Version",
  portfolio: "Portfolio",
  name: "Name",
  value_tokens_pool: "The value of tokens in the pool.",
  estimated_apr:
    "Estimated APR based on the maximum (2x multiplier) weekly BNT Liquidity Mining rewards. Counter indicates time until 12-week rewards cycle concludes.",
  percentage_deducted:
    "The % deducted from each swap and re-deposited into the pool.",
  volume: "Volume (24h)",
  value_swap: "The value of swap fees collected in the pool in the past 24h.",
  fees_24: "24h fees annualized divided by liquidity in the pool.",
  actions: "Actions",
  change_24: "24h Change",
  liquidity_depth: "Liquidity Depth",
  action: "Action",
  total_liquidity: "Total Liquidity",
  total_bnt_staked: "Total BNT Staked",
  description: "Description",
  total_value: "Total Value",
  amount_from: "Amount From",
  amount_to: "Amount To",
  account: "Account",
  time: "Time",
  swaps: "Swaps",
  statistics: "Statistics",
  trade: "Trade",
  transaction_failed: "Transaction Failed",
  error: "Error",
  tx_details: "View TX Details for ID {id} on {explorerName}.",
  wait_for_wallet: "Wait for your Wallet to prompt and continue there",
  simple: "Simple",
  detailed: "Detailed",
  countdown_ended: "Countdown ended",
  enter_here: "Enter here",
  left_to_unlock: "left to unlock",
  full_protection: "Fully protected",
  custom: "Custom",
  page_of: "Page {current} of {total}",
  add_liquidity_pool_xyz: "Add Liquidity pool xyz",
  token_logo: "Token Logo",
  provider_logo: "Provider Logo",
  protected_value: "Protected Value",
  claimable_value: "Claimable Value",
  claimable_amount: "Claimable Amount",
  fees_rewards: "Fees & Rewards",
  add_single_sided_liquidity: "Add Single-Sided Liquidity",
  stake__bnt_protection: "Stake BNT for Protection",
  withdraw_rewards: "Withdraw Rewards",
  processing_transaction: "Processing Transaction",
  staking_rewards: "Staking Rewards",
  withdrawing_rewards: "Withdrawing Rewards",
  selected_pool: "Selected Pool",
  insufficient_rewards_balance: "Insufficient rewards balance",
  insufficient_space_available: "Insufficient space available",
  stake_my_rewards: "Stake my rewards",
  withdrawing_rewards_reset:
    "Withdrawing rewards will reset your rewards multiplier for all active positions back to x1 and reduce the future rewards you are able to receive. In order to claim and stake your rewards atomically without resetting your current multipliers, click the “Stake my rewards” button below.",
  stake_tokens: "Stake Tokens",
  unstake_tokens: "Unstake Tokens",
  choose_language: "Choose your language",
  for_more_information: "For more information",
  click_here: "click here",
  needed_open_space: "{bnt} needed to open up {tkn} space",
  available_reserve_only:
    "The selected pool supports adding liquidity using {symbol} only. In order to add liquidity, please select the other reserve.",
  total_fees: "Total Fees",
  creating_proposal: "Creating Proposal",
  vote_ended: "Vote Ended",
  you_withdrawing_rewards: "You are withdrawing rewards",
  rewards_ended: "Rewards ended",
  withdraw_reset:
    "Withdrawing will reset your rewards multiplier for all active positions back to x1",
  pool_not_accepting: "This pool is not accepting additional liquidity.",
  no_positions_found: "No protected positions found.",
  all_positions: "All positions",
  fully_protected: "Fully protected",
  not_fully_protected: "Not Fully protected",
  all_pools: "All Pools",
  date_range: "Date range",
  wait_until_space_opens:
    "{token} limit reached. Please wait until some space opens up.",
  market: "Market",
  limit: "Limit",
  expires_in: "Expires in",
  manage_pool_tokens: "Manage your Bancor pool tokens.",
  protect: "Protect",
  reserve_breakdown: "Reserve Breakdown",
  value: "Value",
  data_refreshes_auto: "Data refreshes automatically",
  multiplier_changes:
    "Starting at 1, your multiplier increase .25 each week until reaching 2. At which point, you are getting twice the rewards you were on week 1. The number to the left already takes this into account.",
  current_protection: "Current protection is {amount}",
  roi_protected_split:
    "Your ROI from fees (top) and rewards (bottom). Combined they represent your full ROI.",
  not_protected: "Not Protected",
  clear_all_filters: "Clear all filters",
  multiple_token_pairs: "Multiple Token Pairs",
  days: "1 Day | {count} Days",
  hours: "1 Hour | {count} Hours",
  minutes: "1 Minute | {count} Minutes",
  custom_time: "Custom time",
  set_up_time: "Set up your custom period of time",
  current_rate: "Current rate",
  notifications: {
    title: "Notifications",
    buttons: {
      clear: "clear"
    },
    nothing_here: "Nothing here yet.",
    add: {
      swap: {
        title: "Swap",
        description: "Sell {amount1} {symbol1} and receive {amount2} {symbol2}."
      },
      stake: {
        title: "Add Single-Sided Liquidity",
        description: "Stake & Protect {amount} {symbol} in {pool} pool."
      },
      unstake: {
        title: "Withdraw Protection",
        description:
          "Withdraw ~{amount} {symbol} from your protected position in {pool} pool."
      },
      restake: {
        title: "Stake Rewards",
        description: "Stake {amount} BNT from your rewards in {pool} pool."
      },
      withdraw: {
        title: "Withdraw Rewards",
        description: "Withdraw {amount} BNT from your rewards."
      },
      add_liquidity: {
        title: "Add Liquidity",
        description:
          "Add {amount1} {symbol1} and {amount2} {symbol2} in liquidity to {pool} pool."
      },
      remove_liquidity: {
        title: "Remove Liquidity",
        description:
          "Remove {amount1} {symbol1} and {amount2} {symbol2} in liquidity from {pool} pool."
      },
      withdraw_weth: {
        title: "Withdraw Weth",
        description: "Successfully withdrawn {amount} WETH."
      },
      cancel_order: {
        title: "Cancel Limit Order",
        description: "Limit Order canceled successfully.",
        description_error: "Failed to cancel Limit Order."
      },
      cancel_all_orders: {
        title: "Cancel All Limit Orders",
        description: "All Limit Orders canceled successfully.",
        description_error: "Failed to cancel all Limit Orders."
      }
    }
  },
  modal: {
    limit_order: {
      title: "Transaction Confirmation",
      sub_title: "You are creating a limit order",
      info_text: "Transaction will expire in {timer}",
      info_text2: "Orders might not be fulfilled by the KeeperDAO Keepers",
      sell: "Sell",
      receive: "Receive",
      rate: "Rate"
    },
    deposit_weth: {
      info_text: "You will receive"
    },
    withdraw_weth: {
      title: "Confirm Withdraw",
      balance: "Available Balance",
      amount: "Withdraw Amount",
      output_amount: "Your Output amount is",
      info:
        "WETH, is a token that represents ETH 1:1 and conforms to the ERC20 token standard."
    },
    cancel_order: {
      title: "Cancel Transaction",
      description: "You are canceling a limit order"
    },
    cancel_all_orders: {
      title: "Cancel all Transactions",
      description: "You are about to cancel all open orders"
    }
  },
  button: {
    confirm: "Confirm",
    withdraw_weth: "Withdraw {amount} WETH"
  },
  tooltip: {
    order_expired:
      "Expired orders cannot be fulfil, yet they are still available on the contract. In order to remove them from the table, please cancel them."
  },
  claim_bnt: "Claim your BNT",
  pool_tokens: "Pool tokens",
  rate_below_market:
    "The rate is lower than market rate, you can get a better rate on market tab",
  rate_above_market:
    "The rate is too high above market rate and will likely not be fulfilled",
  trade_at_pre_det: "Trade at a pre-determined price",
  exe_market_rate: "Executing trade on current market rate",
  rate_swap_tokens:
    "Select the rate at which you would like to sell your tokens",
  powered_by_keeper_dao: "Limit orders are powered by KeeperDAO",
<<<<<<< HEAD
  filters:"Filters",
  group_by:"Group By Pool Token"
=======
  vbnt_read_more: "Read more about vBNT"
>>>>>>> 8a349d3d
};<|MERGE_RESOLUTION|>--- conflicted
+++ resolved
@@ -490,10 +490,7 @@
   rate_swap_tokens:
     "Select the rate at which you would like to sell your tokens",
   powered_by_keeper_dao: "Limit orders are powered by KeeperDAO",
-<<<<<<< HEAD
   filters:"Filters",
-  group_by:"Group By Pool Token"
-=======
+  group_by:"Group By Pool Token",
   vbnt_read_more: "Read more about vBNT"
->>>>>>> 8a349d3d
 };