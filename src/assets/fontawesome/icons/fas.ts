--- conflicted
+++ resolved
@@ -45,14 +45,11 @@
 import { faArrowUp } from "@fortawesome/free-solid-svg-icons/faArrowUp";
 import { faBellOn } from "@fortawesome/pro-solid-svg-icons/faBellOn";
 import { faTimes } from "@fortawesome/free-solid-svg-icons/faTimes";
-<<<<<<< HEAD
 import { faFilter } from "@fortawesome/free-solid-svg-icons/faFilter";
-=======
 import { faFileAlt } from "@fortawesome/pro-solid-svg-icons/faFileAlt";
 import { faArrowFromBottom } from "@fortawesome/pro-solid-svg-icons/faArrowFromBottom";
 import { faCommentExclamation } from "@fortawesome/pro-solid-svg-icons/faCommentExclamation";
 import { faArrowToBottom } from "@fortawesome/pro-solid-svg-icons/faArrowToBottom";
->>>>>>> fbe6d9b7
 
 export const fas = [
   faAngleDoubleLeft,
@@ -103,13 +100,10 @@
   faBell,
   faBellOn,
   faTimes,
-<<<<<<< HEAD
   faUnlock,
-  faFilter
-=======
+  faFilter,
   faFileAlt,
   faArrowFromBottom,
   faCommentExclamation,
   faArrowToBottom
->>>>>>> fbe6d9b7
 ];