--- conflicted
+++ resolved
@@ -39,11 +39,8 @@
 import { faRetweet } from "@fortawesome/free-solid-svg-icons/faRetweet";
 import { faUpload } from "@fortawesome/free-solid-svg-icons/faUpload";
 import { faCheck } from "@fortawesome/free-solid-svg-icons/faCheck";
-<<<<<<< HEAD
 import { faFilter } from "@fortawesome/free-solid-svg-icons/faFilter";
-=======
 import { faClock as faClockReg } from "@fortawesome/pro-regular-svg-icons/faClock";
->>>>>>> ce229049
 
 export const fas = [
   faAngleDoubleLeft,
@@ -85,15 +82,12 @@
   faUpload,
   faArrowLeft,
   faArrowRight,
-<<<<<<< HEAD
-  faCheck,faFilter
-=======
   faCheck,
   faArrowUp,
   faCoins,
   faMinus,
-  faUnlock
->>>>>>> ce229049
+  faUnlock,
+  faFilter
 ];
 
 export const far = [faClockReg];
