//
// Custom Main
//
// Added own styles or override existing ones
//
// This file is included last, so you have access
// to all Bootstrap and Core functions/mixins/styles etc
// --------------------------------------------------
@import "table";

.primary-light {
  background: $text-link-light !important;
}

.primary-dark {
  background: $text-link-light !important;
}

.bg-body-light {
  background: $bg-body-light !important;
}

.bg-body-dark {
  background: $bg-body-dark !important;
}

.bg-block-light {
  background: $white !important;
}

.bg-light {
  background: $light-white !important;
}

.bg-block-dark {
  background: #0a2540 !important;
}

//.text-muted-light {
//  color: rgba(87, 87, 87, 0.7) !important;
//  font-weight: bold;
//}
//
//.text-muted-dark {
//  color: rgba(255, 255, 255, 0.5) !important;
//  font-weight: bold;
//}

.headings-light {
  color: $headings-color-light !important;
}

.headings-dark {
  color: $headings-color-dark !important;
}

.text-body-light {
  color: rgba(87, 87, 87, 0.85) !important;
  font-weight: bold;
}

.text-body-dark {
  color: rgba(255, 255, 255, 0.7) !important;
  font-weight: bold;
}

.text-light {
  color: $text-color-light !important;
}

.text-dark {
  color: $text-color-dark !important;
}

.label-muted-light {
  color: $dropdown-light !important;
}

.label-active-light {
  color: $text-color-light !important;
}

.label-muted-dark {
  color: $dropdown-light !important;
}

.label-active-dark {
  color: $text-color-dark !important;
}

.text-red {
  color: $text-error-dark !important;
  font-weight: 700 !important;
}

.text-muted-light {
  color: $text-muted-light !important;
}

.text-muted-dark {
  color: $text-muted-dark !important;
}

.text-link-light {
  color: $text-link-light !important;
}

.text-link-dark {
  color: $text-link-dark !important;
}

.text-link {
  color: $primary;
  text-decoration: underline;
  cursor: pointer;
}

.block-light-blue-light {
  background-color: $block-bg-blue !important;
  border: $block-border-blue 1px solid !important;
}

.block-light-blue-dark {
  background-color: $modal-backdrop-bg !important;
  border: $modal-backdrop-bg 1px solid !important;
}
.alert-info-light {
  border: 1px $text-info-light solid !important;
  background: $bg-info-light;
  border-radius: 8px;
  padding: 1rem;
  color: $text-info-light;
}

.alert-info-dark {
  border: 1px $text-info-dark solid !important;
  background: $bg-info-dark;
  border-radius: 8px;
  padding: 1rem;
  color: $text-info-dark;
}

.alert-error-light {
  border: 1px $text-error-light solid !important;
  background: $bg-error-light;
  border-radius: 8px;
  padding: 0.5rem;
  color: $text-error-light;
}

.alert-error-dark {
  border: 1px $text-error-dark solid !important;
  background: $bg-error-dark;
  border-radius: 8px;
  padding: 0.5rem;
  color: $text-error-dark;
}

.alert-warning-light {
  border: 1px $text-warning-light solid !important;
  background: $bg-warning-light;
  border-radius: 8px;
  padding: 0.5rem;
  color: $text-warning-light;
}

.alert-warning-dark {
  border: 1px $text-warning-dark solid !important;
  background: $bg-warning-dark;
  border-radius: 8px;
  padding: 0.5rem;
  color: $text-warning-dark;
}

.percentage-negative {
  color: $text-error-light;
}
.percentage-positive {
  color: $percentage-positive-light;
}

.progress-bar {
  background-color: $percentage-positive-light;
}

.cursor {
  cursor: pointer;
}

// Block Modes
.block {
  &.block-mode-loading {
    > .block-header,
    > .block-content,
    > .nav-tabs {
      opacity: 0;
    }
    &::after {
      content: "";
      background: url("../media/icons/circle-notch.svg") no-repeat 50% 50%;
      background-size: 24px;
    }
  }

  &.block-shadow {
    box-shadow: 0 2px 22px 0 rgba(15, 89, 209, 0.12),
      0 2px 19px 0 rgba(82, 105, 141, 0.12);
  }

  &.block-shadow-light {
    box-shadow: 0 2px 4px 0 rgba(0, 0, 0, 0.04),
      0 1px 2px 0 rgba(15, 89, 209, 0.08);
  }
}

.bn-onboard-modal {
  font-family: "Arial" !important;
}
.bn-onboard-modal-content {
  font-family: "Arial" !important;
}

.bn-onboard-custom.bn-onboard-modal {
  z-index: 99;
}

.btn {
  font-weight: 500;
  font-size: 14px;
  &.block-rounded {
    border-radius: $border-radius !important;
  }

  &.btn-outline-gray {
    color: $text-color-light !important;
  }

  &.btn-outline-gray-dark {
    color: $text-color-dark !important;
  }

  &.btn-circle-gray {
    color: $text-color-light !important;
    border-color: $gray-placeholder !important;
    border-radius: $border-radius-circle !important;
  }

  &.btn-circle-gray-dark {
    color: $text-color-dark !important;
    border-color: $light-white !important;
    border-radius: $border-radius-circle !important;
  }

  &.btn-outline-gray-dark:hover {
    color: $text-color-light !important;
  }

  &.btn-outline-alt-light {
    color: $text-color-light !important;
    border-color: $gray-placeholder !important;
    background-color: $bg-body-light !important;
  }
  &.btn-outline-alt-dark {
    color: $light-white !important;
    border-color: $light-white !important;
    background-color: $bg-body-dark !important;
  }

  &.btn-outline-primary:hover {
    background-color: $bg-btn-outline-light !important;
    color: $text-color-light !important;
  }
  &.btn-outline-primary-dark:hover {
    background-color: $bg-btn-outline-dark !important;
    color: $text-color-dark !important;
  }
<<<<<<< HEAD
  &.btn-muted-white-light {
    color: $gray-placeholder !important;
    border-color: $gray-placeholder !important;
    background-color: white !important;
  }
  &.btn-muted-light {
    color: $gray-placeholder !important;
    border-color: $gray-placeholder !important;
    background-color: $bg-body-light !important;
  }
  &.btn-muted-dark {
    color: $gray-placeholder-dark !important;
    border-color: $gray-placeholder-dark !important;
    background-color: $gray-border-dark !important;
  }
  &.btn-active-light {
    color: $text-color-light !important;
    border-color: $text-color-light !important;
    background-color: $bg-body-light !important;
  }
  &.btn-active-dark {
    color: $text-color-dark !important;
    border-color: $text-color-dark !important;
    background-color: $bg-body-dark !important;
=======
  &.btn-primary:focus {
    box-shadow: none !important;
>>>>>>> fbe6d9b7
  }
  &.btn-outline-light {
    color: $primary !important;
    border-color: $gray-placeholder !important;
    background-color: $bg-body-light !important;
  }
  &.btn-outline-dark {
    color: $light-white !important;
    border-color: $light-white !important;
    background-color: $bg-body-dark !important;
  }
  &.btn-outline-dark:hover {
    background-color: $light-white !important;
    color: $bg-body-dark !important;
  }
  &.btn-outline-light:hover {
    background-color: $primary !important;
    color: $light-white !important;
    border-color: $primary !important;
  }
}

.modal .modal-content {
  border-radius: $border-radius !important;
}

.form-control-alt-light,
.form-control-alt-dark {
  height: 48px;
  background-color: transparent !important;
  font-size: 15px;
}

.form-control-alt-light {
  border: 1px solid $gray-border !important;

  &::placeholder {
    color: $gray-placeholder;
    opacity: 1; /* Firefox */
  }
}

.form-control-alt-dark {
  border: 1px solid $gray-border-dark !important;

  &::placeholder {
    color: $gray-placeholder-dark;
    opacity: 1; /* Firefox */
  }
}

.custom-tabs {
  .nav-tabs {
    border-bottom: none !important;
    font-size: 14px !important;
    font-weight: 600 !important;

    .nav-link {
      margin-right: 5px !important;
      margin-left: 20px !important;
    }
  }

  .nav-tabs .nav-link.active,
  .nav-tabs .nav-item.show .nav-link {
    background: none !important;
    border: none !important;
  }

  .nav-tabs .nav-link {
    color: $text-muted-light !important;
    border: none !important;
    border-top-left-radius: 0px !important;
    border-top-right-radius: 0px !important;
    padding-left: 0;
    padding-right: 0;
    padding-bottom: 12px;
    margin-bottom: 1px;
  }
}

.tabs-light {
  @extend .custom-tabs;

  .nav-tabs .nav-link.active,
  .nav-tabs .nav-item.show .nav-link {
    color: $primary !important;
    border-bottom: 2px solid $primary !important;
  }
}

.tabs-dark {
  @extend .custom-tabs;

  .nav-tabs .nav-link.active,
  .nav-tabs .nav-item.show .nav-link {
    color: #ffffff !important;
    border-bottom: 2px solid #ffffff !important;
  }
}

.large-tabs-light {
  .nav-tabs {
    border: white;
    font-size: 20px !important;
    font-weight: 600 !important;
  }
  .nav-tabs .nav-link {
    color: $text-muted-light;
    background: $gray-border;
    border-bottom: 0px;
  }
  .nav-link.active {
    color: $text-color-light;
    background: white;
    border: white;
  }
}

.large-tabs-dark {
  .nav-tabs {
    border: $bg-body-dark;
    font-size: 20px !important;
    font-weight: 600 !important;
  }
  .nav-tabs .nav-link {
    color: $text-muted-dark;
    background: $gray-border-dark;
    border-bottom: 0px;
  }
  .nav-link.active {
    color: $text-color-dark;
    background: $text-color-light;
    border: $text-color-light;
  }
}

.border-gray {
  border: 1px solid $gray-border !important;
}

.border-gray-dark {
  border: 1px solid $gray-border-dark !important;
}

.pagination {
  .page-item,
  .page-item.active,
  .page-item:hover,
  .page-link,
  .page-link.active,
  .page-link:hover {
    border: none !important;
    background-color: transparent !important;
  }
}

.logo-shadow {
  box-shadow: 0 2px 4px 0 rgba(0, 0, 0, 0.08);
  border: solid 1px $gray-border;
}

.max-search-width-xs {
  @media (max-width: 768px) {
    width: 120px !important;
  }
}

.progress {
  height: 4px !important;
}

<<<<<<< HEAD
.form-control-date {
  height: 35px !important;
  width: 220px !important;
  border: 1px solid transparent !important;
  border-radius: 8px !important;
  padding: 0.375rem 0.75rem;
  cursor: pointer;

  &.date-range-light {
    color: $gray-placeholder !important;
    background-color: $white !important;
    border-color: $gray-placeholder !important;
  }
  &.date-range-light-active {
    color: $text-color-light !important;
    border-color: $text-color-light !important;
    background-color: $bg-body-light !important;
  }

  &.date-range-dark {
    color: $gray-placeholder-dark !important;
    background-color: $gray-border-dark !important;
    border-color: $gray-placeholder-dark !important;
  }
  &.date-range-dark-active {
    color: $text-color-dark !important;
    border-color: $text-color-dark !important;
    background-color: $bg-body-dark !important;
  }
}

.date-range-picker-light {
  .daterangepicker {
    &.dropdown-menu {
      background: $bg-body-light !important;
    }
  }
  .calendar-table {
    background: $bg-body-light !important;
    border-radius: 8px !important;
    border-color: $bg-body-light !important;
  }
  .drp-calendar {
    background: $bg-body-light !important;
    border-radius: 8px !important;
    border-color: $bg-body-light !important;
  }
  thead {
    background: $bg-body-light !important;
    th {
      background: $bg-body-light !important;
      color: $text-color-light !important;
    }
  }
  tbody {
    color: $text-color-light !important;
    tr {
      background: $bg-body-light !important;
    }
    td {
      background: $bg-body-light !important;
    }
    th {
      background: $bg-body-light !important;
      color: $text-color-light !important;
    }
    .in-range {
      background: $bg-btn-outline-light !important;
      color: $primary !important;
    }
    .active {
      background: $primary !important;
      color: white !important;
    }
  }
}

.date-range-picker-dark {
  .daterangepicker {
    &.dropdown-menu {
      background: $bg-body-dark !important;
    }
  }
  .calendar-table {
    background: $bg-body-dark !important;
    border-radius: 8px !important;
    border-color: $bg-body-dark !important;
  }
  .drp-calendar {
    background: $bg-body-dark !important;
    border-radius: 8px !important;
    border-color: $bg-body-dark !important;
  }
  thead {
    background: $bg-body-dark !important;
    th {
      background: $bg-body-dark !important;
      color: $text-color-dark !important;
    }
  }
  tbody {
    color: $text-color-dark !important;
    tr {
      background: $bg-body-dark !important;
    }
    td {
      background: $bg-body-dark !important;
    }
    th {
      background: $bg-body-dark !important;
      color: $text-color-dark !important;
      font-weight: 800 !important;
    }
    .in-range {
      background: $primary !important;
      color: white !important;
    }
    .active {
      background: $primary !important;
      color: white !important;
    }
  }
}

.dropdown-item-light {
  font-size: 12px !important;
  font-weight: 400 !important;
  margin-top: 5px !important;
  a {
    color: $dropdown-light !important;
    background-color: white !important;
  }
  a:hover {
    color: $primary !important;
    background-color: $bg-btn-outline-light !important;
  }
}

.dropdown-item-dark {
  font-size: 12px !important;
  font-weight: 400 !important;
  margin-top: 5px !important;
  a {
    color: $dropdown-light !important;
    background-color: $dropdown-dark !important;
  }
  a:hover {
    color: white !important;
    background-color: $bg-btn-outline-dark !important;
  }
}

.checkbox-dark {
  .custom-control-label::before {
    border-radius: 2px;
  }

  .custom-control-input:checked {
    ~ .custom-control-label::before {
      background-color: $dropdown-dark;
      border-color: white;
    }
  }
}

.checkbox-light {
  .custom-control-label::before {
    border-radius: 2px;
  }
  .custom-control-input:checked {
    ~ .custom-control-label::before {
      background-color: $primary;
      border-color: $text-muted-light;
    }
  }
}

=======
>>>>>>> fbe6d9b7
.limited-dropdown {
  .dropdown-menu {
    max-height: 250px;
    overflow-y: auto;
  }
<<<<<<< HEAD
=======
}

.custom-input-active {
  background-color: $primary !important;
  color: white !important;
}

.icon-primary {
  background-color: $primary !important;
  border-radius: 36px !important;
  border: 8px solid $primary !important;
  color: white !important;
>>>>>>> fbe6d9b7
}<|MERGE_RESOLUTION|>--- conflicted
+++ resolved
@@ -274,7 +274,6 @@
     background-color: $bg-btn-outline-dark !important;
     color: $text-color-dark !important;
   }
-<<<<<<< HEAD
   &.btn-muted-white-light {
     color: $gray-placeholder !important;
     border-color: $gray-placeholder !important;
@@ -299,380 +298,374 @@
     color: $text-color-dark !important;
     border-color: $text-color-dark !important;
     background-color: $bg-body-dark !important;
-=======
-  &.btn-primary:focus {
-    box-shadow: none !important;
->>>>>>> fbe6d9b7
-  }
-  &.btn-outline-light {
-    color: $primary !important;
-    border-color: $gray-placeholder !important;
-    background-color: $bg-body-light !important;
-  }
-  &.btn-outline-dark {
-    color: $light-white !important;
-    border-color: $light-white !important;
-    background-color: $bg-body-dark !important;
-  }
-  &.btn-outline-dark:hover {
-    background-color: $light-white !important;
-    color: $bg-body-dark !important;
-  }
-  &.btn-outline-light:hover {
-    background-color: $primary !important;
-    color: $light-white !important;
-    border-color: $primary !important;
-  }
-}
-
-.modal .modal-content {
-  border-radius: $border-radius !important;
-}
-
-.form-control-alt-light,
-.form-control-alt-dark {
-  height: 48px;
-  background-color: transparent !important;
-  font-size: 15px;
-}
-
-.form-control-alt-light {
-  border: 1px solid $gray-border !important;
-
-  &::placeholder {
-    color: $gray-placeholder;
-    opacity: 1; /* Firefox */
-  }
-}
-
-.form-control-alt-dark {
-  border: 1px solid $gray-border-dark !important;
-
-  &::placeholder {
-    color: $gray-placeholder-dark;
-    opacity: 1; /* Firefox */
-  }
-}
-
-.custom-tabs {
-  .nav-tabs {
-    border-bottom: none !important;
-    font-size: 14px !important;
-    font-weight: 600 !important;
-
-    .nav-link {
-      margin-right: 5px !important;
-      margin-left: 20px !important;
-    }
-  }
-
-  .nav-tabs .nav-link.active,
-  .nav-tabs .nav-item.show .nav-link {
-    background: none !important;
-    border: none !important;
-  }
-
-  .nav-tabs .nav-link {
-    color: $text-muted-light !important;
-    border: none !important;
-    border-top-left-radius: 0px !important;
-    border-top-right-radius: 0px !important;
-    padding-left: 0;
-    padding-right: 0;
-    padding-bottom: 12px;
-    margin-bottom: 1px;
-  }
-}
-
-.tabs-light {
-  @extend .custom-tabs;
-
-  .nav-tabs .nav-link.active,
-  .nav-tabs .nav-item.show .nav-link {
-    color: $primary !important;
-    border-bottom: 2px solid $primary !important;
-  }
-}
-
-.tabs-dark {
-  @extend .custom-tabs;
-
-  .nav-tabs .nav-link.active,
-  .nav-tabs .nav-item.show .nav-link {
-    color: #ffffff !important;
-    border-bottom: 2px solid #ffffff !important;
-  }
-}
-
-.large-tabs-light {
-  .nav-tabs {
-    border: white;
-    font-size: 20px !important;
-    font-weight: 600 !important;
-  }
-  .nav-tabs .nav-link {
-    color: $text-muted-light;
-    background: $gray-border;
-    border-bottom: 0px;
-  }
-  .nav-link.active {
-    color: $text-color-light;
-    background: white;
-    border: white;
-  }
-}
-
-.large-tabs-dark {
-  .nav-tabs {
-    border: $bg-body-dark;
-    font-size: 20px !important;
-    font-weight: 600 !important;
-  }
-  .nav-tabs .nav-link {
-    color: $text-muted-dark;
-    background: $gray-border-dark;
-    border-bottom: 0px;
-  }
-  .nav-link.active {
-    color: $text-color-dark;
-    background: $text-color-light;
-    border: $text-color-light;
-  }
-}
-
-.border-gray {
-  border: 1px solid $gray-border !important;
-}
-
-.border-gray-dark {
-  border: 1px solid $gray-border-dark !important;
-}
-
-.pagination {
-  .page-item,
-  .page-item.active,
-  .page-item:hover,
-  .page-link,
-  .page-link.active,
-  .page-link:hover {
-    border: none !important;
-    background-color: transparent !important;
-  }
-}
-
-.logo-shadow {
-  box-shadow: 0 2px 4px 0 rgba(0, 0, 0, 0.08);
-  border: solid 1px $gray-border;
-}
-
-.max-search-width-xs {
-  @media (max-width: 768px) {
-    width: 120px !important;
-  }
-}
-
-.progress {
-  height: 4px !important;
-}
-
-<<<<<<< HEAD
-.form-control-date {
-  height: 35px !important;
-  width: 220px !important;
-  border: 1px solid transparent !important;
-  border-radius: 8px !important;
-  padding: 0.375rem 0.75rem;
-  cursor: pointer;
-
-  &.date-range-light {
-    color: $gray-placeholder !important;
-    background-color: $white !important;
-    border-color: $gray-placeholder !important;
-  }
-  &.date-range-light-active {
-    color: $text-color-light !important;
-    border-color: $text-color-light !important;
-    background-color: $bg-body-light !important;
-  }
-
-  &.date-range-dark {
-    color: $gray-placeholder-dark !important;
-    background-color: $gray-border-dark !important;
-    border-color: $gray-placeholder-dark !important;
-  }
-  &.date-range-dark-active {
-    color: $text-color-dark !important;
-    border-color: $text-color-dark !important;
-    background-color: $bg-body-dark !important;
-  }
-}
-
-.date-range-picker-light {
-  .daterangepicker {
-    &.dropdown-menu {
-      background: $bg-body-light !important;
-    }
-  }
-  .calendar-table {
-    background: $bg-body-light !important;
-    border-radius: 8px !important;
-    border-color: $bg-body-light !important;
-  }
-  .drp-calendar {
-    background: $bg-body-light !important;
-    border-radius: 8px !important;
-    border-color: $bg-body-light !important;
-  }
-  thead {
-    background: $bg-body-light !important;
-    th {
-      background: $bg-body-light !important;
-      color: $text-color-light !important;
-    }
-  }
-  tbody {
-    color: $text-color-light !important;
-    tr {
-      background: $bg-body-light !important;
-    }
-    td {
-      background: $bg-body-light !important;
-    }
-    th {
-      background: $bg-body-light !important;
-      color: $text-color-light !important;
-    }
-    .in-range {
-      background: $bg-btn-outline-light !important;
-      color: $primary !important;
-    }
-    .active {
-      background: $primary !important;
+    &.btn-primary:focus {
+      box-shadow: none !important;
+
+      &.btn-outline-light {
+        color: $primary !important;
+        border-color: $gray-placeholder !important;
+        background-color: $bg-body-light !important;
+      }
+      &.btn-outline-dark {
+        color: $light-white !important;
+        border-color: $light-white !important;
+        background-color: $bg-body-dark !important;
+      }
+      &.btn-outline-dark:hover {
+        background-color: $light-white !important;
+        color: $bg-body-dark !important;
+      }
+      &.btn-outline-light:hover {
+        background-color: $primary !important;
+        color: $light-white !important;
+        border-color: $primary !important;
+      }
+    }
+
+    .modal .modal-content {
+      border-radius: $border-radius !important;
+    }
+
+    .form-control-alt-light,
+    .form-control-alt-dark {
+      height: 48px;
+      background-color: transparent !important;
+      font-size: 15px;
+    }
+
+    .form-control-alt-light {
+      border: 1px solid $gray-border !important;
+
+      &::placeholder {
+        color: $gray-placeholder;
+        opacity: 1; /* Firefox */
+      }
+    }
+
+    .form-control-alt-dark {
+      border: 1px solid $gray-border-dark !important;
+
+      &::placeholder {
+        color: $gray-placeholder-dark;
+        opacity: 1; /* Firefox */
+      }
+    }
+
+    .custom-tabs {
+      .nav-tabs {
+        border-bottom: none !important;
+        font-size: 14px !important;
+        font-weight: 600 !important;
+
+        .nav-link {
+          margin-right: 5px !important;
+          margin-left: 20px !important;
+        }
+      }
+
+      .nav-tabs .nav-link.active,
+      .nav-tabs .nav-item.show .nav-link {
+        background: none !important;
+        border: none !important;
+      }
+
+      .nav-tabs .nav-link {
+        color: $text-muted-light !important;
+        border: none !important;
+        border-top-left-radius: 0px !important;
+        border-top-right-radius: 0px !important;
+        padding-left: 0;
+        padding-right: 0;
+        padding-bottom: 12px;
+        margin-bottom: 1px;
+      }
+    }
+
+    .tabs-light {
+      @extend .custom-tabs;
+
+      .nav-tabs .nav-link.active,
+      .nav-tabs .nav-item.show .nav-link {
+        color: $primary !important;
+        border-bottom: 2px solid $primary !important;
+      }
+    }
+
+    .tabs-dark {
+      @extend .custom-tabs;
+
+      .nav-tabs .nav-link.active,
+      .nav-tabs .nav-item.show .nav-link {
+        color: #ffffff !important;
+        border-bottom: 2px solid #ffffff !important;
+      }
+    }
+
+    .large-tabs-light {
+      .nav-tabs {
+        border: white;
+        font-size: 20px !important;
+        font-weight: 600 !important;
+      }
+      .nav-tabs .nav-link {
+        color: $text-muted-light;
+        background: $gray-border;
+        border-bottom: 0px;
+      }
+      .nav-link.active {
+        color: $text-color-light;
+        background: white;
+        border: white;
+      }
+    }
+
+    .large-tabs-dark {
+      .nav-tabs {
+        border: $bg-body-dark;
+        font-size: 20px !important;
+        font-weight: 600 !important;
+      }
+      .nav-tabs .nav-link {
+        color: $text-muted-dark;
+        background: $gray-border-dark;
+        border-bottom: 0px;
+      }
+      .nav-link.active {
+        color: $text-color-dark;
+        background: $text-color-light;
+        border: $text-color-light;
+      }
+    }
+
+    .border-gray {
+      border: 1px solid $gray-border !important;
+    }
+
+    .border-gray-dark {
+      border: 1px solid $gray-border-dark !important;
+    }
+
+    .pagination {
+      .page-item,
+      .page-item.active,
+      .page-item:hover,
+      .page-link,
+      .page-link.active,
+      .page-link:hover {
+        border: none !important;
+        background-color: transparent !important;
+      }
+    }
+
+    .logo-shadow {
+      box-shadow: 0 2px 4px 0 rgba(0, 0, 0, 0.08);
+      border: solid 1px $gray-border;
+    }
+
+    .max-search-width-xs {
+      @media (max-width: 768px) {
+        width: 120px !important;
+      }
+    }
+
+    .progress {
+      height: 4px !important;
+    }
+
+    .form-control-date {
+      height: 35px !important;
+      width: 220px !important;
+      border: 1px solid transparent !important;
+      border-radius: 8px !important;
+      padding: 0.375rem 0.75rem;
+      cursor: pointer;
+
+      &.date-range-light {
+        color: $gray-placeholder !important;
+        background-color: $white !important;
+        border-color: $gray-placeholder !important;
+      }
+      &.date-range-light-active {
+        color: $text-color-light !important;
+        border-color: $text-color-light !important;
+        background-color: $bg-body-light !important;
+      }
+
+      &.date-range-dark {
+        color: $gray-placeholder-dark !important;
+        background-color: $gray-border-dark !important;
+        border-color: $gray-placeholder-dark !important;
+      }
+      &.date-range-dark-active {
+        color: $text-color-dark !important;
+        border-color: $text-color-dark !important;
+        background-color: $bg-body-dark !important;
+      }
+    }
+
+    .date-range-picker-light {
+      .daterangepicker {
+        &.dropdown-menu {
+          background: $bg-body-light !important;
+        }
+      }
+      .calendar-table {
+        background: $bg-body-light !important;
+        border-radius: 8px !important;
+        border-color: $bg-body-light !important;
+      }
+      .drp-calendar {
+        background: $bg-body-light !important;
+        border-radius: 8px !important;
+        border-color: $bg-body-light !important;
+      }
+      thead {
+        background: $bg-body-light !important;
+        th {
+          background: $bg-body-light !important;
+          color: $text-color-light !important;
+        }
+      }
+      tbody {
+        color: $text-color-light !important;
+        tr {
+          background: $bg-body-light !important;
+        }
+        td {
+          background: $bg-body-light !important;
+        }
+        th {
+          background: $bg-body-light !important;
+          color: $text-color-light !important;
+        }
+        .in-range {
+          background: $bg-btn-outline-light !important;
+          color: $primary !important;
+        }
+        .active {
+          background: $primary !important;
+          color: white !important;
+        }
+      }
+    }
+
+    .date-range-picker-dark {
+      .daterangepicker {
+        &.dropdown-menu {
+          background: $bg-body-dark !important;
+        }
+      }
+      .calendar-table {
+        background: $bg-body-dark !important;
+        border-radius: 8px !important;
+        border-color: $bg-body-dark !important;
+      }
+      .drp-calendar {
+        background: $bg-body-dark !important;
+        border-radius: 8px !important;
+        border-color: $bg-body-dark !important;
+      }
+      thead {
+        background: $bg-body-dark !important;
+        th {
+          background: $bg-body-dark !important;
+          color: $text-color-dark !important;
+        }
+      }
+      tbody {
+        color: $text-color-dark !important;
+        tr {
+          background: $bg-body-dark !important;
+        }
+        td {
+          background: $bg-body-dark !important;
+        }
+        th {
+          background: $bg-body-dark !important;
+          color: $text-color-dark !important;
+          font-weight: 800 !important;
+        }
+        .in-range {
+          background: $primary !important;
+          color: white !important;
+        }
+        .active {
+          background: $primary !important;
+          color: white !important;
+        }
+      }
+    }
+
+    .dropdown-item-light {
+      font-size: 12px !important;
+      font-weight: 400 !important;
+      margin-top: 5px !important;
+      a {
+        color: $dropdown-light !important;
+        background-color: white !important;
+      }
+      a:hover {
+        color: $primary !important;
+        background-color: $bg-btn-outline-light !important;
+      }
+    }
+
+    .dropdown-item-dark {
+      font-size: 12px !important;
+      font-weight: 400 !important;
+      margin-top: 5px !important;
+      a {
+        color: $dropdown-light !important;
+        background-color: $dropdown-dark !important;
+      }
+      a:hover {
+        color: white !important;
+        background-color: $bg-btn-outline-dark !important;
+      }
+    }
+
+    .checkbox-dark {
+      .custom-control-label::before {
+        border-radius: 2px;
+      }
+
+      .custom-control-input:checked {
+        ~ .custom-control-label::before {
+          background-color: $dropdown-dark;
+          border-color: white;
+        }
+      }
+    }
+
+    .checkbox-light {
+      .custom-control-label::before {
+        border-radius: 2px;
+      }
+      .custom-control-input:checked {
+        ~ .custom-control-label::before {
+          background-color: $primary;
+          border-color: $text-muted-light;
+        }
+      }
+    }
+
+    .limited-dropdown {
+      .dropdown-menu {
+        max-height: 250px;
+        overflow-y: auto;
+      }
+    }
+
+    .custom-input-active {
+      background-color: $primary !important;
       color: white !important;
     }
-  }
-}
-
-.date-range-picker-dark {
-  .daterangepicker {
-    &.dropdown-menu {
-      background: $bg-body-dark !important;
-    }
-  }
-  .calendar-table {
-    background: $bg-body-dark !important;
-    border-radius: 8px !important;
-    border-color: $bg-body-dark !important;
-  }
-  .drp-calendar {
-    background: $bg-body-dark !important;
-    border-radius: 8px !important;
-    border-color: $bg-body-dark !important;
-  }
-  thead {
-    background: $bg-body-dark !important;
-    th {
-      background: $bg-body-dark !important;
-      color: $text-color-dark !important;
-    }
-  }
-  tbody {
-    color: $text-color-dark !important;
-    tr {
-      background: $bg-body-dark !important;
-    }
-    td {
-      background: $bg-body-dark !important;
-    }
-    th {
-      background: $bg-body-dark !important;
-      color: $text-color-dark !important;
-      font-weight: 800 !important;
-    }
-    .in-range {
-      background: $primary !important;
+
+    .icon-primary {
+      background-color: $primary !important;
+      border-radius: 36px !important;
+      border: 8px solid $primary !important;
       color: white !important;
     }
-    .active {
-      background: $primary !important;
-      color: white !important;
-    }
-  }
-}
-
-.dropdown-item-light {
-  font-size: 12px !important;
-  font-weight: 400 !important;
-  margin-top: 5px !important;
-  a {
-    color: $dropdown-light !important;
-    background-color: white !important;
-  }
-  a:hover {
-    color: $primary !important;
-    background-color: $bg-btn-outline-light !important;
-  }
-}
-
-.dropdown-item-dark {
-  font-size: 12px !important;
-  font-weight: 400 !important;
-  margin-top: 5px !important;
-  a {
-    color: $dropdown-light !important;
-    background-color: $dropdown-dark !important;
-  }
-  a:hover {
-    color: white !important;
-    background-color: $bg-btn-outline-dark !important;
-  }
-}
-
-.checkbox-dark {
-  .custom-control-label::before {
-    border-radius: 2px;
-  }
-
-  .custom-control-input:checked {
-    ~ .custom-control-label::before {
-      background-color: $dropdown-dark;
-      border-color: white;
-    }
-  }
-}
-
-.checkbox-light {
-  .custom-control-label::before {
-    border-radius: 2px;
-  }
-  .custom-control-input:checked {
-    ~ .custom-control-label::before {
-      background-color: $primary;
-      border-color: $text-muted-light;
-    }
-  }
-}
-
-=======
->>>>>>> fbe6d9b7
-.limited-dropdown {
-  .dropdown-menu {
-    max-height: 250px;
-    overflow-y: auto;
-  }
-<<<<<<< HEAD
-=======
-}
-
-.custom-input-active {
-  background-color: $primary !important;
-  color: white !important;
-}
-
-.icon-primary {
-  background-color: $primary !important;
-  border-radius: 36px !important;
-  border: 8px solid $primary !important;
-  color: white !important;
->>>>>>> fbe6d9b7
+  }
 }